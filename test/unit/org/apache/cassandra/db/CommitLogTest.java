/*
* Licensed to the Apache Software Foundation (ASF) under one
* or more contributor license agreements.  See the NOTICE file
* distributed with this work for additional information
* regarding copyright ownership.  The ASF licenses this file
* to you under the Apache License, Version 2.0 (the
* "License"); you may not use this file except in compliance
* with the License.  You may obtain a copy of the License at
*
*    http://www.apache.org/licenses/LICENSE-2.0
*
* Unless required by applicable law or agreed to in writing,
* software distributed under the License is distributed on an
* "AS IS" BASIS, WITHOUT WARRANTIES OR CONDITIONS OF ANY
* KIND, either express or implied.  See the License for the
* specific language governing permissions and limitations
* under the License.
*/
package org.apache.cassandra.db;

import static junit.framework.Assert.assertTrue;
import static org.apache.cassandra.utils.ByteBufferUtil.bytes;
import static org.junit.Assert.assertEquals;

import java.io.ByteArrayOutputStream;
import java.io.DataOutputStream;
import java.io.File;
import java.io.FileOutputStream;
import java.io.IOException;
import java.io.OutputStream;
import java.nio.ByteBuffer;
import java.util.HashMap;
import java.util.Map;
import java.util.UUID;
import java.util.concurrent.ExecutionException;
import java.util.zip.CRC32;
import java.util.zip.Checksum;

import com.google.common.collect.ImmutableMap;

import org.apache.cassandra.db.marshal.AsciiType;
import org.apache.cassandra.db.marshal.BytesType;
import org.slf4j.Logger;
import org.slf4j.LoggerFactory;

import org.junit.Assert;
import org.junit.BeforeClass;
import org.junit.Test;
import org.apache.cassandra.SchemaLoader;
import org.apache.cassandra.Util;
import org.apache.cassandra.config.Config;
import org.apache.cassandra.config.DatabaseDescriptor;
import org.apache.cassandra.config.ParameterizedClass;
import org.apache.cassandra.db.commitlog.CommitLog;
import org.apache.cassandra.db.commitlog.CommitLogDescriptor;
import org.apache.cassandra.db.commitlog.CommitLogSegmentManager;
import org.apache.cassandra.db.commitlog.ReplayPosition;
import org.apache.cassandra.db.commitlog.CommitLogSegment;
import org.apache.cassandra.db.compaction.CompactionManager;
import org.apache.cassandra.exceptions.ConfigurationException;
import org.apache.cassandra.gms.Gossiper;
import org.apache.cassandra.io.util.ByteBufferDataInput;
import org.apache.cassandra.io.util.FileDataInput;
import org.apache.cassandra.net.MessagingService;
import org.apache.cassandra.schema.KeyspaceParams;
import org.apache.cassandra.utils.ByteBufferUtil;
import org.apache.cassandra.utils.vint.VIntCoding;
import org.apache.cassandra.service.CassandraDaemon;
import org.apache.cassandra.service.StorageService;
import org.apache.cassandra.utils.ByteBufferUtil;
import org.apache.cassandra.utils.FBUtilities;
import org.apache.cassandra.utils.JVMStabilityInspector;
import org.apache.cassandra.utils.KillerForTests;

public class CommitLogTest
{
    private static final Logger logger = LoggerFactory.getLogger(CommitLogTest.class);

    private static final String KEYSPACE1 = "CommitLogTest";
    private static final String KEYSPACE2 = "CommitLogTestNonDurable";
    private static final String STANDARD1 = "Standard1";
    private static final String STANDARD2 = "Standard2";

    @BeforeClass
    public static void defineSchema() throws ConfigurationException
    {
        SchemaLoader.prepareServer();
        SchemaLoader.createKeyspace(KEYSPACE1,
                                    KeyspaceParams.simple(1),
                                    SchemaLoader.standardCFMD(KEYSPACE1, STANDARD1, 0, AsciiType.instance, BytesType.instance),
                                    SchemaLoader.standardCFMD(KEYSPACE1, STANDARD2, 0, AsciiType.instance, BytesType.instance));
        SchemaLoader.createKeyspace(KEYSPACE2,
                                    KeyspaceParams.simpleTransient(1),
                                    SchemaLoader.standardCFMD(KEYSPACE1, STANDARD1, 0, AsciiType.instance, BytesType.instance),
                                    SchemaLoader.standardCFMD(KEYSPACE1, STANDARD2, 0, AsciiType.instance, BytesType.instance));
        System.setProperty("cassandra.commitlog.stop_on_errors", "true");
        CompactionManager.instance.disableAutoCompaction();
    }

    @Test
    public void testRecoveryWithEmptyLog() throws Exception
    {
        CommitLog.instance.recover(new File[]{ tmpFile() });
    }

    @Test
    public void testRecoveryWithShortLog() throws Exception
    {
        // force EOF while reading log
        testRecoveryWithBadSizeArgument(100, 10);
    }

    @Test
    public void testRecoveryWithShortSize() throws Exception
    {
        testRecovery(new byte[2]);
    }

    @Test
    public void testRecoveryWithShortCheckSum() throws Exception
    {
        testRecovery(new byte[6]);
    }

    @Test
    public void testRecoveryWithGarbageLog() throws Exception
    {
        byte[] garbage = new byte[100];
        (new java.util.Random()).nextBytes(garbage);
        testRecovery(garbage);
    }

    @Test
    public void testRecoveryWithBadSizeChecksum() throws Exception
    {
        Checksum checksum = new CRC32();
        checksum.update(100);
        testRecoveryWithBadSizeArgument(100, 100, ~checksum.getValue());
    }

    @Test
    public void testRecoveryWithZeroSegmentSizeArgument() throws Exception
    {
        // many different combinations of 4 bytes (garbage) will be read as zero by readInt()
        testRecoveryWithBadSizeArgument(0, 10); // zero size, but no EOF
    }

    @Test
    public void testRecoveryWithNegativeSizeArgument() throws Exception
    {
        // garbage from a partial/bad flush could be read as a negative size even if there is no EOF
        testRecoveryWithBadSizeArgument(-10, 10); // negative size, but no EOF
    }

    @Test
    public void testDontDeleteIfDirty() throws Exception
    {
        CommitLog.instance.resetUnsafe(true);
        ColumnFamilyStore cfs1 = Keyspace.open(KEYSPACE1).getColumnFamilyStore(STANDARD1);
        ColumnFamilyStore cfs2 = Keyspace.open(KEYSPACE1).getColumnFamilyStore(STANDARD2);

        // Roughly 32 MB mutation
        Mutation m = new RowUpdateBuilder(cfs1.metadata, 0, "k")
                     .clustering("bytes")
                     .add("val", ByteBuffer.allocate(DatabaseDescriptor.getCommitLogSegmentSize()/4))
                     .build();

        // Adding it 5 times
        CommitLog.instance.add(m);
        CommitLog.instance.add(m);
        CommitLog.instance.add(m);
        CommitLog.instance.add(m);
        CommitLog.instance.add(m);

        // Adding new mutation on another CF
        Mutation m2 = new RowUpdateBuilder(cfs2.metadata, 0, "k")
                      .clustering("bytes")
                      .add("val", ByteBuffer.allocate(4))
                      .build();
        CommitLog.instance.add(m2);

        assert CommitLog.instance.activeSegments() == 2 : "Expecting 2 segments, got " + CommitLog.instance.activeSegments();

        UUID cfid2 = m2.getColumnFamilyIds().iterator().next();
        CommitLog.instance.discardCompletedSegments(cfid2, CommitLog.instance.getContext());

        // Assert we still have both our segment
        assert CommitLog.instance.activeSegments() == 2 : "Expecting 2 segments, got " + CommitLog.instance.activeSegments();
    }

    @Test
    public void testDeleteIfNotDirty() throws Exception
    {
        DatabaseDescriptor.getCommitLogSegmentSize();
        CommitLog.instance.resetUnsafe(true);
        ColumnFamilyStore cfs1 = Keyspace.open(KEYSPACE1).getColumnFamilyStore(STANDARD1);
        ColumnFamilyStore cfs2 = Keyspace.open(KEYSPACE1).getColumnFamilyStore(STANDARD2);

        // Roughly 32 MB mutation
        Mutation rm = new RowUpdateBuilder(cfs1.metadata, 0, "k")
                      .clustering("bytes")
                      .add("val", ByteBuffer.allocate((DatabaseDescriptor.getCommitLogSegmentSize()/4) - 1))
                      .build();

        // Adding it twice (won't change segment)
        CommitLog.instance.add(rm);
        CommitLog.instance.add(rm);

        assert CommitLog.instance.activeSegments() == 1 : "Expecting 1 segment, got " + CommitLog.instance.activeSegments();

        // "Flush": this won't delete anything
        UUID cfid1 = rm.getColumnFamilyIds().iterator().next();
        CommitLog.instance.sync(true);
        CommitLog.instance.discardCompletedSegments(cfid1, CommitLog.instance.getContext());

        assert CommitLog.instance.activeSegments() == 1 : "Expecting 1 segment, got " + CommitLog.instance.activeSegments();

        // Adding new mutation on another CF, large enough (including CL entry overhead) that a new segment is created
        Mutation rm2 = new RowUpdateBuilder(cfs2.metadata, 0, "k")
                       .clustering("bytes")
                       .add("val", ByteBuffer.allocate((DatabaseDescriptor.getCommitLogSegmentSize()/2) - 200))
                       .build();
        CommitLog.instance.add(rm2);
        // also forces a new segment, since each entry-with-overhead is just under half the CL size
        CommitLog.instance.add(rm2);
        CommitLog.instance.add(rm2);

        assert CommitLog.instance.activeSegments() == 3 : "Expecting 3 segments, got " + CommitLog.instance.activeSegments();


        // "Flush" second cf: The first segment should be deleted since we
        // didn't write anything on cf1 since last flush (and we flush cf2)

        UUID cfid2 = rm2.getColumnFamilyIds().iterator().next();
        CommitLog.instance.discardCompletedSegments(cfid2, CommitLog.instance.getContext());

        // Assert we still have both our segment
        assert CommitLog.instance.activeSegments() == 1 : "Expecting 1 segment, got " + CommitLog.instance.activeSegments();
    }

    private static int getMaxRecordDataSize(String keyspace, ByteBuffer key, String cfName, String colName)
    {
        ColumnFamilyStore cfs = Keyspace.open(keyspace).getColumnFamilyStore(cfName);
        // We don't want to allocate a size of 0 as this is optimized under the hood and our computation would
        // break testEqualRecordLimit
        int allocSize = 1;
        Mutation rm = new RowUpdateBuilder(cfs.metadata, 0, key)
                      .clustering(colName)
                      .add("val", ByteBuffer.allocate(allocSize)).build();

        int max = (DatabaseDescriptor.getCommitLogSegmentSize() / 2);
        max -= CommitLogSegment.ENTRY_OVERHEAD_SIZE; // log entry overhead

        // Note that the size of the value if vint encoded. So we first compute the ovehead of the mutation without the value and it's size
        int mutationOverhead = (int)Mutation.serializer.serializedSize(rm, MessagingService.current_version) - (VIntCoding.computeVIntSize(allocSize) + allocSize);
        max -= mutationOverhead;

        // Now, max is the max for both the value and it's size. But we want to know how much we can allocate, i.e. the size of the value.
        int sizeOfMax = VIntCoding.computeVIntSize(max);
        max -= sizeOfMax;
        assert VIntCoding.computeVIntSize(max) == sizeOfMax; // sanity check that we're still encoded with the size we though we would
        return max;
    }

    private static int getMaxRecordDataSize()
    {
        return getMaxRecordDataSize(KEYSPACE1, bytes("k"), STANDARD1, "bytes");
    }

    // CASSANDRA-3615
    @Test
    public void testEqualRecordLimit() throws Exception
    {
        CommitLog.instance.resetUnsafe(true);
        ColumnFamilyStore cfs = Keyspace.open(KEYSPACE1).getColumnFamilyStore(STANDARD1);
        Mutation rm = new RowUpdateBuilder(cfs.metadata, 0, "k")
                      .clustering("bytes")
                      .add("val", ByteBuffer.allocate(getMaxRecordDataSize()))
                      .build();
        CommitLog.instance.add(rm);
    }

    @Test
    public void testExceedRecordLimit() throws Exception
    {
        CommitLog.instance.resetUnsafe(true);
        ColumnFamilyStore cfs = Keyspace.open(KEYSPACE1).getColumnFamilyStore(STANDARD1);
        try
        {
            Mutation rm = new RowUpdateBuilder(cfs.metadata, 0, "k")
                          .clustering("bytes")
                          .add("val", ByteBuffer.allocate(1 + getMaxRecordDataSize()))
                          .build();
            CommitLog.instance.add(rm);
            throw new AssertionError("mutation larger than limit was accepted");
        }
        catch (IllegalArgumentException e)
        {
            // IAE is thrown on too-large mutations
        }
    }

    @Test
    public void testVersions()
    {
        Assert.assertTrue(CommitLogDescriptor.isValid("CommitLog-1340512736956320000.log"));
        Assert.assertTrue(CommitLogDescriptor.isValid("CommitLog-2-1340512736956320000.log"));
        Assert.assertFalse(CommitLogDescriptor.isValid("CommitLog--1340512736956320000.log"));
        Assert.assertFalse(CommitLogDescriptor.isValid("CommitLog--2-1340512736956320000.log"));
        Assert.assertFalse(CommitLogDescriptor.isValid("CommitLog-2-1340512736956320000-123.log"));

        assertEquals(1340512736956320000L, CommitLogDescriptor.fromFileName("CommitLog-2-1340512736956320000.log").id);

        assertEquals(MessagingService.current_version, new CommitLogDescriptor(1340512736956320000L, null).getMessagingVersion());
        String newCLName = "CommitLog-" + CommitLogDescriptor.current_version + "-1340512736956320000.log";
        assertEquals(MessagingService.current_version, CommitLogDescriptor.fromFileName(newCLName).getMessagingVersion());
    }

    @Test
<<<<<<< HEAD
    public void testCommitFailurePolicy_stop() throws ConfigurationException
    {
        CassandraDaemon daemon = new CassandraDaemon();
        daemon.completeSetup(); //startup must be completed, otherwise commit log failure must kill JVM regardless of failure policy
        StorageService.instance.registerDaemon(daemon);

        // Need storage service active so stop policy can shutdown gossip
        StorageService.instance.initServer();
        Assert.assertTrue(Gossiper.instance.isEnabled());

        Config.CommitFailurePolicy oldPolicy = DatabaseDescriptor.getCommitFailurePolicy();
        try
        {
            DatabaseDescriptor.setCommitFailurePolicy(Config.CommitFailurePolicy.stop);
            CommitLog.handleCommitError("Test stop error", new Throwable());
            Assert.assertFalse(Gossiper.instance.isEnabled());
        }
        finally
        {
            DatabaseDescriptor.setCommitFailurePolicy(oldPolicy);
        }
    }

    @Test
    public void testCommitFailurePolicy_die()
    {
        CassandraDaemon daemon = new CassandraDaemon();
        daemon.completeSetup(); //startup must be completed, otherwise commit log failure must kill JVM regardless of failure policy
        StorageService.instance.registerDaemon(daemon);

        KillerForTests killerForTests = new KillerForTests();
        JVMStabilityInspector.Killer originalKiller = JVMStabilityInspector.replaceKiller(killerForTests);
        Config.CommitFailurePolicy oldPolicy = DatabaseDescriptor.getCommitFailurePolicy();
        try
        {
            DatabaseDescriptor.setCommitFailurePolicy(Config.CommitFailurePolicy.die);
            CommitLog.handleCommitError("Testing die policy", new Throwable());
            Assert.assertTrue(killerForTests.wasKilled());
            Assert.assertFalse(killerForTests.wasKilledQuietly()); //only killed quietly on startup failure
        }
        finally
        {
            DatabaseDescriptor.setCommitFailurePolicy(oldPolicy);
            JVMStabilityInspector.replaceKiller(originalKiller);
        }
    }

    @Test
    public void testCommitFailurePolicy_mustDieIfNotStartedUp()
    {
        //startup was not completed successfuly (since method completeSetup() was not called)
        CassandraDaemon daemon = new CassandraDaemon();
        StorageService.instance.registerDaemon(daemon);

        KillerForTests killerForTests = new KillerForTests();
        JVMStabilityInspector.Killer originalKiller = JVMStabilityInspector.replaceKiller(killerForTests);
        Config.CommitFailurePolicy oldPolicy = DatabaseDescriptor.getCommitFailurePolicy();
        try
        {
            //even though policy is ignore, JVM must die because Daemon has not finished initializing
            DatabaseDescriptor.setCommitFailurePolicy(Config.CommitFailurePolicy.ignore);
            CommitLog.handleCommitError("Testing die policy", new Throwable());
            Assert.assertTrue(killerForTests.wasKilled());
            Assert.assertTrue(killerForTests.wasKilledQuietly()); //killed quietly due to startup failure
        }
        finally
        {
            DatabaseDescriptor.setCommitFailurePolicy(oldPolicy);
            JVMStabilityInspector.replaceKiller(originalKiller);
        }
    }

    @Test
    public void testCommitLogFailureBeforeInitialization_mustKillJVM() throws Exception
    {
        //startup was not completed successfuly (since method completeSetup() was not called)
        CassandraDaemon daemon = new CassandraDaemon();
        StorageService.instance.registerDaemon(daemon);

        //let's make the commit log directory non-writable
        File commitLogDir = new File(DatabaseDescriptor.getCommitLogLocation());
        commitLogDir.setWritable(false);

        KillerForTests killerForTests = new KillerForTests();
        JVMStabilityInspector.Killer originalKiller = JVMStabilityInspector.replaceKiller(killerForTests);
        Config.CommitFailurePolicy oldPolicy = DatabaseDescriptor.getCommitFailurePolicy();
        try
        {
            DatabaseDescriptor.setCommitFailurePolicy(Config.CommitFailurePolicy.ignore);

            //now let's create a commit log segment manager and wait for it to fail
            new CommitLogSegmentManager(CommitLog.instance).start();

            //busy wait since commitlogsegmentmanager spawns another thread
            int retries = 0;
            while (!killerForTests.wasKilled() && retries++ < 5)
                Thread.sleep(10);

            //since failure was before CassandraDaemon startup, the JVM must be killed
            Assert.assertTrue(killerForTests.wasKilled());
            Assert.assertTrue(killerForTests.wasKilledQuietly()); //killed quietly due to startup failure
        }
        finally
        {
            DatabaseDescriptor.setCommitFailurePolicy(oldPolicy);
            JVMStabilityInspector.replaceKiller(originalKiller);
            commitLogDir.setWritable(true);
        }
    }

    @Test
    public void testCommitLogFailureAfterInitialization_mustRespectFailurePolicy() throws Exception
    {
        //startup was not completed successfuly (since method completeSetup() was not called)
        CassandraDaemon daemon = new CassandraDaemon();
        daemon.completeSetup(); //startup must be completed, otherwise commit log failure must kill JVM regardless of failure policy
        StorageService.instance.registerDaemon(daemon);

        //let's make the commit log directory non-writable
        File commitLogDir = new File(DatabaseDescriptor.getCommitLogLocation());
        commitLogDir.setWritable(false);

        KillerForTests killerForTests = new KillerForTests();
        JVMStabilityInspector.Killer originalKiller = JVMStabilityInspector.replaceKiller(killerForTests);
        Config.CommitFailurePolicy oldPolicy = DatabaseDescriptor.getCommitFailurePolicy();
        try
        {
            DatabaseDescriptor.setCommitFailurePolicy(Config.CommitFailurePolicy.ignore);

            //now let's create a commit log segment manager and wait for it to fail
            new CommitLogSegmentManager(CommitLog.instance).start();

            //wait commit log segment manager thread to execute
            Thread.sleep(50);

            //error policy is set to IGNORE, so JVM must not be killed if error ocurs after startup
            Assert.assertFalse(killerForTests.wasKilled());
        }
        finally
        {
            DatabaseDescriptor.setCommitFailurePolicy(oldPolicy);
            JVMStabilityInspector.replaceKiller(originalKiller);
            commitLogDir.setWritable(true);
        }
    }

    @Test
=======
>>>>>>> c645b119
    public void testTruncateWithoutSnapshot() throws ExecutionException, InterruptedException, IOException
    {
        boolean originalState = DatabaseDescriptor.isAutoSnapshot();
        try
        {
            CommitLog.instance.resetUnsafe(true);
            boolean prev = DatabaseDescriptor.isAutoSnapshot();
            DatabaseDescriptor.setAutoSnapshot(false);
            ColumnFamilyStore cfs1 = Keyspace.open(KEYSPACE1).getColumnFamilyStore(STANDARD1);
            ColumnFamilyStore cfs2 = Keyspace.open(KEYSPACE1).getColumnFamilyStore(STANDARD2);

            new RowUpdateBuilder(cfs1.metadata, 0, "k").clustering("bytes").add("val", ByteBuffer.allocate(100)).build().applyUnsafe();
            cfs1.truncateBlocking();
            DatabaseDescriptor.setAutoSnapshot(prev);
            Mutation m2 = new RowUpdateBuilder(cfs2.metadata, 0, "k")
                          .clustering("bytes")
                          .add("val", ByteBuffer.allocate(DatabaseDescriptor.getCommitLogSegmentSize() / 4))
                          .build();

            for (int i = 0 ; i < 5 ; i++)
                CommitLog.instance.add(m2);

            assertEquals(2, CommitLog.instance.activeSegments());
            ReplayPosition position = CommitLog.instance.getContext();
            for (Keyspace ks : Keyspace.system())
                for (ColumnFamilyStore syscfs : ks.getColumnFamilyStores())
                    CommitLog.instance.discardCompletedSegments(syscfs.metadata.cfId, position);
            CommitLog.instance.discardCompletedSegments(cfs2.metadata.cfId, position);
            assertEquals(1, CommitLog.instance.activeSegments());
        }
        finally
        {
            DatabaseDescriptor.setAutoSnapshot(originalState);
        }
    }

    @Test
    public void testTruncateWithoutSnapshotNonDurable() throws IOException
    {
        CommitLog.instance.resetUnsafe(true);
        boolean originalState = DatabaseDescriptor.getAutoSnapshot();
        try
        {
            DatabaseDescriptor.setAutoSnapshot(false);
            Keyspace notDurableKs = Keyspace.open(KEYSPACE2);
            Assert.assertFalse(notDurableKs.getMetadata().params.durableWrites);

            ColumnFamilyStore cfs = notDurableKs.getColumnFamilyStore("Standard1");
            new RowUpdateBuilder(cfs.metadata, 0, "key1")
                .clustering("bytes").add("val", ByteBufferUtil.bytes("abcd"))
                .build()
                .applyUnsafe();

            assertTrue(Util.getOnlyRow(Util.cmd(cfs).columns("val").build())
                            .cells().iterator().next().value().equals(ByteBufferUtil.bytes("abcd")));

            cfs.truncateBlocking();

            Util.assertEmpty(Util.cmd(cfs).columns("val").build());
        }
        finally
        {
            DatabaseDescriptor.setAutoSnapshot(originalState);
        }
    }

    private void testDescriptorPersistence(CommitLogDescriptor desc) throws IOException
    {
        ByteBuffer buf = ByteBuffer.allocate(1024);
        CommitLogDescriptor.writeHeader(buf, desc);
        long length = buf.position();
        // Put some extra data in the stream.
        buf.putDouble(0.1);
        buf.flip();
        FileDataInput input = new ByteBufferDataInput(buf, "input", 0, 0);
        CommitLogDescriptor read = CommitLogDescriptor.readHeader(input);
        Assert.assertEquals("Descriptor length", length, input.getFilePointer());
        Assert.assertEquals("Descriptors", desc, read);
    }

    @Test
    public void testDescriptorPersistence() throws IOException
    {
        testDescriptorPersistence(new CommitLogDescriptor(11, null));
        testDescriptorPersistence(new CommitLogDescriptor(CommitLogDescriptor.VERSION_21, 13, null));
        testDescriptorPersistence(new CommitLogDescriptor(CommitLogDescriptor.VERSION_30, 15, null));
        testDescriptorPersistence(new CommitLogDescriptor(CommitLogDescriptor.VERSION_30, 17, new ParameterizedClass("LZ4Compressor", null)));
        testDescriptorPersistence(new CommitLogDescriptor(CommitLogDescriptor.VERSION_30, 19,
                new ParameterizedClass("StubbyCompressor", ImmutableMap.of("parameter1", "value1", "flag2", "55", "argument3", "null"))));
    }

    @Test
    public void testDescriptorInvalidParametersSize() throws IOException
    {
        Map<String, String> params = new HashMap<>();
        for (int i=0; i<65535; ++i)
            params.put("key"+i, Integer.toString(i, 16));
        try {
            CommitLogDescriptor desc = new CommitLogDescriptor(CommitLogDescriptor.VERSION_30,
                                                               21,
                                                               new ParameterizedClass("LZ4Compressor", params));
            ByteBuffer buf = ByteBuffer.allocate(1024000);
            CommitLogDescriptor.writeHeader(buf, desc);
            Assert.fail("Parameter object too long should fail on writing descriptor.");
        } catch (ConfigurationException e)
        {
            // correct path
        }
    }

    protected void testRecoveryWithBadSizeArgument(int size, int dataSize) throws Exception
    {
        Checksum checksum = new CRC32();
        checksum.update(size);
        testRecoveryWithBadSizeArgument(size, dataSize, checksum.getValue());
    }

    protected void testRecoveryWithBadSizeArgument(int size, int dataSize, long checksum) throws Exception
    {
        ByteArrayOutputStream out = new ByteArrayOutputStream();
        DataOutputStream dout = new DataOutputStream(out);
        dout.writeInt(size);
        dout.writeLong(checksum);
        dout.write(new byte[dataSize]);
        dout.close();
        testRecovery(out.toByteArray());
    }

    protected File tmpFile() throws IOException
    {
        File logFile = File.createTempFile("CommitLog-" + CommitLogDescriptor.current_version + "-", ".log");
        logFile.deleteOnExit();
        assert logFile.length() == 0;
        return logFile;
    }

    protected void testRecovery(byte[] logData) throws Exception
    {
        File logFile = tmpFile();
        try (OutputStream lout = new FileOutputStream(logFile))
        {
            lout.write(logData);
            //statics make it annoying to test things correctly
            CommitLog.instance.recover(new File[]{ logFile }); //CASSANDRA-1119 / CASSANDRA-1179 throw on failure
        }
    }
}
<|MERGE_RESOLUTION|>--- conflicted
+++ resolved
@@ -317,156 +317,6 @@
     }
 
     @Test
-<<<<<<< HEAD
-    public void testCommitFailurePolicy_stop() throws ConfigurationException
-    {
-        CassandraDaemon daemon = new CassandraDaemon();
-        daemon.completeSetup(); //startup must be completed, otherwise commit log failure must kill JVM regardless of failure policy
-        StorageService.instance.registerDaemon(daemon);
-
-        // Need storage service active so stop policy can shutdown gossip
-        StorageService.instance.initServer();
-        Assert.assertTrue(Gossiper.instance.isEnabled());
-
-        Config.CommitFailurePolicy oldPolicy = DatabaseDescriptor.getCommitFailurePolicy();
-        try
-        {
-            DatabaseDescriptor.setCommitFailurePolicy(Config.CommitFailurePolicy.stop);
-            CommitLog.handleCommitError("Test stop error", new Throwable());
-            Assert.assertFalse(Gossiper.instance.isEnabled());
-        }
-        finally
-        {
-            DatabaseDescriptor.setCommitFailurePolicy(oldPolicy);
-        }
-    }
-
-    @Test
-    public void testCommitFailurePolicy_die()
-    {
-        CassandraDaemon daemon = new CassandraDaemon();
-        daemon.completeSetup(); //startup must be completed, otherwise commit log failure must kill JVM regardless of failure policy
-        StorageService.instance.registerDaemon(daemon);
-
-        KillerForTests killerForTests = new KillerForTests();
-        JVMStabilityInspector.Killer originalKiller = JVMStabilityInspector.replaceKiller(killerForTests);
-        Config.CommitFailurePolicy oldPolicy = DatabaseDescriptor.getCommitFailurePolicy();
-        try
-        {
-            DatabaseDescriptor.setCommitFailurePolicy(Config.CommitFailurePolicy.die);
-            CommitLog.handleCommitError("Testing die policy", new Throwable());
-            Assert.assertTrue(killerForTests.wasKilled());
-            Assert.assertFalse(killerForTests.wasKilledQuietly()); //only killed quietly on startup failure
-        }
-        finally
-        {
-            DatabaseDescriptor.setCommitFailurePolicy(oldPolicy);
-            JVMStabilityInspector.replaceKiller(originalKiller);
-        }
-    }
-
-    @Test
-    public void testCommitFailurePolicy_mustDieIfNotStartedUp()
-    {
-        //startup was not completed successfuly (since method completeSetup() was not called)
-        CassandraDaemon daemon = new CassandraDaemon();
-        StorageService.instance.registerDaemon(daemon);
-
-        KillerForTests killerForTests = new KillerForTests();
-        JVMStabilityInspector.Killer originalKiller = JVMStabilityInspector.replaceKiller(killerForTests);
-        Config.CommitFailurePolicy oldPolicy = DatabaseDescriptor.getCommitFailurePolicy();
-        try
-        {
-            //even though policy is ignore, JVM must die because Daemon has not finished initializing
-            DatabaseDescriptor.setCommitFailurePolicy(Config.CommitFailurePolicy.ignore);
-            CommitLog.handleCommitError("Testing die policy", new Throwable());
-            Assert.assertTrue(killerForTests.wasKilled());
-            Assert.assertTrue(killerForTests.wasKilledQuietly()); //killed quietly due to startup failure
-        }
-        finally
-        {
-            DatabaseDescriptor.setCommitFailurePolicy(oldPolicy);
-            JVMStabilityInspector.replaceKiller(originalKiller);
-        }
-    }
-
-    @Test
-    public void testCommitLogFailureBeforeInitialization_mustKillJVM() throws Exception
-    {
-        //startup was not completed successfuly (since method completeSetup() was not called)
-        CassandraDaemon daemon = new CassandraDaemon();
-        StorageService.instance.registerDaemon(daemon);
-
-        //let's make the commit log directory non-writable
-        File commitLogDir = new File(DatabaseDescriptor.getCommitLogLocation());
-        commitLogDir.setWritable(false);
-
-        KillerForTests killerForTests = new KillerForTests();
-        JVMStabilityInspector.Killer originalKiller = JVMStabilityInspector.replaceKiller(killerForTests);
-        Config.CommitFailurePolicy oldPolicy = DatabaseDescriptor.getCommitFailurePolicy();
-        try
-        {
-            DatabaseDescriptor.setCommitFailurePolicy(Config.CommitFailurePolicy.ignore);
-
-            //now let's create a commit log segment manager and wait for it to fail
-            new CommitLogSegmentManager(CommitLog.instance).start();
-
-            //busy wait since commitlogsegmentmanager spawns another thread
-            int retries = 0;
-            while (!killerForTests.wasKilled() && retries++ < 5)
-                Thread.sleep(10);
-
-            //since failure was before CassandraDaemon startup, the JVM must be killed
-            Assert.assertTrue(killerForTests.wasKilled());
-            Assert.assertTrue(killerForTests.wasKilledQuietly()); //killed quietly due to startup failure
-        }
-        finally
-        {
-            DatabaseDescriptor.setCommitFailurePolicy(oldPolicy);
-            JVMStabilityInspector.replaceKiller(originalKiller);
-            commitLogDir.setWritable(true);
-        }
-    }
-
-    @Test
-    public void testCommitLogFailureAfterInitialization_mustRespectFailurePolicy() throws Exception
-    {
-        //startup was not completed successfuly (since method completeSetup() was not called)
-        CassandraDaemon daemon = new CassandraDaemon();
-        daemon.completeSetup(); //startup must be completed, otherwise commit log failure must kill JVM regardless of failure policy
-        StorageService.instance.registerDaemon(daemon);
-
-        //let's make the commit log directory non-writable
-        File commitLogDir = new File(DatabaseDescriptor.getCommitLogLocation());
-        commitLogDir.setWritable(false);
-
-        KillerForTests killerForTests = new KillerForTests();
-        JVMStabilityInspector.Killer originalKiller = JVMStabilityInspector.replaceKiller(killerForTests);
-        Config.CommitFailurePolicy oldPolicy = DatabaseDescriptor.getCommitFailurePolicy();
-        try
-        {
-            DatabaseDescriptor.setCommitFailurePolicy(Config.CommitFailurePolicy.ignore);
-
-            //now let's create a commit log segment manager and wait for it to fail
-            new CommitLogSegmentManager(CommitLog.instance).start();
-
-            //wait commit log segment manager thread to execute
-            Thread.sleep(50);
-
-            //error policy is set to IGNORE, so JVM must not be killed if error ocurs after startup
-            Assert.assertFalse(killerForTests.wasKilled());
-        }
-        finally
-        {
-            DatabaseDescriptor.setCommitFailurePolicy(oldPolicy);
-            JVMStabilityInspector.replaceKiller(originalKiller);
-            commitLogDir.setWritable(true);
-        }
-    }
-
-    @Test
-=======
->>>>>>> c645b119
     public void testTruncateWithoutSnapshot() throws ExecutionException, InterruptedException, IOException
     {
         boolean originalState = DatabaseDescriptor.isAutoSnapshot();
