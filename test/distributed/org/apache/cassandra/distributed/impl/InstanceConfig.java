--- conflicted
+++ resolved
@@ -106,11 +106,7 @@
                 .set("memtable_heap_space_in_mb", 10)
                 .set("commitlog_sync", "batch")
                 .set("storage_port", 7012)
-<<<<<<< HEAD
-                .set("endpoint_snitch", SimpleSnitch.class.getName())
-=======
                 .set("endpoint_snitch", DistributedTestSnitch.class.getName())
->>>>>>> 4675b3fd
                 .set("seed_provider", new ParameterizedClass(SimpleSeedProvider.class.getName(),
                         Collections.singletonMap("seeds", "127.0.0.1:7012")))
                 // required settings for dtest functionality
