<<<<<<< HEAD
cassandra (1.1.0~beta1) unstable; urgency=low

  * New beta release 

 -- Sylvain Lebresne <slebresne@apache.org>  Wed, 15 Feb 2012 16:49:11 +0100
=======
cassandra (1.0.8) unstable; urgency=low

  * New release

 -- Sylvain Lebresne <slebresne@apache.org>  Wed, 22 Feb 2012 15:09:54 +0100
>>>>>>> 8ad7840b

cassandra (1.0.7) unstable; urgency=low

  * New release

 -- Sylvain Lebresne <slebresne@apache.org>  Wed, 11 Jan 2012 09:53:43 +0100

cassandra (1.0.6) unstable; urgency=low

  * New release

 -- Sylvain Lebresne <slebresne@apache.org>  Sat, 10 Dec 2011 18:21:50 -0600

cassandra (1.0.5) unstable; urgency=low

  * New release

 -- Sylvain Lebresne <slebresne@apache.org>  Tue, 29 Nov 2011 19:36:09 +0100

cassandra (1.0.4) unstable; urgency=low

  * New release

 -- Sylvain Lebresne <slebresne@apache.org>  Fri, 25 Nov 2011 11:04:06 +0100

cassandra (1.0.3) unstable; urgency=low

  * New release

 -- Sylvain Lebresne <slebresne@apache.org>  Fri, 11 Nov 2011 19:35:44 +0100

cassandra (1.0.2) unstable; urgency=low

  * New release

 -- Sylvain Lebresne <slebresne@apache.org>  Fri, 04 Nov 2011 10:00:12 +0100

cassandra (1.0.1) unstable; urgency=low

  * New release

 -- Sylvain Lebresne <slebresne@apache.org>  Fri, 28 Oct 2011 10:09:34 +0200

cassandra (1.0.0) unstable; urgency=low

  * New release

 -- Sylvain Lebresne <slebresne@apache.org>  Sat, 08 Oct 2011 12:35:41 +0200

cassandra (1.0.0~rc2) unstable; urgency=low

  * New release candidate

 -- Sylvain Lebresne <slebresne@apache.org>  Fri, 30 Sep 2011 18:29:44 +0200

cassandra (1.0.0~rc1) unstable; urgency=low

  * New release candidate

 -- Sylvain Lebresne <slebresne@apache.org>  Mon, 26 Sep 2011 12:10:32 +0200

cassandra (1.0.0~beta1) unstable; urgency=low

  * New beta release

 -- Sylvain Lebresne <slebresne@apache.org>  Wed, 14 Sep 2011 11:07:47 +0200

cassandra (0.8.1) unstable; urgency=low

  * New release 

 -- Sylvain Lebresne <slebresne@apache.org>  Thu, 21 Jun 2011 09:37:27 +0200

cassandra (0.8.0) unstable; urgency=low

  * New release

 -- Eric Evans <eevans@apache.org>  Mon, 30 May 2011 12:58:23 -0500

cassandra (0.8.0~rc1) unstable; urgency=low

  * Release candidate

 -- Eric Evans <eevans@apache.org>  Thu, 12 May 2011 18:35:26 -0500

cassandra (0.8.0~beta2) unstable; urgency=low

  * New beta release.

 -- Eric Evans <eevans@apache.org>  Mon, 02 May 2011 20:04:49 -0500

cassandra (0.8.0~beta1) unstable; urgency=low

  * New beta release.

 -- Eric Evans <eevans@apache.org>  Mon, 18 Apr 2011 11:41:09 -0500

cassandra (0.7.4) unstable; urgency=low

  * New stable point release.

 -- Eric Evans <eevans@apache.org>  Fri, 11 Mar 2011 17:39:11 -0600

cassandra (0.7.3) unstable; urgency=low

  * New stable point release.

 -- Eric Evans <eevans@apache.org>  Fri, 25 Feb 2011 14:20:50 -0600

cassandra (0.7.1) unstable; urgency=low

  * New stable point release.

 -- Eric Evans <eevans@apache.org>  Thu, 10 Feb 2011 10:34:50 -0600

cassandra (0.7.0~rc4) unstable; urgency=low

  * Release candidate release.

 -- Eric Evans <eevans@apache.org>  Thu, 30 Dec 2010 12:58:55 -0600

cassandra (0.7.0~rc3) unstable; urgency=low

  * Release candidate release.

 -- Eric Evans <eevans@apache.org>  Tue, 21 Dec 2010 17:36:31 -0600

cassandra (0.7.0~rc2) unstable; urgency=low

  * Release candidate release.

 -- Eric Evans <eevans@apache.org>  Mon, 06 Dec 2010 11:19:40 -0600

cassandra (0.7.0~rc1) unstable; urgency=low

  * Release candidate release.

 -- Eric Evans <eevans@apache.org>  Fri, 19 Nov 2010 17:38:23 -0600

cassandra (0.7.0~beta3) unstable; urgency=low

  * New beta release.

 -- Eric Evans <eevans@apache.org>  Thu, 28 Oct 2010 09:49:55 -0500

cassandra (0.7.0~beta2) unstable; urgency=low

  * New beta release.

 -- Eric Evans <eevans@apache.org>  Tue, 28 Sep 2010 11:45:46 -0500

cassandra (0.7.0~beta1) unstable; urgency=low

  * New beta release.

 -- Eric Evans <eevans@apache.org>  Tue, 10 Aug 2010 09:20:17 -0700

cassandra (0.6.4) unstable; urgency=low

  * New stable point release.

 -- Eric Evans <eevans@apache.org>  Tue, 27 Jul 2010 15:47:09 -0500

cassandra (0.6.3) unstable; urgency=low

  * New stable point release.

 -- Eric Evans <eevans@apache.org>  Fri, 25 Jun 2010 17:18:54 -0500

cassandra (0.6.2) unstable; urgency=low

  * New stable point release.

 -- Eric Evans <eevans@apache.org>  Mon, 24 May 2010 13:26:14 -0500

cassandra (0.6.1) unstable; urgency=low

  * New stable point release.

 -- Eric Evans <eevans@apache.org>  Thu, 15 Apr 2010 08:04:20 -0500

cassandra (0.6.0~rc1-1) unstable; urgency=low

  * New release candidated.

 -- Eric Evans <eevans@apache.org>  Sun, 28 Mar 2010 09:42:07 -0500

cassandra (0.6.0~beta3-1) unstable; urgency=low

  * New beta release.

 -- Eric Evans <eevans@apache.org>  Wed, 17 Mar 2010 13:14:19 -0500

cassandra (0.6.0~beta2-1) unstable; urgency=low

  * New beta release.

 -- Eric Evans <eevans@apache.org>  Tue, 23 Feb 2010 17:55:17 -0600

cassandra (0.5.0-1) unstable; urgency=low

  * New stable release.

 -- Eric Evans <eevans@apache.org>  Tue, 26 Jan 2010 11:21:11 -0600<|MERGE_RESOLUTION|>--- conflicted
+++ resolved
@@ -1,16 +1,14 @@
-<<<<<<< HEAD
 cassandra (1.1.0~beta1) unstable; urgency=low
 
   * New beta release 
 
  -- Sylvain Lebresne <slebresne@apache.org>  Wed, 15 Feb 2012 16:49:11 +0100
-=======
+
 cassandra (1.0.8) unstable; urgency=low
 
   * New release
 
  -- Sylvain Lebresne <slebresne@apache.org>  Wed, 22 Feb 2012 15:09:54 +0100
->>>>>>> 8ad7840b
 
 cassandra (1.0.7) unstable; urgency=low
 
