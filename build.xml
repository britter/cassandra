<?xml version="1.0" encoding="UTF-8" standalone="no"?>
<!--
 ~ Licensed to the Apache Software Foundation (ASF) under one
 ~ or more contributor license agreements.  See the NOTICE file
 ~ distributed with this work for additional information
 ~ regarding copyright ownership.  The ASF licenses this file
 ~ to you under the Apache License, Version 2.0 (the
 ~ "License"); you may not use this file except in compliance
 ~ with the License.  You may obtain a copy of the License at
 ~
 ~    http://www.apache.org/licenses/LICENSE-2.0
 ~
 ~ Unless required by applicable law or agreed to in writing,
 ~ software distributed under the License is distributed on an
 ~ "AS IS" BASIS, WITHOUT WARRANTIES OR CONDITIONS OF ANY
 ~ KIND, either express or implied.  See the License for the
 ~ specific language governing permissions and limitations
 ~ under the License.
 -->
<project basedir="." default="jar" name="apache-cassandra"
         xmlns:artifact="antlib:org.apache.maven.artifact.ant">
    <property environment="env"/>
    <property file="build.properties" />
    <property file="build.properties.default" />
    <property name="debuglevel" value="source,lines,vars"/>

    <!-- default version and SCM information -->
    <property name="base.version" value="3.0.12"/>
    <property name="scm.connection" value="scm:git://git.apache.org/cassandra.git"/>
    <property name="scm.developerConnection" value="scm:git://git.apache.org/cassandra.git"/>
    <property name="scm.url" value="http://git-wip-us.apache.org/repos/asf?p=cassandra.git;a=tree"/>

    <!-- directory details -->
    <property name="basedir" value="."/>
    <property name="build.src" value="${basedir}/src"/>
    <property name="build.src.java" value="${basedir}/src/java"/>
    <property name="build.src.jdkoverride" value="${basedir}/src/jdkoverride" />
    <property name="build.src.resources" value="${basedir}/src/resources"/>
    <property name="build.src.gen-java" value="${basedir}/src/gen-java"/>
    <property name="build.lib" value="${basedir}/lib"/>
    <property name="build.dir" value="${basedir}/build"/>
    <property name="build.dir.lib" value="${basedir}/build/lib"/>
    <property name="build.test.dir" value="${build.dir}/test"/>
    <property name="build.classes" value="${build.dir}/classes"/>
    <property name="build.classes.main" value="${build.classes}/main" />
    <property name="build.classes.thrift" value="${build.classes}/thrift" />
    <property name="javadoc.dir" value="${build.dir}/javadoc"/>
    <property name="javadoc.jars.dir" value="${build.dir}/javadocs"/>
    <property name="interface.dir" value="${basedir}/interface"/>
    <property name="interface.thrift.dir" value="${interface.dir}/thrift"/>
    <property name="interface.thrift.gen-java" value="${interface.thrift.dir}/gen-java"/>
    <property name="test.dir" value="${basedir}/test"/>
    <property name="test.resources" value="${test.dir}/resources"/>
    <property name="test.lib" value="${build.dir}/test/lib"/>
    <property name="test.classes" value="${build.dir}/test/classes"/>
    <property name="test.conf" value="${test.dir}/conf"/>
    <property name="test.data" value="${test.dir}/data"/>
    <property name="test.name" value="*Test"/>
    <property name="test.classlistfile" value="testlist.txt"/>
    <property name="benchmark.name" value=""/>
    <property name="test.methods" value=""/>
    <property name="test.runners" value="1"/>
    <property name="test.unit.src" value="${test.dir}/unit"/>
    <property name="test.long.src" value="${test.dir}/long"/>
    <property name="test.burn.src" value="${test.dir}/burn"/>
    <property name="test.microbench.src" value="${test.dir}/microbench"/>
    <property name="dist.dir" value="${build.dir}/dist"/>
    <property name="tmp.dir" value="${java.io.tmpdir}"/>
	
    <property name="source.version" value="1.8"/>
    <property name="target.version" value="1.8"/>
	
    <condition property="version" value="${base.version}">
      <isset property="release"/>
    </condition>
    <property name="version" value="${base.version}-SNAPSHOT"/>
    <property name="version.properties.dir"
              value="${build.src.resources}/org/apache/cassandra/config/" />
    <property name="final.name" value="${ant.project.name}-${version}"/>
 
    <!-- details of what version of Maven ANT Tasks to fetch -->
    <property name="maven-ant-tasks.version" value="2.1.3" />
    <property name="maven-ant-tasks.local" value="${user.home}/.m2/repository/org/apache/maven/maven-ant-tasks"/>
    <property name="maven-ant-tasks.url"
              value="http://repo2.maven.org/maven2/org/apache/maven/maven-ant-tasks" />
    <!-- details of how and which Maven repository we publish to -->
    <property name="maven.version" value="3.0.3" />
    <condition property="maven-repository-url" value="https://repository.apache.org/service/local/staging/deploy/maven2">
      <isset property="release"/>
    </condition>
    <condition property="maven-repository-id" value="apache.releases.https">
      <isset property="release"/>
    </condition>
    <property name="maven-repository-url" value="https://repository.apache.org/content/repositories/snapshots"/>
    <property name="maven-repository-id" value="apache.snapshots.https"/>

    <property name="test.timeout" value="240000" />
    <property name="test.long.timeout" value="600000" />
    <property name="test.burn.timeout" value="600000" />

    <!-- default for cql tests. Can be override by -Dcassandra.test.use_prepared=false -->
    <property name="cassandra.test.use_prepared" value="true" />

    <!-- skip flushing schema tables during tests -->
    <property name="cassandra.test.flush_local_schema_changes" value="false" />
    
    <!-- http://www.eclemma.org/jacoco/ -->
    <property name="jacoco.export.dir" value="${build.dir}/jacoco/" />
    <property name="jacoco.partials.dir" value="${jacoco.export.dir}/partials" />
    <property name="jacoco.partialexecfile" value="${jacoco.partials.dir}/partial.exec" />
    <property name="jacoco.finalexecfile" value="${jacoco.export.dir}/jacoco.exec" />
    <property name="jacoco.version" value="0.7.5.201505241946"/>

    <property name="byteman.version" value="3.0.3"/>

    <property name="ecj.version" value="4.4.2"/>

    <condition property="maven-ant-tasks.jar.exists">
      <available file="${build.dir}/maven-ant-tasks-${maven-ant-tasks.version}.jar" />
    </condition>

    <condition property="maven-ant-tasks.jar.local">
      <available file="${maven-ant-tasks.local}/${maven-ant-tasks.version}/maven-ant-tasks-${maven-ant-tasks.version}.jar" />
    </condition>

    <condition property="is.source.artifact">
      <available file="${build.src.java}" type="dir" />
    </condition>

    <tstamp>
      <format property="YEAR" pattern="yyyy"/>
    </tstamp>

    <!-- Check if all tests are being run or just one. If it's all tests don't spam the console with test output.
         If it's an individual test print the output from the test under the assumption someone is debugging the test
         and wants to know what is going on without having to context switch to the log file that is generated.
         Debug level output still needs to be retrieved from the log file.  -->
    <script language="javascript">
        if (project.getProperty("cassandra.keepBriefBrief") == null)
        {
            if (project.getProperty("test.name").equals("*Test"))
                project.setProperty("cassandra.keepBriefBrief", "true");
            else
                project.setProperty("cassandra.keepBriefBrief", "false");
        }
    </script>

    <!--
         Add all the dependencies.
    -->
    <path id="maven-ant-tasks.classpath" path="${build.dir}/maven-ant-tasks-${maven-ant-tasks.version}.jar" />
    <path id="cassandra.classpath">
        <pathelement location="${build.classes.main}" />
        <pathelement location="${build.classes.thrift}" />
        <fileset dir="${build.lib}">
          <include name="**/*.jar" />
          <exclude name="**/*-sources.jar"/>
          <exclude name="**/ant-*.jar"/>
        </fileset>
        <fileset dir="${build.dir.lib}">
          <include name="**/*.jar" />
          <exclude name="**/*-sources.jar"/>
          <exclude name="**/ant-*.jar"/>
        </fileset>
    </path>

  <macrodef name="create-javadoc">
    <attribute name="destdir"/>
    <element name="filesets"/>
    <sequential>
      <javadoc destdir="@{destdir}" author="true" version="true" use="true"
        windowtitle="${ant.project.name} API" classpathref="cassandra.classpath"
        bottom="Copyright &amp;copy; ${YEAR} The Apache Software Foundation"
        useexternalfile="yes"
        maxmemory="256m">
        <filesets/>
      </javadoc>
    </sequential>
  </macrodef>

    <!--
        Setup the output directories.
    -->
    <target name="init">
        <fail unless="is.source.artifact"
            message="Not a source artifact, stopping here." />
        <mkdir dir="${build.classes.main}"/>
        <mkdir dir="${build.classes.thrift}"/>
        <mkdir dir="${test.lib}"/>
        <mkdir dir="${test.classes}"/>
        <mkdir dir="${build.src.gen-java}"/>
        <mkdir dir="${build.dir.lib}"/>
        <mkdir dir="${jacoco.export.dir}"/>
        <mkdir dir="${jacoco.partials.dir}"/>
    </target>

    <target name="clean" description="Remove all locally created artifacts">
        <delete dir="${build.test.dir}" />
        <delete dir="${build.classes}" />
        <delete dir="${build.src.gen-java}" />
        <delete dir="${version.properties.dir}" />
        <delete dir="${jacoco.export.dir}" />
        <delete dir="${jacoco.partials.dir}"/>
    </target>
    <target depends="clean" name="cleanall"/>

    <target name="realclean" depends="clean" description="Remove the entire build directory and all downloaded artifacts">
        <delete dir="${build.dir}" />
    </target>

    <!--
       This generates the CQL grammar files from Cql.g
    -->
    <target name="check-gen-cql3-grammar">
        <uptodate property="cql3current"
                srcfile="${build.src.java}/org/apache/cassandra/cql3/Cql.g"
                targetfile="${build.src.gen-java}/org/apache/cassandra/cql3/Cql.tokens"/>
    </target>
 
    <target name="gen-cql3-grammar" depends="check-gen-cql3-grammar" unless="cql3current">
      <echo>Building Grammar ${build.src.java}/org/apache/cassandra/cql3/Cql.g  ...</echo>
      <java classname="org.antlr.Tool"
            classpath="${build.dir.lib}/jars/antlr-3.5.2.jar;${build.lib}/antlr-runtime-3.5.2.jar;${build.lib}/ST4-4.0.8.jar"
            fork="true"
            failonerror="true">
         <jvmarg value="-Xmx512M" />
         <arg value="-Xconversiontimeout" />
         <arg value="10000" />
         <arg value="${build.src.java}/org/apache/cassandra/cql3/Cql.g" />
         <arg value="-fo" />
         <arg value="${build.src.gen-java}/org/apache/cassandra/cql3/" />
         <arg value="-Xmaxinlinedfastates"/>
         <arg value="10"/> <!-- default is 60 -->
      </java>
    </target>

    <target name="generate-cql-html" depends="maven-ant-tasks-init" description="Generate HTML from textile source">
        <artifact:dependencies pathId="wikitext.classpath">
            <dependency groupId="com.datastax.wikitext" artifactId="wikitext-core-ant" version="1.3"/>
            <dependency groupId="org.fusesource.wikitext" artifactId="textile-core" version="1.3"/>
        </artifact:dependencies>
        <taskdef classpathref="wikitext.classpath" resource="wikitexttasks.properties" />
        <wikitext-to-html markupLanguage="Textile">
            <fileset dir="${basedir}">
                <include name="doc/cql3/*.textile"/>
            </fileset>
        </wikitext-to-html>
    </target>

    <!--
       Fetch Maven Ant Tasks and Cassandra's dependencies
       These targets are intentionally free of dependencies so that they
       can be run stand-alone from a binary release artifact.
    -->
    <target name="maven-ant-tasks-localrepo" unless="maven-ant-tasks.jar.exists" if="maven-ant-tasks.jar.local"
            depends="init" description="Fetch Maven ANT Tasks from Maven Local Repository">
      <copy file="${maven-ant-tasks.local}/${maven-ant-tasks.version}/maven-ant-tasks-${maven-ant-tasks.version}.jar"
           tofile="${build.dir}/maven-ant-tasks-${maven-ant-tasks.version}.jar"/>
      <property name="maven-ant-tasks.jar.exists" value="true"/>
    </target>

    <target name="maven-ant-tasks-download" depends="init,maven-ant-tasks-localrepo" unless="maven-ant-tasks.jar.exists"
            description="Fetch Maven ANT Tasks from Maven Central Repositroy">
      <echo>Downloading Maven ANT Tasks...</echo>
      <get src="${maven-ant-tasks.url}/${maven-ant-tasks.version}/maven-ant-tasks-${maven-ant-tasks.version}.jar"
           dest="${build.dir}/maven-ant-tasks-${maven-ant-tasks.version}.jar" usetimestamp="true" />
      <copy file="${build.dir}/maven-ant-tasks-${maven-ant-tasks.version}.jar"
            tofile="${maven-ant-tasks.local}/${maven-ant-tasks.version}/maven-ant-tasks-${maven-ant-tasks.version}.jar"/>
    </target>

    <target name="maven-ant-tasks-init" depends="init,maven-ant-tasks-download" unless="maven-ant-tasks.initialized"
            description="Initialize Maven ANT Tasks">
      <typedef uri="antlib:org.apache.maven.artifact.ant" classpathref="maven-ant-tasks.classpath" />

      <!-- define the remote repositories we use -->
      <artifact:remoteRepository id="central"   url="${artifact.remoteRepository.central}"/>
      <artifact:remoteRepository id="apache"    url="${artifact.remoteRepository.apache}"/>

      <macrodef name="install">
        <attribute name="pomFile"/>
        <attribute name="file"/>
        <attribute name="classifier" default=""/>
        <attribute name="packaging" default="jar"/>
        <sequential>
          <artifact:mvn mavenVersion="${maven.version}" fork="true" failonerror="true">
            <arg value="org.apache.maven.plugins:maven-install-plugin:2.3.1:install-file" />
            <arg value="-DpomFile=@{pomFile}" />
            <arg value="-Dfile=@{file}" />
            <arg value="-Dclassifier=@{classifier}" />
            <arg value="-Dpackaging=@{packaging}" />
          </artifact:mvn>
        </sequential>
      </macrodef>

      <macrodef name="deploy">
        <attribute name="pomFile"/>
        <attribute name="file"/>
        <attribute name="classifier" default=""/>
        <attribute name="packaging" default="jar"/>
        <sequential>
          <artifact:mvn mavenVersion="${maven.version}" fork="true" failonerror="true">
            <jvmarg value="-Xmx512m"/>
            <arg value="org.apache.maven.plugins:maven-gpg-plugin:1.4:sign-and-deploy-file" />
            <arg value="-DretryFailedDeploymentCount=5" />
            <arg value="-Durl=${maven-repository-url}" />
            <arg value="-DrepositoryId=${maven-repository-id}" />
            <arg value="-DpomFile=@{pomFile}" />
            <arg value="-Dfile=@{file}" />
            <arg value="-Dclassifier=@{classifier}" />
            <arg value="-Dpackaging=@{packaging}" />
            <arg value="-Papache-release" />
          </artifact:mvn>
        </sequential>
      </macrodef>

      <property name="maven-ant-tasks.initialized" value="true"/>
    </target>

    <!-- this task defines the dependencies that will be fetched by Maven ANT Tasks
         the dependencies are re-used for publishing artifacts to Maven Central
         in order to keep everything consistent -->
    <target name="maven-declare-dependencies" depends="maven-ant-tasks-init"
            description="Define dependencies and dependency versions">
      <!-- The parent pom defines the versions of all dependencies -->
      <artifact:pom id="parent-pom"
                    groupId="org.apache.cassandra"
                    artifactId="cassandra-parent"
                    packaging="pom"
                    version="${version}"
                    url="http://cassandra.apache.org"
                    name="Apache Cassandra"
                    inceptionYear="2009"
                    description="The Apache Cassandra Project develops a highly scalable second-generation distributed database, bringing together Dynamo's fully distributed design and Bigtable's ColumnFamily-based data model.">
        <license name="The Apache Software License, Version 2.0" url="http://www.apache.org/licenses/LICENSE-2.0.txt"/>
        <scm connection="${scm.connection}" developerConnection="${scm.developerConnection}" url="${scm.url}"/>
        <dependencyManagement>
          <dependency groupId="org.xerial.snappy" artifactId="snappy-java" version="1.1.1.7"/>
          <dependency groupId="net.jpountz.lz4" artifactId="lz4" version="1.3.0"/>
          <dependency groupId="com.ning" artifactId="compress-lzf" version="0.8.4"/>
          <dependency groupId="com.google.guava" artifactId="guava" version="18.0"/>
          <dependency groupId="commons-cli" artifactId="commons-cli" version="1.1"/>
          <dependency groupId="commons-codec" artifactId="commons-codec" version="1.2"/>
          <dependency groupId="org.apache.commons" artifactId="commons-lang3" version="3.1"/>
          <dependency groupId="org.apache.commons" artifactId="commons-math3" version="3.2"/>
          <dependency groupId="com.googlecode.concurrentlinkedhashmap" artifactId="concurrentlinkedhashmap-lru" version="1.4"/>
          <dependency groupId="org.antlr" artifactId="antlr" version="3.5.2">
            <exclusion groupId="org.antlr" artifactId="stringtemplate"/>
          </dependency>
          <dependency groupId="org.antlr" artifactId="antlr-runtime" version="3.5.2">
            <exclusion groupId="org.antlr" artifactId="stringtemplate"/>
          </dependency>
          <dependency groupId="org.slf4j" artifactId="slf4j-api" version="1.7.7"/>
          <dependency groupId="org.slf4j" artifactId="log4j-over-slf4j" version="1.7.7"/>
          <dependency groupId="org.slf4j" artifactId="jcl-over-slf4j" version="1.7.7" />
          <dependency groupId="ch.qos.logback" artifactId="logback-core" version="1.1.3"/>
          <dependency groupId="ch.qos.logback" artifactId="logback-classic" version="1.1.3"/>
          <dependency groupId="org.codehaus.jackson" artifactId="jackson-core-asl" version="1.9.2"/>
          <dependency groupId="org.codehaus.jackson" artifactId="jackson-mapper-asl" version="1.9.2"/>
          <dependency groupId="com.googlecode.json-simple" artifactId="json-simple" version="1.1"/>
          <dependency groupId="com.boundary" artifactId="high-scale-lib" version="1.0.6"/>
          <dependency groupId="com.github.jbellis" artifactId="jamm" version="0.3.0"/>
	
          <dependency groupId="com.thinkaurelius.thrift" artifactId="thrift-server" version="0.3.7">
            <exclusion groupId="org.slf4j" artifactId="slf4j-log4j12"/>
          </dependency>
          <dependency groupId="org.yaml" artifactId="snakeyaml" version="1.11"/>
          <dependency groupId="org.apache.thrift" artifactId="libthrift" version="0.9.2">
	         <exclusion groupId="commons-logging" artifactId="commons-logging"/>
          </dependency>
          <dependency groupId="junit" artifactId="junit" version="4.6" />
          <dependency groupId="org.apache.rat" artifactId="apache-rat" version="0.10">
             <exclusion groupId="commons-lang" artifactId="commons-lang"/>
          </dependency>
          <dependency groupId="org.apache.hadoop" artifactId="hadoop-core" version="1.0.3">
          	<exclusion groupId="org.mortbay.jetty" artifactId="servlet-api"/>
          	<exclusion groupId="commons-logging" artifactId="commons-logging"/>
          	<exclusion groupId="org.eclipse.jdt" artifactId="core"/>
		    <exclusion groupId="ant" artifactId="ant"/>
          </dependency>
          <dependency groupId="org.apache.hadoop" artifactId="hadoop-minicluster" version="1.0.3">
		    <exclusion groupId="asm" artifactId="asm"/> <!-- this is the outdated version 3.1 -->
          </dependency>
          <dependency groupId="net.java.dev.jna" artifactId="jna" version="4.0.0"/>

          <dependency groupId="org.jacoco" artifactId="org.jacoco.agent" version="${jacoco.version}"/>
          <dependency groupId="org.jacoco" artifactId="org.jacoco.ant" version="${jacoco.version}"/>

          <dependency groupId="org.jboss.byteman" artifactId="byteman" version="${byteman.version}"/>
          <dependency groupId="org.jboss.byteman" artifactId="byteman-submit" version="${byteman.version}"/>
          <dependency groupId="org.jboss.byteman" artifactId="byteman-bmunit" version="${byteman.version}"/>


          <dependency groupId="org.openjdk.jmh" artifactId="jmh-core" version="1.1.1"/>
          <dependency groupId="org.openjdk.jmh" artifactId="jmh-generator-annprocess" version="1.1.1"/>

          <dependency groupId="org.apache.cassandra" artifactId="cassandra-all" version="${version}" />
          <dependency groupId="org.apache.cassandra" artifactId="cassandra-thrift" version="${version}" />
          <dependency groupId="io.dropwizard.metrics" artifactId="metrics-core" version="3.1.0" />
          <dependency groupId="io.dropwizard.metrics" artifactId="metrics-jvm" version="3.1.0" />
          <dependency groupId="com.addthis.metrics" artifactId="reporter-config3" version="3.0.0" />
          <dependency groupId="org.mindrot" artifactId="jbcrypt" version="0.3m" />
          <dependency groupId="io.airlift" artifactId="airline" version="0.6" />
          <dependency groupId="io.netty" artifactId="netty-all" version="4.0.44.Final" />
          <dependency groupId="com.google.code.findbugs" artifactId="jsr305" version="2.0.2" />
          <dependency groupId="com.clearspring.analytics" artifactId="stream" version="2.5.2" />
          <dependency groupId="com.datastax.cassandra" artifactId="cassandra-driver-core" version="3.0.1" classifier="shaded" />
          <dependency groupId="org.eclipse.jdt.core.compiler" artifactId="ecj" version="4.4.2" />
          <dependency groupId="org.caffinitas.ohc" artifactId="ohc-core" version="0.4.3" />
          <dependency groupId="org.caffinitas.ohc" artifactId="ohc-core-j8" version="0.4.3" />
          <dependency groupId="net.ju-n.compile-command-annotations" artifactId="compile-command-annotations" version="1.2.0" />
          <dependency groupId="org.fusesource" artifactId="sigar" version="1.6.4">
          	<exclusion groupId="log4j" artifactId="log4j"/>
          </dependency>
          <dependency groupId="joda-time" artifactId="joda-time" version="2.4" />

        </dependencyManagement>
        <developer id="adelapena" name="Andres de la Peña"/>
        <developer id="alakshman" name="Avinash Lakshman"/>
        <developer id="aleksey" name="Aleksey Yeschenko"/>
        <developer id="amorton" name="Aaron Morton"/>
        <developer id="aweisberg" name="Ariel Weisberg"/>
        <developer id="bdeggleston" name="Blake Eggleston"/>
        <developer id="benedict" name="Benedict Elliott Smith"/>
        <developer id="benjamin" name="Benjamin Lerer"/>
        <developer id="blambov" name="Branimir Lambov"/>
        <developer id="brandonwilliams" name="Brandon Williams"/>
        <developer id="carl" name="Carl Yeksigian"/>
        <developer id="dbrosius" name="David Brosiusd"/>
        <developer id="dikang" name="Dikang Gu"/>
        <developer id="eevans" name="Eric Evans"/>
        <developer id="gdusbabek" name="Gary Dusbabek"/>
        <developer id="goffinet" name="Chris Goffinet"/>
        <developer id="ifesdjeen" name="Alex Petrov"/>
        <developer id="jaakko" name="Laine Jaakko Olavi"/>
        <developer id="jake" name="T Jake Luciani"/>
        <developer id="jasonbrown" name="Jason Brown"/>
        <developer id="jbellis" name="Jonathan Ellis"/>
        <developer id="jfarrell" name="Jake Farrell"/>
        <developer id="jjirsa" name="Jeff Jirsa"/>
        <developer id="jkni" name="Joel Knighton"/>
        <developer id="jmckenzie" name="Josh McKenzie"/>
        <developer id="johan" name="Johan Oskarsson"/>
        <developer id="junrao" name="Jun Rao"/>
        <developer id="kohlisankalp" name="Sankalp Kohli"/>
        <developer id="marcuse" name="Marcus Eriksson"/>
        <developer id="mck" name="Michael Semb Wever"/>
        <developer id="mishail" name="Mikhail Stepura"/>
        <developer id="mshuler" name="Michael Shuler"/>
        <developer id="paulo" name="Paulo Motta"/>
        <developer id="pmalik" name="Prashant Malik"/>
        <developer id="rstupp" name="Robert Stupp"/>
        <developer id="scode" name="Peter Schuller"/>
        <developer id="beobal" name="Sam Tunnicliffe"/>
        <developer id="slebresne" name="Sylvain Lebresne"/>
        <developer id="stefania" name="Stefania Alborghetti"/>
        <developer id="tylerhobbs" name="Tyler Hobbs"/>
        <developer id="vijay" name="Vijay Parthasarathy"/>
        <developer id="xedin" name="Pavel Yaskevich"/>
        <developer id="yukim" name="Yuki Morishita"/>
        <developer id="zznate" name="Nate McCall"/>
      </artifact:pom>

      <!-- each dependency set then defines the subset of the dependencies for that dependency set -->
      <artifact:pom id="build-deps-pom"
                    artifactId="cassandra-build-deps">
        <parent groupId="org.apache.cassandra"
                artifactId="cassandra-parent"
                version="${version}"/>
        <dependency groupId="junit" artifactId="junit"/>
        <dependency groupId="org.apache.rat" artifactId="apache-rat"/>
        <dependency groupId="org.apache.hadoop" artifactId="hadoop-core"/>
      	<dependency groupId="org.apache.hadoop" artifactId="hadoop-minicluster"/>
      	<dependency groupId="com.google.code.findbugs" artifactId="jsr305"/>
        <dependency groupId="org.antlr" artifactId="antlr"/>
        <dependency groupId="com.datastax.cassandra" artifactId="cassandra-driver-core" classifier="shaded"/>
        <dependency groupId="org.eclipse.jdt.core.compiler" artifactId="ecj"/>
        <dependency groupId="org.caffinitas.ohc" artifactId="ohc-core" version="0.4.3" />
        <dependency groupId="org.caffinitas.ohc" artifactId="ohc-core-j8" version="0.4.3" />
        <dependency groupId="org.openjdk.jmh" artifactId="jmh-core"/>
        <dependency groupId="org.openjdk.jmh" artifactId="jmh-generator-annprocess"/>
        <dependency groupId="net.ju-n.compile-command-annotations" artifactId="compile-command-annotations"/>
        <dependency groupId="org.apache.ant" artifactId="ant-junit" version="1.9.4" />
      </artifact:pom>
      <!-- this build-deps-pom-sources "artifact" is the same as build-deps-pom but only with those
           artifacts that have "-source.jar" files -->
      <artifact:pom id="build-deps-pom-sources"
                    artifactId="cassandra-build-deps">
        <parent groupId="org.apache.cassandra"
                artifactId="cassandra-parent"
                version="${version}"/>
        <dependency groupId="junit" artifactId="junit"/>
        <dependency groupId="com.datastax.cassandra" artifactId="cassandra-driver-core" classifier="shaded"/>
        <dependency groupId="org.eclipse.jdt.core.compiler" artifactId="ecj"/>
        <dependency groupId="org.caffinitas.ohc" artifactId="ohc-core"/>
        <dependency groupId="org.openjdk.jmh" artifactId="jmh-core"/>
        <dependency groupId="org.openjdk.jmh" artifactId="jmh-generator-annprocess"/>
        <dependency groupId="net.ju-n.compile-command-annotations" artifactId="compile-command-annotations"/>
        <dependency groupId="org.apache.ant" artifactId="ant-junit" version="1.9.4" />
      </artifact:pom>

      <artifact:pom id="coverage-deps-pom"
                    artifactId="cassandra-coverage-deps">
        <parent groupId="org.apache.cassandra"
                artifactId="cassandra-parent"
                version="${version}"/>
        <dependency groupId="org.jacoco" artifactId="org.jacoco.agent"/>
        <dependency groupId="org.jacoco" artifactId="org.jacoco.ant" />
        <dependency groupId="org.jboss.byteman" artifactId="byteman"/>
        <dependency groupId="org.jboss.byteman" artifactId="byteman-submit"/>
        <dependency groupId="org.jboss.byteman" artifactId="byteman-bmunit"/>
      </artifact:pom>

      <artifact:pom id="test-deps-pom"
                    artifactId="cassandra-test-deps">
        <parent groupId="org.apache.cassandra"
                artifactId="cassandra-parent"
                version="${version}"/>
        <dependency groupId="joda-time" artifactId="joda-time"/>
      </artifact:pom>

      <!-- now the pom's for artifacts being deployed to Maven Central -->

      <artifact:pom id="all-pom"
                    artifactId="cassandra-all"
                    url="http://cassandra.apache.org"
                    name="Apache Cassandra">
        <parent groupId="org.apache.cassandra"
                artifactId="cassandra-parent"
                version="${version}"/>
        <scm connection="${scm.connection}" developerConnection="${scm.developerConnection}" url="${scm.url}"/>
        <dependency groupId="org.xerial.snappy" artifactId="snappy-java"/>
        <dependency groupId="net.jpountz.lz4" artifactId="lz4"/>
        <dependency groupId="com.ning" artifactId="compress-lzf"/>
        <dependency groupId="com.google.guava" artifactId="guava"/>
        <dependency groupId="commons-cli" artifactId="commons-cli"/>
        <dependency groupId="commons-codec" artifactId="commons-codec"/>
        <dependency groupId="org.apache.commons" artifactId="commons-lang3"/>
        <dependency groupId="org.apache.commons" artifactId="commons-math3"/>
        <dependency groupId="com.googlecode.concurrentlinkedhashmap" artifactId="concurrentlinkedhashmap-lru"/>
        <dependency groupId="org.antlr" artifactId="antlr"/>
        <dependency groupId="org.antlr" artifactId="antlr-runtime"/>
        <dependency groupId="org.slf4j" artifactId="slf4j-api"/>
        <dependency groupId="org.slf4j" artifactId="log4j-over-slf4j"/>
        <dependency groupId="org.slf4j" artifactId="jcl-over-slf4j"/>
        <dependency groupId="org.codehaus.jackson" artifactId="jackson-core-asl"/>
        <dependency groupId="org.codehaus.jackson" artifactId="jackson-mapper-asl"/>
        <dependency groupId="com.googlecode.json-simple" artifactId="json-simple"/>
        <dependency groupId="com.boundary" artifactId="high-scale-lib"/>
        <dependency groupId="org.yaml" artifactId="snakeyaml"/>
        <dependency groupId="org.mindrot" artifactId="jbcrypt"/>
        <dependency groupId="io.dropwizard.metrics" artifactId="metrics-core"/>
        <dependency groupId="io.dropwizard.metrics" artifactId="metrics-jvm"/>
        <dependency groupId="com.addthis.metrics" artifactId="reporter-config3"/>
        <dependency groupId="com.thinkaurelius.thrift" artifactId="thrift-server"/>
        <dependency groupId="com.clearspring.analytics" artifactId="stream"/>

        <dependency groupId="ch.qos.logback" artifactId="logback-core"/>
        <dependency groupId="ch.qos.logback" artifactId="logback-classic"/>

        <dependency groupId="org.apache.thrift" artifactId="libthrift"/>
        <dependency groupId="org.apache.cassandra" artifactId="cassandra-thrift"/>

        <!-- don't need hadoop classes to run, but if you use the hadoop stuff -->
        <dependency groupId="org.apache.hadoop" artifactId="hadoop-core" optional="true"/>
        <dependency groupId="org.apache.hadoop" artifactId="hadoop-minicluster" optional="true"/>

        <!-- don't need the Java Driver to run, but if you use the hadoop stuff or UDFs -->
        <dependency groupId="com.datastax.cassandra" artifactId="cassandra-driver-core" classifier="shaded" optional="true"/>

        <!-- don't need jna to run, but nice to have -->
        <dependency groupId="net.java.dev.jna" artifactId="jna"/>

        <!-- don't need jamm unless running a server in which case it needs to be a -javagent to be used anyway -->
        <dependency groupId="com.github.jbellis" artifactId="jamm"/>

        <dependency groupId="io.netty" artifactId="netty-all"/>
        <dependency groupId="joda-time" artifactId="joda-time"/>
        <dependency groupId="org.fusesource" artifactId="sigar"/>
        <dependency groupId="org.eclipse.jdt.core.compiler" artifactId="ecj"/>
        <dependency groupId="org.caffinitas.ohc" artifactId="ohc-core"/>
      </artifact:pom>
      <artifact:pom id="thrift-pom"
                    artifactId="cassandra-thrift"
                    url="http://cassandra.apache.org"
                    name="Apache Cassandra">
        <parent groupId="org.apache.cassandra"
                artifactId="cassandra-parent"
                version="${version}"/>
        <scm connection="${scm.connection}" developerConnection="${scm.developerConnection}" url="${scm.url}"/>
        <dependency groupId="org.apache.commons" artifactId="commons-lang3"/>
        <dependency groupId="org.slf4j" artifactId="slf4j-api"/>
        <dependency groupId="org.slf4j" artifactId="log4j-over-slf4j"/>
        <dependency groupId="org.slf4j" artifactId="jcl-over-slf4j"/>
        <dependency groupId="org.apache.thrift" artifactId="libthrift"/>
      </artifact:pom>
      <artifact:pom id="clientutil-pom"
                    artifactId="cassandra-clientutil"
                    url="http://cassandra.apache.org"
                    name="Apache Cassandra">
        <parent groupId="org.apache.cassandra"
                artifactId="cassandra-parent"
                version="${version}"/>
        <scm connection="${scm.connection}" developerConnection="${scm.developerConnection}" url="${scm.url}"/>
  <dependency groupId="com.google.guava" artifactId="guava"/>
      </artifact:pom>
      
      <artifact:pom id="dist-pom"
                    artifactId="apache-cassandra"
                    packaging="pom"
                    url="http://cassandra.apache.org"
                    name="Apache Cassandra">
        <parent groupId="org.apache.cassandra"
                artifactId="cassandra-parent"
                version="${version}"/>
        <scm connection="${scm.connection}" developerConnection="${scm.developerConnection}" url="${scm.url}"/>
      </artifact:pom>
    </target>

    <target name="maven-ant-tasks-retrieve-build" depends="maven-declare-dependencies" unless="without.maven">
      <!-- retrieve artifacts -->
      <artifact:dependencies pomRefId="build-deps-pom"
                             filesetId="build-dependency-jars"
                             cacheDependencyRefs="true"
                             dependencyRefsBuildFile="${build.dir}/build-dependencies.xml">
          <remoteRepository refid="central"/>
          <remoteRepository refid="apache"/>
      </artifact:dependencies>
      <!-- retrieve -source.jar artifacts using the reference-pom with the artifacts that have these -->
      <artifact:dependencies pomRefId="build-deps-pom-sources"
                             sourcesFilesetId="build-dependency-sources"
                             cacheDependencyRefs="true"
                             dependencyRefsBuildFile="${build.dir}/build-dependencies-sources.xml">
          <remoteRepository refid="central"/>
          <remoteRepository refid="apache"/>
      </artifact:dependencies>
      <copy todir="${build.dir.lib}/jars">
          <fileset refid="build-dependency-jars"/>
          <mapper type="flatten"/>
      </copy>
      <copy todir="${build.dir.lib}/sources">
          <fileset refid="build-dependency-sources"/>
          <mapper type="flatten"/>
      </copy>
      <!-- code coverage tools -->
      <artifact:dependencies pomRefId="coverage-deps-pom"
                             filesetId="coverage-dependency-jars">
          <remoteRepository refid="central"/>
      </artifact:dependencies>
      <copy todir="${build.dir.lib}/jars">
          <fileset refid="coverage-dependency-jars"/>
          <mapper type="flatten"/>
      </copy>
      <!-- jacoco agent jar comes wrapped in a jar -->
      <unzip src="${build.dir.lib}/jars/org.jacoco.agent-${jacoco.version}.jar" dest="${build.dir.lib}/jars">
        <patternset>
            <include name="*.jar"/>
        </patternset>
        <mapper type="flatten"/>
      </unzip>
    </target>

    <target name="maven-ant-tasks-retrieve-test" depends="maven-ant-tasks-init">
      <artifact:dependencies pomRefId="test-deps-pom"
                             filesetId="test-dependency-jars"
                             sourcesFilesetId="test-dependency-sources" 
                             cacheDependencyRefs="true" 
                             dependencyRefsBuildFile="${build.dir}/test-dependencies.xml">
        <remoteRepository refid="apache"/>
        <remoteRepository refid="central"/>
      </artifact:dependencies>
      <copy todir="${test.lib}/jars">
        <fileset refid="test-dependency-jars"/>
        <mapper type="flatten"/>
      </copy>
      <copy todir="${test.lib}/sources">
        <fileset refid="test-dependency-sources"/>
        <mapper type="flatten"/>
      </copy>
    </target>

<<<<<<< HEAD
=======
    <target name="maven-ant-tasks-retrieve-pig-test" depends="maven-ant-tasks-init">
      <artifact:dependencies pomRefId="test-deps-pom"
                             filesetId="test-dependency-jars"
                             sourcesFilesetId="test-dependency-sources"
                             cacheDependencyRefs="true"
                             dependencyRefsBuildFile="${build.dir}/test-dependencies.xml">
        <remoteRepository refid="apache"/>
        <remoteRepository refid="central"/>
      </artifact:dependencies>
      <copy todir="${build.dir.lib}/jars">
        <fileset refid="test-dependency-jars"/>
        <mapper type="flatten"/>
      </copy>
      <copy todir="${build.dir.lib}/sources">
        <fileset refid="test-dependency-sources"/>
        <mapper type="flatten"/>
      </copy>
    </target>

>>>>>>> 63e8b196
    <!--
       Generate thrift code.  We have targets to build java because
       Cassandra depends on it, and python because that is what the system
       tests run.
    -->
    <target name="check-gen-thrift-java">
      <uptodate property="thriftUpToDate" srcfile="${interface.dir}/cassandra.thrift"
            targetfile="${interface.thrift.gen-java}/org/apache/cassandra/thrift/Cassandra.java" />
    </target>
    <target name="gen-thrift-java" unless="thriftUpToDate" depends="check-gen-thrift-java"
            description="Generate Thrift Java artifacts">
      <echo>Generating Thrift Java code from ${basedir}/interface/cassandra.thrift...</echo>
      <exec executable="thrift" dir="${basedir}/interface" failonerror="true">
        <arg line="--gen java:hashcode" />
        <arg line="-o ${interface.thrift.dir}" />
        <arg line="cassandra.thrift" />
      </exec>
      <antcall target="write-java-license-headers" />
    </target>

    <target name="_write-java-license-headers" depends="rat-init">
      <java classname="org.apache.rat.Report" fork="true"
            output="${build.dir}/rat-report.log">
        <classpath refid="rat.classpath" />
        <arg value="-a" />
        <arg value="--force" />
        <arg value="interface/thrift" />
      </java>
    </target>

    <target name="write-java-license-headers" unless="without.rat" description="Add missing java license headers">
      <antcall target="_write-java-license-headers" />
    </target>

    <target name="gen-thrift-py" description="Generate Thrift Python artifacts">
      <echo>Generating Thrift Python code from ${basedir}/interface/cassandra.thrift...</echo>
      <exec executable="thrift" dir="${basedir}/interface" failonerror="true">
        <arg line="--gen py" />
        <arg line="-o ${interface.thrift.dir}" />
        <arg line="cassandra.thrift" />
      </exec>
      <exec executable="thrift" dir="${basedir}/interface" failonerror="true">
        <arg line="--gen py:twisted" />
        <arg line="-o ${interface.thrift.dir}" />
        <arg line="cassandra.thrift" />
      </exec>
    </target>

    <!-- create properties file with C version -->
    <target name="createVersionPropFile">
      <taskdef name="propertyfile" classname="org.apache.tools.ant.taskdefs.optional.PropertyFile"/>
      <mkdir dir="${version.properties.dir}"/>
      <propertyfile file="${version.properties.dir}/version.properties">
        <entry key="CassandraVersion" value="${version}"/>
      </propertyfile>
    </target>

    <target name="test-run" depends="build"
            description="Run in test mode.  Not for production use!">
      <java classname="org.apache.cassandra.service.CassandraDaemon" fork="true">
        <classpath>
          <path refid="cassandra.classpath"/>
          <pathelement location="${test.conf}"/>
        </classpath>
        <jvmarg value="-Dstorage-config=${test.conf}"/>
        <jvmarg value="-javaagent:${basedir}/lib/jamm-0.3.0.jar" />
        <jvmarg value="-ea"/>
      </java>
    </target>

    <!--
        The build target builds all the .class files
    -->
    <target name="build"
        depends="maven-ant-tasks-retrieve-build,build-project" description="Compile Cassandra classes"/>
    <target name="codecoverage" depends="jacoco-run,jacoco-report" description="Create code coverage report"/>

    <target depends="init,gen-cql3-grammar,generate-cql-html"
            name="build-project">
        <echo message="${ant.project.name}: ${ant.file}"/>
        <!-- Order matters! -->
        <javac fork="true"
               debug="true" debuglevel="${debuglevel}" encoding="utf-8"
               destdir="${build.classes.thrift}" includeantruntime="false" source="${source.version}" target="${target.version}"
               memorymaximumsize="512M">
            <src path="${interface.thrift.dir}/gen-java"/>
            <classpath refid="cassandra.classpath"/>
        </javac>
        <javac fork="true"
               debug="true" debuglevel="${debuglevel}" encoding="utf-8"
               destdir="${build.classes.main}" includeantruntime="false" source="${source.version}" target="${target.version}"
               memorymaximumsize="512M">
            <src path="${build.src.java}"/>
            <src path="${build.src.gen-java}"/>
            <compilerarg value="-XDignore.symbol.file"/>
            <compilerarg value="-Xbootclasspath/p:${build.src.jdkoverride}"/>
            <classpath refid="cassandra.classpath"/>
        </javac>
        <antcall target="createVersionPropFile"/>
        <copy todir="${build.classes.main}">
            <fileset dir="${build.src.resources}" />
        </copy>
	<copy todir="${basedir}/conf" file="${build.classes.main}/META-INF/hotspot_compiler"/>
    </target>

    <!-- Stress build file -->
    <property name="stress.build.src" value="${basedir}/tools/stress/src" />
    <property name="stress.build.classes" value="${build.classes}/stress" />
	<property name="stress.manifest" value="${stress.build.classes}/MANIFEST.MF" />
    <path id="cassandra.classes">
        <pathelement location="${basedir}/build/classes/main" />
        <pathelement location="${basedir}/build/classes/thrift" />
    </path>
    <target name="stress-build" depends="build" description="build stress tool">
    	<mkdir dir="${stress.build.classes}" />
        <javac debug="true" debuglevel="${debuglevel}" encoding="utf-8" destdir="${stress.build.classes}" includeantruntime="true" source="${source.version}" target="${target.version}">
            <src path="${stress.build.src}" />
            <classpath>
                <path refid="cassandra.classes" />
                <path>
                    <fileset dir="${build.lib}">
                        <include name="**/*.jar" />
                    </fileset>
                </path>
            </classpath>
        </javac>
    </target>

	<target name="_write-poms" depends="maven-declare-dependencies">
	    <artifact:writepom pomRefId="parent-pom" file="${build.dir}/${final.name}-parent.pom"/>
	    <artifact:writepom pomRefId="thrift-pom"
	                       file="${build.dir}/${ant.project.name}-thrift-${version}.pom"/>
	    <artifact:writepom pomRefId="all-pom" file="${build.dir}/${final.name}.pom"/>
	    <artifact:writepom pomRefId="clientutil-pom"
	    	               file="${build.dir}/${ant.project.name}-clientutil-${version}.pom"/>
	</target>

	<target name="write-poms" unless="without.maven">
	    <antcall target="_write-poms" />
	</target>
	
    <!--
        The jar target makes cassandra.jar output.
    -->
    <target name="jar"
            depends="build, build-test, stress-build, write-poms"
            description="Assemble Cassandra JAR files">
      <mkdir dir="${build.classes.main}/META-INF" />
      <mkdir dir="${build.classes.thrift}/META-INF" />
      <copy file="LICENSE.txt"
            tofile="${build.classes.main}/META-INF/LICENSE.txt"/>
      <copy file="LICENSE.txt"
            tofile="${build.classes.thrift}/META-INF/LICENSE.txt"/>
      <copy file="NOTICE.txt"
            tofile="${build.classes.main}/META-INF/NOTICE.txt"/>
      <copy file="NOTICE.txt"
            tofile="${build.classes.thrift}/META-INF/NOTICE.txt"/>

      <!-- Thrift Jar -->
      <jar jarfile="${build.dir}/${ant.project.name}-thrift-${version}.jar"
           basedir="${build.classes.thrift}">
        <fileset dir="${build.classes.main}">
          <include name="org/apache/cassandra/thrift/ITransportFactory*.class" />
          <include name="org/apache/cassandra/thrift/TFramedTransportFactory*.class" />
        </fileset>
        <manifest>
          <attribute name="Implementation-Title" value="Cassandra"/>
          <attribute name="Implementation-Version" value="${version}"/>
          <attribute name="Implementation-Vendor" value="Apache"/>
        </manifest>
      </jar>

      <!-- Main Jar -->
      <jar jarfile="${build.dir}/${final.name}.jar">
        <fileset dir="${build.classes.main}">
          <exclude name="org/apache/cassandra/thrift/ITransportFactory*.class" />
          <exclude name="org/apache/cassandra/thrift/TFramedTransportFactory*.class" />
        </fileset>
        <manifest>
        <!-- <section name="org/apache/cassandra/infrastructure"> -->
          <attribute name="Implementation-Title" value="Cassandra"/>
          <attribute name="Implementation-Version" value="${version}"/>
          <attribute name="Implementation-Vendor" value="Apache"/>
          <attribute name="Premain-Class"
                     value="org.apache.cassandra.infrastructure.continuations.CAgent"/>
          <attribute name="Class-Path"
                     value="${ant.project.name}-clientutil-${version}.jar ${ant.project.name}-thrift-${version}.jar" />
        <!-- </section> -->
        </manifest>
      </jar>

      <!-- Clientutil Jar -->
      <!-- TODO: write maven pom here -->
      <jar jarfile="${build.dir}/${ant.project.name}-clientutil-${version}.jar">
        <fileset dir="${build.classes.main}">
          <include name="org/apache/cassandra/serializers/*" />
          <include name="org/apache/cassandra/utils/ByteBufferUtil*.class" />
          <include name="org/apache/cassandra/utils/Hex.class" />
          <include name="org/apache/cassandra/utils/UUIDGen*.class" />
          <include name="org/apache/cassandra/utils/FBUtilities*.class" />
          <include name="org/apache/cassandra/exceptions/*.class" />
          <include name="org/apache/cassandra/utils/CloseableIterator.class" />
          <include name="org/apache/cassandra/io/util/*.class" />
          <include name="org/apache/cassandra/utils/SigarLibrary.class" />
        </fileset>
        <manifest>
          <attribute name="Implementation-Title" value="Cassandra"/>
          <attribute name="Implementation-Version" value="${version}"/>
          <attribute name="Implementation-Vendor" value="Apache"/>
        </manifest>
      </jar>

      <!-- Stress jar -->
      <manifest file="${stress.manifest}">
        <attribute name="Built-By" value="Pavel Yaskevich"/>
        <attribute name="Main-Class" value="org.apache.cassandra.stress.Stress"/>
      </manifest>
      <mkdir dir="${stress.build.classes}/META-INF" />
      <mkdir dir="${build.dir}/tools/lib/" />
      <jar destfile="${build.dir}/tools/lib/stress.jar" manifest="${stress.manifest}">
        <fileset dir="${stress.build.classes}"/>
      </jar>
    </target>

    <!--
        The javadoc-jar target makes cassandra-javadoc.jar output required for publishing to Maven central repository.
    -->
    <target name="javadoc-jar" description="Assemble Cassandra JavaDoc JAR file">
      <mkdir dir="${javadoc.jars.dir}"/>
      <create-javadoc destdir="${javadoc.jars.dir}/thrift">
        <filesets>
          <fileset dir="${interface.thrift.dir}/gen-java" defaultexcludes="yes">
            <include name="org/apache/**/*.java"/>
          </fileset>
        </filesets>
      </create-javadoc>
      <jar jarfile="${build.dir}/${ant.project.name}-thrift-${version}-javadoc.jar"
           basedir="${javadoc.jars.dir}/thrift"/>

      <create-javadoc destdir="${javadoc.jars.dir}/main">
        <filesets>
          <fileset dir="${build.src.java}" defaultexcludes="yes">
            <include name="org/apache/**/*.java"/>
          </fileset>
          <fileset dir="${build.src.gen-java}" defaultexcludes="yes">
            <include name="org/apache/**/*.java"/>
          </fileset>
        </filesets>
      </create-javadoc>
      <jar jarfile="${build.dir}/${final.name}-javadoc.jar"
           basedir="${javadoc.jars.dir}/main"/>

      <create-javadoc destdir="${javadoc.jars.dir}/clientutil">
        <filesets>
          <fileset dir="${build.src.java}" defaultexcludes="yes">
            <include name="org/apache/cassandra/serializers/*" />
            <include name="org/apache/cassandra/utils/ByteBufferUtil*.java" />
            <include name="org/apache/cassandra/utils/Hex.java" />
            <include name="org/apache/cassandra/utils/UUIDGen*.java" />
          </fileset>
        </filesets>
      </create-javadoc>
      <jar jarfile="${build.dir}/${ant.project.name}-clientutil-${version}-javadoc.jar"
           basedir="${javadoc.jars.dir}/clientutil"/>
      <!-- javadoc task always rebuilds so might as well remove the generated docs to prevent 
           being pulled into the distribution by accident -->
      <delete quiet="true" dir="${javadoc.jars.dir}"/>
    </target>

    <!--
        The sources-jar target makes cassandra-sources.jar output required for publishing to Maven central repository.
    -->
    <target name="sources-jar" depends="init" description="Assemble Cassandra Sources JAR file">
      <jar jarfile="${build.dir}/${ant.project.name}-thrift-${version}-sources.jar">
        <fileset dir="${interface.thrift.dir}/gen-java" defaultexcludes="yes">
          <include name="org/apache/**/*.java"/>
        </fileset>
      </jar>
      <jar jarfile="${build.dir}/${final.name}-sources.jar">
        <fileset dir="${build.src.java}" defaultexcludes="yes">
          <include name="org/apache/**/*.java"/>
        </fileset>
        <fileset dir="${build.src.gen-java}" defaultexcludes="yes">
          <include name="org/apache/**/*.java"/>
        </fileset>
      </jar>
      <jar jarfile="${build.dir}/${ant.project.name}-clientutil-${version}-sources.jar">
        <fileset dir="${build.src.java}" defaultexcludes="yes">
          <include name="org/apache/cassandra/serializers/*" />
          <include name="org/apache/cassandra/utils/ByteBufferUtil*.java" />
          <include name="org/apache/cassandra/utils/Hex.java" />
          <include name="org/apache/cassandra/utils/UUIDGen*.java" />
        </fileset>
      </jar>
    </target>

    <!-- creates release tarballs -->
    <target name="artifacts" depends="jar,javadoc"
            description="Create Cassandra release artifacts">
      <mkdir dir="${dist.dir}"/>
      <!-- fix the control linefeed so that builds on windows works on linux -->
      <fixcrlf srcdir="bin" includes="**/*" excludes="**/*.bat, **/*.ps1" eol="lf" eof="remove" />
      <fixcrlf srcdir="conf" includes="**/*" excludes="**/*.bat, **/*.ps1" eol="lf" eof="remove" />
      <fixcrlf srcdir="tools/bin" includes="**/*" excludes="**/*.bat, **/*.ps1" eol="lf" eof="remove" />
      <copy todir="${dist.dir}/lib">
        <fileset dir="${build.lib}"/>
        <fileset dir="${build.dir}">
          <include name="${final.name}.jar" />
          <include name="${ant.project.name}-thrift-${version}.jar" />
          <include name="${ant.project.name}-clientutil-${version}.jar" />
        </fileset>
      </copy>
      <copy todir="${dist.dir}/javadoc">
        <fileset dir="${javadoc.dir}"/>
      </copy>
      <copy todir="${dist.dir}/doc">
        <fileset dir="doc">
          <exclude name="cql3/CQL.textile"/>
        </fileset>
      </copy>
      <copy todir="${dist.dir}/bin">
        <fileset dir="bin"/>
      </copy>
      <copy todir="${dist.dir}/conf">
        <fileset dir="conf"/>
      </copy>
      <copy todir="${dist.dir}/interface">
        <fileset dir="interface">
          <include name="**/*.thrift" />
        </fileset>
      </copy>
      <copy todir="${dist.dir}/pylib">
        <fileset dir="pylib">
          <include name="**" />
          <exclude name="**/*.pyc" />
        </fileset>
      </copy>
      <copy todir="${dist.dir}/">
        <fileset dir="${basedir}">
          <include name="*.txt" />
        </fileset>
      </copy>
      <copy todir="${dist.dir}/tools/bin">
        <fileset dir="${basedir}/tools/bin"/>
      </copy>
      <copy todir="${dist.dir}/tools/">
        <fileset dir="${basedir}/tools/">
            <include name="*.yaml"/>
	</fileset>
      </copy>
      <copy todir="${dist.dir}/tools/lib">
        <fileset dir="${build.dir}/tools/lib/">
            <include name="*.jar" />
        </fileset>
      </copy>
      <artifact:writepom pomRefId="dist-pom" 
            file="${build.dir}/${final.name}-dist.pom"/>
      <tar compression="gzip" longfile="gnu"
        destfile="${build.dir}/${final.name}-bin.tar.gz">

        <!-- Everything but bin/ (default mode) -->
        <tarfileset dir="${dist.dir}" prefix="${final.name}">
          <include name="**"/>
          <exclude name="bin/*" />
        </tarfileset>
        <!-- Shell includes in bin/ (default mode) -->
        <tarfileset dir="${dist.dir}" prefix="${final.name}">
          <include name="bin/*.in.sh" />
        </tarfileset>
        <!-- Executable scripts in bin/ -->
        <tarfileset dir="${dist.dir}" prefix="${final.name}" mode="755">
          <include name="bin/*"/>
          <include name="tools/bin/*"/>
          <not>
                <filename name="bin/*.in.sh" />
          </not>
        </tarfileset>
      </tar>

      <tar compression="gzip" longfile="gnu"
           destfile="${build.dir}/${final.name}-src.tar.gz">

        <tarfileset dir="${basedir}"
                    prefix="${final.name}-src">
          <include name="**"/>
          <exclude name="build/**" />
          <exclude name="src/gen-java/**" />
          <exclude name=".git/**" />
          <exclude name="bin/*" /> <!-- handled separately below -->
          <!-- exclude Eclipse files -->
          <exclude name=".project" />
          <exclude name=".classpath" />
          <exclude name=".settings/**" />
          <exclude name=".externalToolBuilders/**" />
        </tarfileset>

        <!-- Shell includes and batch files in bin/ -->
        <tarfileset dir="${basedir}" prefix="${final.name}-src">
          <include name="bin/*.in.sh" />
          <include name="bin/*.bat" />
        </tarfileset>
        <!-- Everything else (assumed to be scripts), is executable -->
        <tarfileset dir="${basedir}" prefix="${final.name}-src" mode="755">
          <include name="bin/*"/>
          <exclude name="bin/*.in.sh" />
          <exclude name="bin/*.bat" />
        </tarfileset>
      </tar>
    </target>

    <target name="release" depends="eclipse-warnings,artifacts,rat-init"
            description="Create and QC release artifacts">
      <checksum forceOverwrite="yes" todir="${build.dir}" fileext=".md5"
                algorithm="MD5">
        <fileset dir="${build.dir}">
          <include name="*.tar.gz" />
        </fileset>
      </checksum>
      <checksum forceOverwrite="yes" todir="${build.dir}" fileext=".sha"
                algorithm="SHA">
        <fileset dir="${build.dir}">
          <include name="*.tar.gz" />
        </fileset>
      </checksum>

      <rat:report xmlns:rat="antlib:org.apache.rat.anttasks"
                  reportFile="${build.dir}/${final.name}-bin.rat.txt">
        <tarfileset>
          <gzipresource>
            <file file="${build.dir}/${final.name}-bin.tar.gz" />
          </gzipresource>
        </tarfileset>
      </rat:report>

      <rat:report xmlns:rat="antlib:org.apache.rat.anttasks"
                  reportFile="${build.dir}/${final.name}-src.rat.txt">
        <tarfileset>
          <gzipresource>
            <file file="${build.dir}/${final.name}-src.tar.gz" />
          </gzipresource>
        </tarfileset>
      </rat:report>
    </target>

    <!-- use https://github.com/krummas/jstackjunit to get thread dumps when unit tests time out -->
  <taskdef name="junit" classname="org.krummas.junit.JStackJUnitTask" classpath="lib/jstackjunit-0.0.1.jar"/>
  <target name="build-test" depends="build" description="Compile test classes">
    <javac
     debug="true"
     debuglevel="${debuglevel}"
     destdir="${test.classes}"
     includeantruntime="true"
     source="${source.version}" 
     target="${target.version}"
     encoding="utf-8">
     <classpath>
        <path refid="cassandra.classpath"/>
     </classpath>
     <compilerarg value="-XDignore.symbol.file"/>
     <src path="${test.unit.src}"/>
     <src path="${test.long.src}"/>
     <src path="${test.burn.src}"/>
     <src path="${test.microbench.src}"/>
    </javac>

    <!-- Non-java resources needed by the test suite -->
    <copy todir="${test.classes}">
      <fileset dir="${test.resources}"/>
    </copy>
  </target>

  <!-- Defines how to run a set of tests. If you change the defaults for attributes
       you should also update them in testmacro.,
       The two are split because the helper doesn't generate
       a junit report or fail on errors, since this is called in parallel to run tests
       when we choose to run tests in parallel -->
  <macrodef name="testmacrohelper">
    <attribute name="inputdir" />
    <attribute name="timeout" default="${test.timeout}" />
    <attribute name="forkmode" default="perTest"/>
    <element name="optjvmargs" implicit="true" optional="true" />
    <attribute name="filter" default="**/${test.name}.java"/>
    <attribute name="exclude" default="" />
    <attribute name="filelist" default="" />
    <attribute name="poffset" default="0"/>
    <attribute name="testtag" default=""/>
    <attribute name="usejacoco" default="no"/>

    <sequential>
      <condition property="additionalagent"
                 value="-javaagent:${build.dir.lib}/jars/jacocoagent.jar=destfile=${jacoco.partialexecfile}"
                 else="">
        <istrue value="${usejacoco}"/>
      </condition>
      <mkdir dir="${build.test.dir}/cassandra"/>
      <mkdir dir="${build.test.dir}/output"/>
      <mkdir dir="${build.test.dir}/output/@{testtag}"/>
      <junit fork="on" forkmode="@{forkmode}" failureproperty="testfailed" maxmemory="1024m" timeout="@{timeout}">
        <formatter classname="org.apache.cassandra.CassandraXMLJUnitResultFormatter" extension=".xml" usefile="true"/>
        <formatter classname="org.apache.cassandra.CassandraBriefJUnitResultFormatter" usefile="false"/>
        <jvmarg value="-Dstorage-config=${test.conf}"/>
        <jvmarg value="-Djava.awt.headless=true"/>
        <!-- Cassandra 3.0+ needs <jvmarg line="... ${additionalagent}" /> here! (not value=) -->
        <jvmarg line="-javaagent:${basedir}/lib/jamm-0.3.0.jar ${additionalagent}" />
        <jvmarg value="-ea"/>
        <jvmarg value="-Dcassandra.debugrefcount=true"/>
        <jvmarg value="-Xss256k"/>
        <jvmarg value="-Dcassandra.memtable_row_overhead_computation_step=100"/>
        <jvmarg value="-Dcassandra.test.use_prepared=${cassandra.test.use_prepared}"/>
        <jvmarg value="-Dcassandra.test.offsetseed=@{poffset}"/>
        <jvmarg value="-Dcassandra.test.sstableformatdevelopment=true"/>
        <!-- The first time SecureRandom initializes can be slow if it blocks on /dev/random -->
        <jvmarg value="-Djava.security.egd=file:/dev/urandom" />
        <jvmarg value="-Dcassandra.testtag=@{testtag}"/>
        <jvmarg value="-Dcassandra.keepBriefBrief=${cassandra.keepBriefBrief}" />
	<optjvmargs/>
        <classpath>
          <pathelement path="${java.class.path}"/>
          <path refid="cassandra.classpath" />
          <pathelement location="${test.classes}"/>
          <pathelement location="${test.conf}"/>
          <fileset dir="${test.lib}">
            <include name="**/*.jar" />
          </fileset>
        </classpath>
        <batchtest todir="${build.test.dir}/output/@{testtag}">
            <fileset dir="@{inputdir}" includes="@{filter}" excludes="@{exclude}"/>
            <filelist dir="@{inputdir}" files="@{filelist}"/>
        </batchtest>
      </junit>
      <delete quiet="true" failonerror="false" dir="${build.test.dir}/cassandra/commitlog:@{poffset}"/>
      <delete quiet="true" failonerror="false" dir="${build.test.dir}/cassandra/data:@{poffset}"/>
      <delete quiet="true" failonerror="false" dir="${build.test.dir}/cassandra/saved_caches:@{poffset}"/>
    </sequential>
  </macrodef>

  <!--
    This test target is a bit different.  It's purpose is to exercise the
    clientutil jar in order to expose any new dependencies.  For that
    reason we use the classes from the jar, and a carefully constructed
    classpath which only contains what we expect users to need.
  -->
  <target name="test-clientutil-jar" depends="build-test,jar" description="Test clientutil jar">
    <junit fork="on" forkmode="perTest" failureproperty="testfailed" maxmemory="1024m" timeout="${test.timeout}">
      <!-- Note that the test pass without that next line, but it prints an ugly error message -->
      <jvmarg value="-Djava.library.path=${build.lib}/sigar-bin"/>
      <test name="org.apache.cassandra.serializers.ClientUtilsTest" />
      <formatter type="brief" usefile="false" />
      <classpath>
        <pathelement location="${test.classes}" />
        <pathelement location="${build.dir}/${ant.project.name}-clientutil-${version}.jar" />
        <pathelement location="${build.dir}/${ant.project.name}-thrift-${version}.jar" />
        <pathelement location="${build.lib}/libthrift-0.9.0.jar" />
        <pathelement location="${build.lib}/slf4j-api-1.7.7.jar" />
        <pathelement location="${build.lib}/log4j-over-slf4j.jar" />
        <pathelement location="${build.lib}/logback-core-1.1.3.jar" />
        <pathelement location="${build.lib}/logback-classic-1.1.3.jar" />
        <pathelement location="${build.lib}/jackson-core-asl-1.9.2.jar" />
        <pathelement location="${build.lib}/jackson-mapper-asl-1.9.2.jar" />
        <pathelement location="${build.lib}/sigar-1.6.4.jar" />
        <fileset dir="${build.dir.lib}">
          <include name="**/junit*.jar" />
        </fileset>
      </classpath>
    </junit>
      <fail message="Clientutil test(s) failed.">
          <condition>
              <and>
                  <isset property="testfailed"/>
                  <not>
                      <isset property="ant.test.failure.ignore"/>
                  </not>
              </and>
          </condition>
      </fail>
  </target>

  <target name="testold" depends="build-test" description="Execute unit tests">
    <testmacro inputdir="${test.unit.src}" timeout="${test.timeout}">
      <jvmarg value="-Dlegacy-sstable-root=${test.data}/legacy-sstables"/>
      <jvmarg value="-Dinvalid-legacy-sstable-root=${test.data}/invalid-legacy-sstables"/>
      <jvmarg value="-Dmigration-sstable-root=${test.data}/migration-sstables"/>
      <jvmarg value="-Dcassandra.ring_delay_ms=1000"/>
      <jvmarg value="-Dcassandra.tolerate_sstable_size=true"/>
      <jvmarg value="-Djava.io.tmpdir=${tmp.dir}"/>
      <jvmarg value="-Dcassandra.skip_sync=true" />
    </testmacro>
    <fileset dir="${test.unit.src}" />
  </target>
  
  <!-- Will not generate a junit report or fail on error since it is called in parallel for test-compression
       That is taken care of by testparallel -->
  <macrodef name="testlist">
    <attribute name="test.file.list"/>
    <attribute name="testlist.offset"/>
    <sequential>
      <testmacrohelper inputdir="${test.unit.src}" filelist="@{test.file.list}" poffset="@{testlist.offset}" exclude="**/*.java" timeout="${test.timeout}">
        <jvmarg value="-Dlegacy-sstable-root=${test.data}/legacy-sstables"/>
        <jvmarg value="-Dinvalid-legacy-sstable-root=${test.data}/invalid-legacy-sstables"/>
        <jvmarg value="-Dmigration-sstable-root=${test.data}/migration-sstables"/>
        <jvmarg value="-Dcassandra.ring_delay_ms=1000"/>
        <jvmarg value="-Dcassandra.tolerate_sstable_size=true"/>
        <jvmarg value="-Dcassandra.config.loader=org.apache.cassandra.OffsetAwareConfigurationLoader"/>
        <jvmarg value="-Dcassandra.skip_sync=true" />
      </testmacrohelper>
    </sequential>
  </macrodef>

  <!-- Will not generate a junit report or fail on error since it is called in parallel for test-compression
       That is taken care of by testparallel -->
  <macrodef name="testlist-compression">
    <attribute name="test.file.list" />
    <attribute name="testlist.offset" />
    <sequential>
      <property name="compressed_yaml" value="${build.test.dir}/cassandra.compressed.yaml"/>
      <testmacrohelper inputdir="${test.unit.src}" filelist="@{test.file.list}" poffset="@{testlist.offset}"
                       exclude="**/*.java" timeout="${test.timeout}" testtag="compression">
        <jvmarg value="-Dlegacy-sstable-root=${test.data}/legacy-sstables"/>
        <jvmarg value="-Dinvalid-legacy-sstable-root=${test.data}/invalid-legacy-sstables"/>
        <jvmarg value="-Dmigration-sstable-root=${test.data}/migration-sstables"/>
        <jvmarg value="-Dcassandra.test.compression=true"/>
        <jvmarg value="-Dcassandra.ring_delay_ms=1000"/>
        <jvmarg value="-Dcassandra.tolerate_sstable_size=true"/>
        <jvmarg value="-Dcassandra.config=file:///${compressed_yaml}"/>
        <jvmarg value="-Dcassandra.skip_sync=true" />
        <jvmarg value="-Dcassandra.config.loader=org.apache.cassandra.OffsetAwareConfigurationLoader"/>
      </testmacrohelper>
    </sequential>
  </macrodef>

  <!--
    Run named ant task with jacoco, such as "ant jacoco-run -Dtaskname=test"
    the target run must enable the jacoco agent if usejacoco is 'yes' -->
  <target name="jacoco-run" description="run named task with jacoco instrumentation">
    <condition property="runtask" value="${taskname}" else="test">
      <isset property="taskname"/>
    </condition>
    <antcall target="${runtask}">
      <param name="usejacoco" value="yes"/>
    </antcall>
  </target>

  <!-- Use this with an FQDN for test class, and a csv list of methods like this:
    ant testsome -Dtest.name=org.apache.cassandra.service.StorageServiceServerTest -Dtest.methods=testRegularMode,testGetAllRangesEmpty
  -->
  <target name="testsome" depends="build-test" description="Execute specific unit tests" >
    <testmacro inputdir="${test.unit.src}" timeout="${test.timeout}">
      <test name="${test.name}" methods="${test.methods}"/>
      <jvmarg value="-Dlegacy-sstable-root=${test.data}/legacy-sstables"/>
      <jvmarg value="-Dinvalid-legacy-sstable-root=${test.data}/invalid-legacy-sstables"/>
      <jvmarg value="-Dmigration-sstable-root=${test.data}/migration-sstables"/>
      <jvmarg value="-Dcassandra.ring_delay_ms=1000"/>
      <jvmarg value="-Dcassandra.tolerate_sstable_size=true"/>
      <jvmarg value="-Dcassandra.skip_sync=true" />
    </testmacro>
  </target>
    
  <target name="test-compression" depends="build-test" description="Execute unit tests with sstable compression enabled">
    <property name="compressed_yaml" value="${build.test.dir}/cassandra.compressed.yaml"/>
    <concat destfile="${compressed_yaml}">
      <fileset file="${test.conf}/cassandra.yaml"/>
      <fileset file="${test.conf}/commitlog_compression.yaml"/>
    </concat>
    <path id="all-test-classes-path">
      <fileset dir="${test.unit.src}" includes="**/${test.name}.java" />
    </path>
    <property name="all-test-classes" refid="all-test-classes-path"/>
    <testparallel testdelegate="testlist-compression" />
  </target>

  <target name="msg-ser-gen-test" depends="build-test" description="Generates message serializations">
    <testmacro inputdir="${test.unit.src}"
        timeout="${test.timeout}" filter="**/SerializationsTest.java">
      <jvmarg value="-Dcassandra.test-serialization-writes=True"/>
    </testmacro>
  </target>
  
  <target name="msg-ser-test" depends="build-test" description="Tests message serializations">
      <testmacro inputdir="${test.unit.src}" timeout="${test.timeout}"
               filter="**/SerializationsTest.java"/>
  </target>
  
  <target name="msg-ser-test-7" depends="build-test" description="Generates message serializations">
    <testmacro inputdir="${test.unit.src}"
        timeout="${test.timeout}" filter="**/SerializationsTest.java">
      <jvmarg value="-Dcassandra.version=0.7"/>
    </testmacro>
  </target>

  <target name="msg-ser-test-10" depends="build-test" description="Tests message serializations on 1.0 messages">
    <testmacro inputdir="${test.unit.src}"
        timeout="${test.timeout}" filter="**/SerializationsTest.java">
      <jvmarg value="-Dcassandra.version=1.0"/>
    </testmacro>
  </target>

  <target name="test-burn" depends="build-test" description="Execute functional tests">
    <testmacro inputdir="${test.burn.src}"
               timeout="${test.burn.timeout}">
    </testmacro>
  </target>

  <target name="long-test" depends="build-test" description="Execute functional tests">
    <testmacro inputdir="${test.long.src}"
               timeout="${test.long.timeout}">
      <jvmarg value="-Dcassandra.ring_delay_ms=1000"/>
      <jvmarg value="-Dcassandra.tolerate_sstable_size=true"/>
    </testmacro>
  </target>

  <target name="cql-test" depends="build-test" description="Execute CQL tests">
    <sequential>
      <echo message="running CQL tests"/>
      <mkdir dir="${build.test.dir}/cassandra"/>
      <mkdir dir="${build.test.dir}/output"/>
      <junit fork="on" forkmode="once" failureproperty="testfailed" maxmemory="1024m" timeout="${test.timeout}">
        <formatter type="brief" usefile="false"/>
        <jvmarg value="-Dstorage-config=${test.conf}"/>
        <jvmarg value="-Djava.awt.headless=true"/>
        <jvmarg value="-javaagent:${basedir}/lib/jamm-0.3.0.jar" />
        <jvmarg value="-ea"/>
        <jvmarg value="-Xss256k"/>
        <jvmarg value="-Dcassandra.memtable_row_overhead_computation_step=100"/>
        <jvmarg value="-Dcassandra.test.use_prepared=${cassandra.test.use_prepared}"/>
        <jvmarg value="-Dcassandra.skip_sync=true" />
        <classpath>
          <path refid="cassandra.classpath" />
          <pathelement location="${test.classes}"/>
          <pathelement location="${test.conf}"/>
          <fileset dir="${test.lib}">
            <include name="**/*.jar" />
          </fileset>
        </classpath>
        <batchtest todir="${build.test.dir}/output">
            <fileset dir="${test.unit.src}" includes="**/cql3/*Test.java">
                <contains text="CQLTester" casesensitive="yes"/>
            </fileset>
        </batchtest>
      </junit>
      <fail message="Some CQL test(s) failed.">
        <condition>
            <and>
            <isset property="testfailed"/>
            <not>
              <isset property="ant.test.failure.ignore"/>
            </not>
          </and>
        </condition>
      </fail>
    </sequential>
  </target>

  <target name="cql-test-some" depends="build-test" description="Execute specific CQL tests" >
    <sequential>
      <echo message="running ${test.methods} tests from ${test.name}"/>
      <mkdir dir="${build.test.dir}/cassandra"/>
      <mkdir dir="${build.test.dir}/output"/>
      <junit fork="on" forkmode="once" failureproperty="testfailed" maxmemory="1024m" timeout="${test.timeout}">
        <formatter type="brief" usefile="false"/>
        <jvmarg value="-Dstorage-config=${test.conf}"/>
        <jvmarg value="-Djava.awt.headless=true"/>
        <jvmarg value="-javaagent:${basedir}/lib/jamm-0.3.0.jar" />
        <jvmarg value="-ea"/>
        <jvmarg value="-Xss256k"/>
        <jvmarg value="-Dcassandra.test.use_prepared=${cassandra.test.use_prepared}"/>
        <jvmarg value="-Dcassandra.memtable_row_overhead_computation_step=100"/>
        <jvmarg value="-Dcassandra.skip_sync=true" />
        <classpath>
          <path refid="cassandra.classpath" />
          <pathelement location="${test.classes}"/>
          <pathelement location="${test.conf}"/>
          <fileset dir="${test.lib}">
            <include name="**/*.jar" />
          </fileset>
        </classpath>
        <test name="org.apache.cassandra.cql3.${test.name}" methods="${test.methods}" todir="${build.test.dir}/output"/>
      </junit>
    </sequential>
  </target>

  <target name="test-all" 
          depends="eclipse-warnings,test,long-test,test-compression" 
          description="Run all tests except for those under test-burn" />
  
  <!-- Use JaCoCo ant extension without needing externally saved lib -->
  <target name="jacoco-init" depends="maven-ant-tasks-init">
    <artifact:dependencies pathId="jacocoant.classpath">
      <dependency groupId="org.jacoco" artifactId="org.jacoco.ant" version="${jacoco.version}" />
    </artifact:dependencies>
    <typedef uri="antlib:org.jacoco.ant" classpathref="jacocoant.classpath"/>
  </target>

  <target name="jacoco-merge" depends="jacoco-init">
    <jacoco:merge destfile="${jacoco.finalexecfile}" xmlns:jacoco="antlib:org.jacoco.ant">
        <fileset dir="${jacoco.export.dir}" includes="*.exec,**/*.exec"/>
    </jacoco:merge>
  </target>

  <target name="jacoco-report" depends="jacoco-merge">
    <jacoco:report xmlns:jacoco="antlib:org.jacoco.ant">
      <executiondata>
        <file file="${jacoco.finalexecfile}" />
      </executiondata>
      <structure name="JaCoCo Cassandara Coverage Report">
        <classfiles>
          <fileset dir="${build.classes.main}">
            <include name="**/*.class"/>
          </fileset>
        </classfiles>
        <sourcefiles encoding="UTF-8">
          <dirset dir="${build.src}">
            <include name="java"/>
            <include name="gen-java"/>
          </dirset>
        </sourcefiles>
      </structure>
      <!-- to produce reports in different formats. -->
      <html destdir="${jacoco.export.dir}" />
      <csv destfile="${jacoco.export.dir}/report.csv" />
      <xml destfile="${jacoco.export.dir}/report.xml" />
    </jacoco:report>
  </target>

  <target name="jacoco-cleanup" description="Destroy JaCoCo exec data and reports">
    <delete file="${jacoco.partialexecfile}"/>
    <delete dir="${jacoco.export.dir}"/>
  </target>

  <!--
    License audit tool
  -->
  <target name="rat-init" depends="maven-ant-tasks-init">
    <artifact:dependencies pathId="rat.classpath">
      <dependency groupId="org.apache.rat" artifactId="apache-rat-tasks" version="0.6" />
    </artifact:dependencies>
    <typedef uri="antlib:org.apache.rat.anttasks" classpathref="rat.classpath"/>
  </target>

  <target name="rat-check" depends="rat-init">
    <rat:report xmlns:rat="antlib:org.apache.rat.anttasks"  
                reportFile="${build.dir}/rat-report.log">
      <fileset dir="."  excludesfile=".rat-excludes" />
    </rat:report>
    <condition property="rat.passed">
      <isfileselected file="${build.dir}/rat-report.log">
        <containsregexp expression="^0 Unknown Licenses"/>
      </isfileselected>
    </condition>
    <fail unless="rat.passed">Unknown licenses: See build/rat-report.log.</fail>
  </target>

  <target name="rat-write" depends="rat-init">
    <echo>RAT: invoking addLicense to write missing headers</echo>
    <java classname="org.apache.rat.Report" fork="true"
          output="${build.dir}/rat-report.log">
      <classpath refid="rat.classpath" />
      <arg value="-a" />
      <arg value="--force" />
      <arg value="." />
    </java>
  </target>

  <target name="javadoc" depends="init" description="Create javadoc" unless="no-javadoc">
    <create-javadoc destdir="${javadoc.dir}">
      <filesets>
      <fileset dir="${build.src.java}" defaultexcludes="yes">
        <include name="org/apache/**/*.java"/>
      </fileset>
      <fileset dir="${interface.thrift.gen-java}" defaultexcludes="yes">
        <include name="org/apache/**/*.java"/>
      </fileset>
      </filesets>
    </create-javadoc>
   </target>

  <!-- Run tests not in parallel and reports errors and generates a junit report after -->
  <macrodef name="testmacro">
    <attribute name="inputdir" />
    <attribute name="timeout" default="${test.timeout}" />
    <attribute name="forkmode" default="perTest"/>
    <element name="optjvmargs" implicit="true" optional="true" />
    <attribute name="filter" default="**/${test.name}.java"/>
    <attribute name="exclude" default="" />
    <attribute name="filelist" default="" />
    <attribute name="poffset" default="0"/>
    <attribute name="testtag" default=""/>

    <sequential>
      <testmacrohelper inputdir="@{inputdir}" timeout="@{timeout}"
                       forkmode="@{forkmode}" filter="@{filter}"
                       exclude="@{exclude}" filelist="@{filelist}" poffset="@{poffset}"
                       testtag="@{testtag}" >
          <optjvmargs/>
      </testmacrohelper>
      <junitreport todir="${build.test.dir}">
        <fileset dir="${build.test.dir}/output">
          <include name="**/TEST-*.xml"/>
        </fileset>
        <report format="frames" todir="${build.test.dir}/junitreport"/>
      </junitreport>
      <fail message="Some test(s) failed.">
        <condition>
            <and>
            <isset property="testfailed"/>
            <not>
              <isset property="ant.test.failure.ignore"/>
            </not>
          </and>
        </condition>
      </fail>
    </sequential>
  </macrodef>

  <!-- Run tests in parallel and report errors after and generate a junit report -->
  <macrodef name="testparallel">
    <attribute name="testdelegate"/>
    <sequential>
      <testparallelhelper testdelegate="@{testdelegate}"/>
      <junitreport todir="${build.test.dir}">
        <fileset dir="${build.test.dir}/output">
          <include name="**/TEST-*.xml"/>
        </fileset>
        <report format="frames" todir="${build.test.dir}/junitreport"/>
      </junitreport>
      <fail message="Some test(s) failed.">
        <condition>
            <and>
            <isset property="testfailed"/>
            <not>
              <isset property="ant.test.failure.ignore"/>
            </not>
          </and>
        </condition>
      </fail>
    </sequential>
  </macrodef>

  <!-- Run multiple junit tasks in parallel, but don't track errors or generate a report after
       If a test fails the testfailed property will be set. All the tests are run using te testdelegate
       macro that is specified as an attribute and they will be run concurrently in this ant process -->
  <scriptdef name="testparallelhelper" language="javascript">
    <attribute name="testdelegate"/>
    <![CDATA[
        var Integer = java.lang.Integer;
        sep = project.getProperty("path.separator");
        all = project.getProperty("all-test-classes").split(sep);
        dir = project.getProperty("test.unit.src");

        numRunners = parseInt(project.getProperty("test.runners"));

        var p = project.createTask('parallel');
        p.setThreadCount(numRunners);

        for (i = 0; i < all.length; i++) {

            if (all[i] == undefined) continue;

            task = project.createTask( attributes.get("testdelegate") );

            task.setDynamicAttribute( "test.file.list", "" + all[i]);

            task.setDynamicAttribute( "testlist.offset", "" + i );

            p.addTask(task);
        }

        p.perform();
    ]]>
  </scriptdef>

  <target name="test" depends="build-test" description="Parallel Test Runner">
    <path id="all-test-classes-path">
      <fileset dir="${test.unit.src}" includes="**/${test.name}.java" />
    </path>
    <property name="all-test-classes" refid="all-test-classes-path"/>
    <testparallel testdelegate="testlist"/>
  </target>

  <!-- run a list of tests as provided in -Dtest.classlistfile (or default of 'testnames.txt')
  The class list file should be one test class per line, with the path starting after test/unit
  e.g. org/apache/cassandra/hints/HintMessageTest.java -->
  <target name="testclasslist" depends="build-test" description="Parallel-run tests given in file -Dtest.classlistfile (one-class-per-line, e.g. org/apache/cassandra/db/SomeTest.java)">
    <path id="all-test-classes-path">
      <fileset dir="${test.unit.src}" includesfile="${test.classlistfile}"/>
    </path>
    <property name="all-test-classes" refid="all-test-classes-path"/>
    <testparallel testdelegate="testlist"/>
  </target>

  <!-- run microbenchmarks suite -->
  <target name="microbench" depends="build-test">
      <java classname="org.openjdk.jmh.Main"
            fork="true"
            failonerror="true">
          <classpath>
              <path refid="cassandra.classpath" />
              <pathelement location="${test.classes}"/>
              <pathelement location="${test.conf}"/>
              <fileset dir="${test.lib}">
                  <include name="**/*.jar" />
              </fileset>
          </classpath>
          <arg value=".*microbench.*${benchmark.name}"/>
      </java>
  </target>

  <!-- Generate IDEA project description files -->
  <target name="generate-idea-files" depends="build-test" description="Generate IDEA files">
    <mkdir dir=".idea"/>
    <mkdir dir=".idea/libraries"/>
    <copy todir=".idea">
        <fileset dir="ide/idea"/>
    </copy>
    <copy tofile="${eclipse.project.name}.iml" file="ide/idea-iml-file.xml"/>
    <echo file=".idea/.name">Apache Cassandra ${eclipse.project.name}</echo>
    <echo file=".idea/modules.xml"><![CDATA[<?xml version="1.0" encoding="UTF-8"?>
<project version="4">
  <component name="ProjectModuleManager">
    <modules>
      <module fileurl="file://$PROJECT_DIR$/]]>${eclipse.project.name}<![CDATA[.iml" filepath="$PROJECT_DIR$/]]>${eclipse.project.name}<![CDATA[.iml" />
    </modules>
  </component>
</project>]]></echo>
  </target>

  <!-- Generate Eclipse project description files -->
  <target name="generate-eclipse-files" depends="build-test" description="Generate eclipse files">
    <echo file=".project"><![CDATA[<?xml version="1.0" encoding="UTF-8"?>
<projectDescription>
  <name>${eclipse.project.name}</name>
  <comment></comment>
  <projects>
  </projects>
  <buildSpec>
    <buildCommand>
      <name>org.eclipse.jdt.core.javabuilder</name>
    </buildCommand>
  </buildSpec>
  <natures>
    <nature>org.eclipse.jdt.core.javanature</nature>
  </natures>
</projectDescription>]]>
    </echo>
	<echo file=".classpath"><![CDATA[<?xml version="1.0" encoding="UTF-8"?>
<classpath>
  <classpathentry kind="src" path="src/java"/>
  <classpathentry kind="src" path="src/resources"/>
  <classpathentry kind="src" path="src/gen-java"/>
  <classpathentry kind="src" path="interface/thrift/gen-java"/>
  <classpathentry kind="src" output="build/test/classes" path="test/unit"/>
  <classpathentry kind="src" output="build/test/classes" path="test/long"/>
  <classpathentry kind="src" output="build/test/classes" path="test/resources" />
  <classpathentry kind="src" path="tools/stress/src"/>
  <classpathentry kind="con" path="org.eclipse.jdt.launching.JRE_CONTAINER"/>
  <classpathentry kind="output" path="build/classes/main"/>
  <classpathentry kind="lib" path="build/classes/thrift" sourcepath="interface/thrift/gen-java/"/>
  <classpathentry kind="lib" path="test/conf"/>
  <classpathentry kind="lib" path="${java.home}/../lib/tools.jar"/>
]]>
	</echo>	  
  	<path id="eclipse-project-libs-path">
  	 <fileset dir="lib">
  	    <include name="**/*.jar" />
     </fileset>
 	 <fileset dir="build/lib/jars">
  	    <include name="**/*.jar" />
  	 </fileset>
  	</path>
  	<property name="eclipse-project-libs" refid="eclipse-project-libs-path"/>
  	<script language="javascript" classpathref="cassandra.classpath"> <![CDATA[
  		var File = java.io.File;
  		var FilenameUtils = Packages.org.apache.commons.io.FilenameUtils;
  		jars = project.getProperty("eclipse-project-libs").split(project.getProperty("path.separator"));
  		
  		cp = "";
  	    for (i=0; i< jars.length; i++) {
  	       srcjar = FilenameUtils.getBaseName(jars[i]) + '-sources.jar';
  		   srcdir = FilenameUtils.concat(project.getProperty("build.dir.lib"), 'sources');
  		   srcfile = new File(FilenameUtils.concat(srcdir, srcjar));
  		
  		   cp += ' <classpathentry kind="lib" path="' + jars[i] + '"';
  		   if (srcfile.exists()) {
  		      cp += ' sourcepath="' + srcfile.getAbsolutePath() + '"';
  		   }
  		   cp += '/>\n';
  		}
  		
  		cp += '</classpath>';
  	    
  		echo = project.createTask("echo");
  	    echo.setMessage(cp);
  		echo.setFile(new File(".classpath"));
  		echo.setAppend(true);
  	    echo.perform();	     
  	]]> </script>
    <mkdir dir=".settings" />
  </target>

  <pathconvert property="eclipse.project.name">
    <path path="${basedir}" />
    <regexpmapper from="^.*/([^/]+)$$" to="\1" handledirsep="yes" />
  </pathconvert>

  <!-- Clean Eclipse project description files -->
  <target name="clean-eclipse-files">
    <delete file=".project" />
    <delete file=".classpath" />
    <delete dir=".settings" />
  	<delete dir=".externalToolBuilders" />
  	<delete dir="build/eclipse-classes" />
  </target>


  <target name="eclipse-warnings" depends="build" description="Run eclipse compiler code analysis">        
        <property name="ecj.log.dir" value="${build.dir}/ecj" />
        <property name="ecj.warnings.file" value="${ecj.log.dir}/eclipse_compiler_checks.txt"/>
        <mkdir  dir="${ecj.log.dir}" />

        <property name="ecj.properties" value="${basedir}/eclipse_compiler.properties" />                

        <echo message="Running Eclipse Code Analysis.  Output logged to ${ecj.warnings.file}" />        
        
	<java 
	    jar="${build.dir.lib}/jars/ecj-${ecj.version}.jar"
            fork="true"
	    failonerror="true"
            maxmemory="512m"> 
            <arg value="-source"/>
	    <arg value="${source.version}" /> 
	    <arg value="-target"/>
	    <arg value="${target.version}" /> 
	    <arg value="-d" />
            <arg value="none" />
	    <arg value="-proc:none" /> 
            <arg value="-log" />
            <arg value="${ecj.warnings.file}" /> 
            <arg value="-properties" />
            <arg value="${ecj.properties}" />
            <arg value="-cp" />
            <arg value="${toString:cassandra.classpath}" />
            <arg value="${build.src.java}" />
        </java>
  </target>
  

  <!-- Publish artifacts to Maven repositories -->
  <target name="mvn-install"
          depends="maven-declare-dependencies,artifacts,jar,sources-jar,javadoc-jar"
          description="Installs the artifacts in the Maven Local Repository">
          
    <!-- the parent -->
    <install pomFile="${build.dir}/${final.name}-parent.pom"
             file="${build.dir}/${final.name}-parent.pom"
             packaging="pom"/>

    <!-- the distribution -->
    <install pomFile="${build.dir}/${final.name}-dist.pom"
             file="${build.dir}/${final.name}-dist.pom"
             packaging="pom"/>
    <install pomFile="${build.dir}/${final.name}-dist.pom"
             file="${build.dir}/${final.name}-bin.tar.gz"
             packaging="tar.gz"
             classifier="bin"/>
    <install pomFile="${build.dir}/${final.name}-dist.pom"
             file="${build.dir}/${final.name}-src.tar.gz"
             packaging="tar.gz"
             classifier="src"/>
          
    <!-- the cassandra-thrift jar -->  
    <install pomFile="${build.dir}/${ant.project.name}-thrift-${version}.pom"
             file="${build.dir}/${ant.project.name}-thrift-${version}.jar"/>
    <install pomFile="${build.dir}/${ant.project.name}-thrift-${version}.pom"
             file="${build.dir}/${ant.project.name}-thrift-${version}-sources.jar"
             classifier="sources"/>
    <install pomFile="${build.dir}/${ant.project.name}-thrift-${version}.pom"
             file="${build.dir}/${ant.project.name}-thrift-${version}-javadoc.jar"
             classifier="javadoc"/>

    <!-- the cassandra-clientutil jar -->  
    <install pomFile="${build.dir}/${ant.project.name}-clientutil-${version}.pom"
             file="${build.dir}/${ant.project.name}-clientutil-${version}.jar"/>
    <install pomFile="${build.dir}/${ant.project.name}-clientutil-${version}.pom"
             file="${build.dir}/${ant.project.name}-clientutil-${version}-sources.jar"
             classifier="sources"/>
    <install pomFile="${build.dir}/${ant.project.name}-clientutil-${version}.pom"
             file="${build.dir}/${ant.project.name}-clientutil-${version}-javadoc.jar"
             classifier="javadoc"/>

    <!-- the cassandra-all jar -->
    <install pomFile="${build.dir}/${final.name}.pom"
             file="${build.dir}/${final.name}.jar"/>
    <install pomFile="${build.dir}/${final.name}.pom"
             file="${build.dir}/${final.name}-sources.jar"
             classifier="sources"/>
    <install pomFile="${build.dir}/${final.name}.pom"
             file="${build.dir}/${final.name}-javadoc.jar"
             classifier="javadoc"/>
  </target>

  <target name="publish"
          depends="mvn-install"
          if="release"
          description="Publishes the artifacts to the Maven repository">
          
    <!-- the parent -->
    <deploy pomFile="${build.dir}/${final.name}-parent.pom"
            file="${build.dir}/${final.name}-parent.pom"
            packaging="pom"/>

    <!-- the distribution -->
    <deploy pomFile="${build.dir}/${final.name}-dist.pom"
            file="${build.dir}/${final.name}-dist.pom"
            packaging="pom"/>
    <deploy pomFile="${build.dir}/${final.name}-dist.pom"
            file="${build.dir}/${final.name}-bin.tar.gz"
            packaging="tar.gz"
            classifier="bin"/>
    <deploy pomFile="${build.dir}/${final.name}-dist.pom"
            file="${build.dir}/${final.name}-src.tar.gz"
            packaging="tar.gz"
            classifier="src"/>
          
    <!-- the cassandra-thrift jar -->  
    <deploy pomFile="${build.dir}/${ant.project.name}-thrift-${version}.pom"
            file="${build.dir}/${ant.project.name}-thrift-${version}.jar"/>
    <deploy pomFile="${build.dir}/${ant.project.name}-thrift-${version}.pom"
            file="${build.dir}/${ant.project.name}-thrift-${version}-sources.jar"
            classifier="sources"/>
    <deploy pomFile="${build.dir}/${ant.project.name}-thrift-${version}.pom"
            file="${build.dir}/${ant.project.name}-thrift-${version}-javadoc.jar"
            classifier="javadoc"/>

    <!-- the cassandra-clientutil jar -->  
    <deploy pomFile="${build.dir}/${ant.project.name}-clientutil-${version}.pom"
            file="${build.dir}/${ant.project.name}-clientutil-${version}.jar"/>
    <deploy pomFile="${build.dir}/${ant.project.name}-clientutil-${version}.pom"
             file="${build.dir}/${ant.project.name}-clientutil-${version}-sources.jar"
             classifier="sources"/>
    <deploy pomFile="${build.dir}/${ant.project.name}-clientutil-${version}.pom"
             file="${build.dir}/${ant.project.name}-clientutil-${version}-javadoc.jar"
             classifier="javadoc"/>
    <!-- the cassandra-all jar -->
    <deploy pomFile="${build.dir}/${final.name}.pom"
            file="${build.dir}/${final.name}.jar"/>
    <deploy pomFile="${build.dir}/${final.name}.pom"
            file="${build.dir}/${final.name}-sources.jar"
            classifier="sources"/>
    <deploy pomFile="${build.dir}/${final.name}.pom"
            file="${build.dir}/${final.name}-javadoc.jar"
            classifier="javadoc"/>
  </target>
</project><|MERGE_RESOLUTION|>--- conflicted
+++ resolved
@@ -678,28 +678,6 @@
       </copy>
     </target>
 
-<<<<<<< HEAD
-=======
-    <target name="maven-ant-tasks-retrieve-pig-test" depends="maven-ant-tasks-init">
-      <artifact:dependencies pomRefId="test-deps-pom"
-                             filesetId="test-dependency-jars"
-                             sourcesFilesetId="test-dependency-sources"
-                             cacheDependencyRefs="true"
-                             dependencyRefsBuildFile="${build.dir}/test-dependencies.xml">
-        <remoteRepository refid="apache"/>
-        <remoteRepository refid="central"/>
-      </artifact:dependencies>
-      <copy todir="${build.dir.lib}/jars">
-        <fileset refid="test-dependency-jars"/>
-        <mapper type="flatten"/>
-      </copy>
-      <copy todir="${build.dir.lib}/sources">
-        <fileset refid="test-dependency-sources"/>
-        <mapper type="flatten"/>
-      </copy>
-    </target>
-
->>>>>>> 63e8b196
     <!--
        Generate thrift code.  We have targets to build java because
        Cassandra depends on it, and python because that is what the system
