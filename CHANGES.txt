<<<<<<< HEAD
2.2.2
 * Fall back to 1/4 commitlog volume for commitlog_total_space on small disks
   (CASSANDRA-10199)


2.2.1
 * Fix race during construction of commit log (CASSANDRA-10049)
 * Fix LeveledCompactionStrategyTest (CASSANDRA-9757)
 * Fix broken UnbufferedDataOutputStreamPlus.writeUTF (CASSANDRA-10203)
 * (cqlsh) add CLEAR command (CASSANDRA-10086)
 * Support string literals as Role names for compatibility (CASSANDRA-10135)
 * Allow count(*) and count(1) to be use as normal aggregation (CASSANDRA-10114)
 * An NPE is thrown if the column name is unknown for an IN relation (CASSANDRA-10043)
 * Apply commit_failure_policy to more errors on startup (CASSANDRA-9749)
 * Fix histogram overflow exception (CASSANDRA-9973)
 * Route gossip messages over dedicated socket (CASSANDRA-9237)
 * Add checksum to saved cache files (CASSANDRA-9265)
 * Log warning when using an aggregate without partition key (CASSANDRA-9737)
 * Avoid grouping sstables for anticompaction with DTCS (CASSANDRA-9900)
 * UDF / UDA execution time in trace (CASSANDRA-9723)
 * Fix broken internode SSL (CASSANDRA-9884)
Merged from 2.1:
=======
2.1.10
 * Only check KeyCache when it is enabled
>>>>>>> 8a8a5a42
 * Change streaming_socket_timeout_in_ms default to 1 hour (CASSANDRA-8611)
 * (cqlsh) update list of CQL keywords (CASSANDRA-9232)
 * Avoid race condition during read repair (CASSANDRA-9460)
 * (cqlsh) default load-from-file encoding to utf-8 (CASSANDRA-9898)
 * Avoid returning Permission.NONE when failing to query users table (CASSANDRA-10168)
 * (cqlsh) Allow encoding to be set through command line (CASSANDRA-10004)
 * Add new JMX methods to change local compaction strategy (CASSANDRA-9965)
 * Write hints for paxos commits (CASSANDRA-7342)
 * (cqlsh) Fix timestamps before 1970 on Windows, always
   use UTC for timestamp display (CASSANDRA-10000)
 * (cqlsh) Avoid overwriting new config file with old config
   when both exist (CASSANDRA-9777)
 * Release snapshot selfRef when doing snapshot repair (CASSANDRA-9998)
 * Cannot replace token does not exist - DN node removed as Fat Client (CASSANDRA-9871)
 * Fix handling of enable/disable autocompaction (CASSANDRA-9899)
 * Add consistency level to tracing ouput (CASSANDRA-9827)
 * Remove repair snapshot leftover on startup (CASSANDRA-7357)
 * Use random nodes for batch log when only 2 racks (CASSANDRA-8735)
 * Ensure atomicity inside thrift and stream session (CASSANDRA-7757)
 * Fix nodetool info error when the node is not joined (CASSANDRA-9031)
Merged from 2.0:
 * Make getFullyExpiredSSTables less expensive (CASSANDRA-9882)
 * Log when messages are dropped due to cross_node_timeout (CASSANDRA-9793)
 * Don't track hotness when opening from snapshot for validation (CASSANDRA-9382)


2.2.0
 * Allow the selection of columns together with aggregates (CASSANDRA-9767)
 * Fix cqlsh copy methods and other windows specific issues (CASSANDRA-9795)
 * Don't wrap byte arrays in SequentialWriter (CASSANDRA-9797)
 * sum() and avg() functions missing for smallint and tinyint types (CASSANDRA-9671)
 * Revert CASSANDRA-9542 (allow native functions in UDA) (CASSANDRA-9771)
Merged from 2.1:
 * Fix MarshalException when upgrading superColumn family (CASSANDRA-9582)
 * Fix broken logging for "empty" flushes in Memtable (CASSANDRA-9837)
 * Handle corrupt files on startup (CASSANDRA-9686)
 * Fix clientutil jar and tests (CASSANDRA-9760)
 * (cqlsh) Allow the SSL protocol version to be specified through the
   config file or environment variables (CASSANDRA-9544)
Merged from 2.0:
 * Add tool to find why expired sstables are not getting dropped (CASSANDRA-10015)
 * Remove erroneous pending HH tasks from tpstats/jmx (CASSANDRA-9129)
 * Don't cast expected bf size to an int (CASSANDRA-9959)
 * checkForEndpointCollision fails for legitimate collisions (CASSANDRA-9765)
 * Complete CASSANDRA-8448 fix (CASSANDRA-9519)
 * Don't include auth credentials in debug log (CASSANDRA-9682)
 * Can't transition from write survey to normal mode (CASSANDRA-9740)
 * Scrub (recover) sstables even when -Index.db is missing (CASSANDRA-9591)
 * Fix growing pending background compaction (CASSANDRA-9662)


2.2.0-rc2
 * Re-enable memory-mapped I/O on Windows (CASSANDRA-9658)
 * Warn when an extra-large partition is compacted (CASSANDRA-9643)
 * (cqlsh) Allow setting the initial connection timeout (CASSANDRA-9601)
 * BulkLoader has --transport-factory option but does not use it (CASSANDRA-9675)
 * Allow JMX over SSL directly from nodetool (CASSANDRA-9090)
 * Update cqlsh for UDFs (CASSANDRA-7556)
 * Change Windows kernel default timer resolution (CASSANDRA-9634)
 * Deprected sstable2json and json2sstable (CASSANDRA-9618)
 * Allow native functions in user-defined aggregates (CASSANDRA-9542)
 * Don't repair system_distributed by default (CASSANDRA-9621)
 * Fix mixing min, max, and count aggregates for blob type (CASSANRA-9622)
 * Rename class for DATE type in Java driver (CASSANDRA-9563)
 * Duplicate compilation of UDFs on coordinator (CASSANDRA-9475)
 * Fix connection leak in CqlRecordWriter (CASSANDRA-9576)
 * Mlockall before opening system sstables & remove boot_without_jna option (CASSANDRA-9573)
 * Add functions to convert timeuuid to date or time, deprecate dateOf and unixTimestampOf (CASSANDRA-9229)
 * Make sure we cancel non-compacting sstables from LifecycleTransaction (CASSANDRA-9566)
 * Fix deprecated repair JMX API (CASSANDRA-9570)
 * Add logback metrics (CASSANDRA-9378)
 * Update and refactor ant test/test-compression to run the tests in parallel (CASSANDRA-9583)
 * Fix upgrading to new directory for secondary index (CASSANDRA-9687)
Merged from 2.1:
 * (cqlsh) Fix bad check for CQL compatibility when DESCRIBE'ing
   COMPACT STORAGE tables with no clustering columns
 * Eliminate strong self-reference chains in sstable ref tidiers (CASSANDRA-9656)
 * Ensure StreamSession uses canonical sstable reader instances (CASSANDRA-9700) 
 * Ensure memtable book keeping is not corrupted in the event we shrink usage (CASSANDRA-9681)
 * Update internal python driver for cqlsh (CASSANDRA-9064)
 * Fix IndexOutOfBoundsException when inserting tuple with too many
   elements using the string literal notation (CASSANDRA-9559)
 * Enable describe on indices (CASSANDRA-7814)
 * Fix incorrect result for IN queries where column not found (CASSANDRA-9540)
 * ColumnFamilyStore.selectAndReference may block during compaction (CASSANDRA-9637)
 * Fix bug in cardinality check when compacting (CASSANDRA-9580)
 * Fix memory leak in Ref due to ConcurrentLinkedQueue.remove() behaviour (CASSANDRA-9549)
 * Make rebuild only run one at a time (CASSANDRA-9119)
Merged from 2.0:
 * Avoid NPE in AuthSuccess#decode (CASSANDRA-9727)
 * Add listen_address to system.local (CASSANDRA-9603)
 * Bug fixes to resultset metadata construction (CASSANDRA-9636)
 * Fix setting 'durable_writes' in ALTER KEYSPACE (CASSANDRA-9560)
 * Avoids ballot clash in Paxos (CASSANDRA-9649)
 * Improve trace messages for RR (CASSANDRA-9479)
 * Fix suboptimal secondary index selection when restricted
   clustering column is also indexed (CASSANDRA-9631)
 * (cqlsh) Add min_threshold to DTCS option autocomplete (CASSANDRA-9385)
 * Fix error message when attempting to create an index on a column
   in a COMPACT STORAGE table with clustering columns (CASSANDRA-9527)
 * 'WITH WITH' in alter keyspace statements causes NPE (CASSANDRA-9565)
 * Expose some internals of SelectStatement for inspection (CASSANDRA-9532)
 * ArrivalWindow should use primitives (CASSANDRA-9496)
 * Periodically submit background compaction tasks (CASSANDRA-9592)
 * Set HAS_MORE_PAGES flag to false when PagingState is null (CASSANDRA-9571)


2.2.0-rc1
 * Compressed commit log should measure compressed space used (CASSANDRA-9095)
 * Fix comparison bug in CassandraRoleManager#collectRoles (CASSANDRA-9551)
 * Add tinyint,smallint,time,date support for UDFs (CASSANDRA-9400)
 * Deprecates SSTableSimpleWriter and SSTableSimpleUnsortedWriter (CASSANDRA-9546)
 * Empty INITCOND treated as null in aggregate (CASSANDRA-9457)
 * Remove use of Cell in Thrift MapReduce classes (CASSANDRA-8609)
 * Integrate pre-release Java Driver 2.2-rc1, custom build (CASSANDRA-9493)
 * Clean up gossiper logic for old versions (CASSANDRA-9370)
 * Fix custom payload coding/decoding to match the spec (CASSANDRA-9515)
 * ant test-all results incomplete when parsed (CASSANDRA-9463)
 * Disallow frozen<> types in function arguments and return types for
   clarity (CASSANDRA-9411)
 * Static Analysis to warn on unsafe use of Autocloseable instances (CASSANDRA-9431)
 * Update commitlog archiving examples now that commitlog segments are
   not recycled (CASSANDRA-9350)
 * Extend Transactional API to sstable lifecycle management (CASSANDRA-8568)
 * (cqlsh) Add support for native protocol 4 (CASSANDRA-9399)
 * Ensure that UDF and UDAs are keyspace-isolated (CASSANDRA-9409)
 * Revert CASSANDRA-7807 (tracing completion client notifications) (CASSANDRA-9429)
 * Add ability to stop compaction by ID (CASSANDRA-7207)
 * Let CassandraVersion handle SNAPSHOT version (CASSANDRA-9438)
Merged from 2.1:
 * (cqlsh) Fix using COPY through SOURCE or -f (CASSANDRA-9083)
 * Fix occasional lack of `system` keyspace in schema tables (CASSANDRA-8487)
 * Use ProtocolError code instead of ServerError code for native protocol
   error responses to unsupported protocol versions (CASSANDRA-9451)
 * Default commitlog_sync_batch_window_in_ms changed to 2ms (CASSANDRA-9504)
 * Fix empty partition assertion in unsorted sstable writing tools (CASSANDRA-9071)
 * Ensure truncate without snapshot cannot produce corrupt responses (CASSANDRA-9388) 
 * Consistent error message when a table mixes counter and non-counter
   columns (CASSANDRA-9492)
 * Avoid getting unreadable keys during anticompaction (CASSANDRA-9508)
 * (cqlsh) Better float precision by default (CASSANDRA-9224)
 * Improve estimated row count (CASSANDRA-9107)
 * Optimize range tombstone memory footprint (CASSANDRA-8603)
 * Use configured gcgs in anticompaction (CASSANDRA-9397)
Merged from 2.0:
 * Don't accumulate more range than necessary in RangeTombstone.Tracker (CASSANDRA-9486)
 * Add broadcast and rpc addresses to system.local (CASSANDRA-9436)
 * Always mark sstable suspect when corrupted (CASSANDRA-9478)
 * Add database users and permissions to CQL3 documentation (CASSANDRA-7558)
 * Allow JVM_OPTS to be passed to standalone tools (CASSANDRA-5969)
 * Fix bad condition in RangeTombstoneList (CASSANDRA-9485)
 * Fix potential StackOverflow when setting CrcCheckChance over JMX (CASSANDRA-9488)
 * Fix null static columns in pages after the first, paged reversed
   queries (CASSANDRA-8502)
 * Fix counting cache serialization in request metrics (CASSANDRA-9466)
 * Add option not to validate atoms during scrub (CASSANDRA-9406)


2.2.0-beta1
 * Introduce Transactional API for internal state changes (CASSANDRA-8984)
 * Add a flag in cassandra.yaml to enable UDFs (CASSANDRA-9404)
 * Better support of null for UDF (CASSANDRA-8374)
 * Use ecj instead of javassist for UDFs (CASSANDRA-8241)
 * faster async logback configuration for tests (CASSANDRA-9376)
 * Add `smallint` and `tinyint` data types (CASSANDRA-8951)
 * Avoid thrift schema creation when native driver is used in stress tool (CASSANDRA-9374)
 * Make Functions.declared thread-safe
 * Add client warnings to native protocol v4 (CASSANDRA-8930)
 * Allow roles cache to be invalidated (CASSANDRA-8967)
 * Upgrade Snappy (CASSANDRA-9063)
 * Don't start Thrift rpc by default (CASSANDRA-9319)
 * Only stream from unrepaired sstables with incremental repair (CASSANDRA-8267)
 * Aggregate UDFs allow SFUNC return type to differ from STYPE if FFUNC specified (CASSANDRA-9321)
 * Remove Thrift dependencies in bundled tools (CASSANDRA-8358)
 * Disable memory mapping of hsperfdata file for JVM statistics (CASSANDRA-9242)
 * Add pre-startup checks to detect potential incompatibilities (CASSANDRA-8049)
 * Distinguish between null and unset in protocol v4 (CASSANDRA-7304)
 * Add user/role permissions for user-defined functions (CASSANDRA-7557)
 * Allow cassandra config to be updated to restart daemon without unloading classes (CASSANDRA-9046)
 * Don't initialize compaction writer before checking if iter is empty (CASSANDRA-9117)
 * Don't execute any functions at prepare-time (CASSANDRA-9037)
 * Share file handles between all instances of a SegmentedFile (CASSANDRA-8893)
 * Make it possible to major compact LCS (CASSANDRA-7272)
 * Make FunctionExecutionException extend RequestExecutionException
   (CASSANDRA-9055)
 * Add support for SELECT JSON, INSERT JSON syntax and new toJson(), fromJson()
   functions (CASSANDRA-7970)
 * Optimise max purgeable timestamp calculation in compaction (CASSANDRA-8920)
 * Constrain internode message buffer sizes, and improve IO class hierarchy (CASSANDRA-8670) 
 * New tool added to validate all sstables in a node (CASSANDRA-5791)
 * Push notification when tracing completes for an operation (CASSANDRA-7807)
 * Delay "node up" and "node added" notifications until native protocol server is started (CASSANDRA-8236)
 * Compressed Commit Log (CASSANDRA-6809)
 * Optimise IntervalTree (CASSANDRA-8988)
 * Add a key-value payload for third party usage (CASSANDRA-8553, 9212)
 * Bump metrics-reporter-config dependency for metrics 3.0 (CASSANDRA-8149)
 * Partition intra-cluster message streams by size, not type (CASSANDRA-8789)
 * Add WriteFailureException to native protocol, notify coordinator of
   write failures (CASSANDRA-8592)
 * Convert SequentialWriter to nio (CASSANDRA-8709)
 * Add role based access control (CASSANDRA-7653, 8650, 7216, 8760, 8849, 8761, 8850)
 * Record client ip address in tracing sessions (CASSANDRA-8162)
 * Indicate partition key columns in response metadata for prepared
   statements (CASSANDRA-7660)
 * Merge UUIDType and TimeUUIDType parse logic (CASSANDRA-8759)
 * Avoid memory allocation when searching index summary (CASSANDRA-8793)
 * Optimise (Time)?UUIDType Comparisons (CASSANDRA-8730)
 * Make CRC32Ex into a separate maven dependency (CASSANDRA-8836)
 * Use preloaded jemalloc w/ Unsafe (CASSANDRA-8714, 9197)
 * Avoid accessing partitioner through StorageProxy (CASSANDRA-8244, 8268)
 * Upgrade Metrics library and remove depricated metrics (CASSANDRA-5657)
 * Serializing Row cache alternative, fully off heap (CASSANDRA-7438)
 * Duplicate rows returned when in clause has repeated values (CASSANDRA-6707)
 * Make CassandraException unchecked, extend RuntimeException (CASSANDRA-8560)
 * Support direct buffer decompression for reads (CASSANDRA-8464)
 * DirectByteBuffer compatible LZ4 methods (CASSANDRA-7039)
 * Group sstables for anticompaction correctly (CASSANDRA-8578)
 * Add ReadFailureException to native protocol, respond
   immediately when replicas encounter errors while handling
   a read request (CASSANDRA-7886)
 * Switch CommitLogSegment from RandomAccessFile to nio (CASSANDRA-8308)
 * Allow mixing token and partition key restrictions (CASSANDRA-7016)
 * Support index key/value entries on map collections (CASSANDRA-8473)
 * Modernize schema tables (CASSANDRA-8261)
 * Support for user-defined aggregation functions (CASSANDRA-8053)
 * Fix NPE in SelectStatement with empty IN values (CASSANDRA-8419)
 * Refactor SelectStatement, return IN results in natural order instead
   of IN value list order and ignore duplicate values in partition key IN restrictions (CASSANDRA-7981)
 * Support UDTs, tuples, and collections in user-defined
   functions (CASSANDRA-7563)
 * Fix aggregate fn results on empty selection, result column name,
   and cqlsh parsing (CASSANDRA-8229)
 * Mark sstables as repaired after full repair (CASSANDRA-7586)
 * Extend Descriptor to include a format value and refactor reader/writer
   APIs (CASSANDRA-7443)
 * Integrate JMH for microbenchmarks (CASSANDRA-8151)
 * Keep sstable levels when bootstrapping (CASSANDRA-7460)
 * Add Sigar library and perform basic OS settings check on startup (CASSANDRA-7838)
 * Support for aggregation functions (CASSANDRA-4914)
 * Remove cassandra-cli (CASSANDRA-7920)
 * Accept dollar quoted strings in CQL (CASSANDRA-7769)
 * Make assassinate a first class command (CASSANDRA-7935)
 * Support IN clause on any partition key column (CASSANDRA-7855)
 * Support IN clause on any clustering column (CASSANDRA-4762)
 * Improve compaction logging (CASSANDRA-7818)
 * Remove YamlFileNetworkTopologySnitch (CASSANDRA-7917)
 * Do anticompaction in groups (CASSANDRA-6851)
 * Support user-defined functions (CASSANDRA-7395, 7526, 7562, 7740, 7781, 7929,
   7924, 7812, 8063, 7813, 7708)
 * Permit configurable timestamps with cassandra-stress (CASSANDRA-7416)
 * Move sstable RandomAccessReader to nio2, which allows using the
   FILE_SHARE_DELETE flag on Windows (CASSANDRA-4050)
 * Remove CQL2 (CASSANDRA-5918)
 * Optimize fetching multiple cells by name (CASSANDRA-6933)
 * Allow compilation in java 8 (CASSANDRA-7028)
 * Make incremental repair default (CASSANDRA-7250)
 * Enable code coverage thru JaCoCo (CASSANDRA-7226)
 * Switch external naming of 'column families' to 'tables' (CASSANDRA-4369) 
 * Shorten SSTable path (CASSANDRA-6962)
 * Use unsafe mutations for most unit tests (CASSANDRA-6969)
 * Fix race condition during calculation of pending ranges (CASSANDRA-7390)
 * Fail on very large batch sizes (CASSANDRA-8011)
 * Improve concurrency of repair (CASSANDRA-6455, 8208, 9145)
 * Select optimal CRC32 implementation at runtime (CASSANDRA-8614)
 * Evaluate MurmurHash of Token once per query (CASSANDRA-7096)
 * Generalize progress reporting (CASSANDRA-8901)
 * Resumable bootstrap streaming (CASSANDRA-8838, CASSANDRA-8942)
 * Allow scrub for secondary index (CASSANDRA-5174)
 * Save repair data to system table (CASSANDRA-5839)
 * fix nodetool names that reference column families (CASSANDRA-8872)
 Merged from 2.1:
 * Warn on misuse of unlogged batches (CASSANDRA-9282)
 * Failure detector detects and ignores local pauses (CASSANDRA-9183)
 * Add utility class to support for rate limiting a given log statement (CASSANDRA-9029)
 * Add missing consistency levels to cassandra-stess (CASSANDRA-9361)
 * Fix commitlog getCompletedTasks to not increment (CASSANDRA-9339)
 * Fix for harmless exceptions logged as ERROR (CASSANDRA-8564)
 * Delete processed sstables in sstablesplit/sstableupgrade (CASSANDRA-8606)
 * Improve sstable exclusion from partition tombstones (CASSANDRA-9298)
 * Validate the indexed column rather than the cell's contents for 2i (CASSANDRA-9057)
 * Add support for top-k custom 2i queries (CASSANDRA-8717)
 * Fix error when dropping table during compaction (CASSANDRA-9251)
 * cassandra-stress supports validation operations over user profiles (CASSANDRA-8773)
 * Add support for rate limiting log messages (CASSANDRA-9029)
 * Log the partition key with tombstone warnings (CASSANDRA-8561)
 * Reduce runWithCompactionsDisabled poll interval to 1ms (CASSANDRA-9271)
 * Fix PITR commitlog replay (CASSANDRA-9195)
 * GCInspector logs very different times (CASSANDRA-9124)
 * Fix deleting from an empty list (CASSANDRA-9198)
 * Update tuple and collection types that use a user-defined type when that UDT
   is modified (CASSANDRA-9148, CASSANDRA-9192)
 * Use higher timeout for prepair and snapshot in repair (CASSANDRA-9261)
 * Fix anticompaction blocking ANTI_ENTROPY stage (CASSANDRA-9151)
 * Repair waits for anticompaction to finish (CASSANDRA-9097)
 * Fix streaming not holding ref when stream error (CASSANDRA-9295)
 * Fix canonical view returning early opened SSTables (CASSANDRA-9396)
Merged from 2.0:
 * (cqlsh) Add LOGIN command to switch users (CASSANDRA-7212)
 * Clone SliceQueryFilter in AbstractReadCommand implementations (CASSANDRA-8940)
 * Push correct protocol notification for DROP INDEX (CASSANDRA-9310)
 * token-generator - generated tokens too long (CASSANDRA-9300)
 * Fix counting of tombstones for TombstoneOverwhelmingException (CASSANDRA-9299)
 * Fix ReconnectableSnitch reconnecting to peers during upgrade (CASSANDRA-6702)
 * Include keyspace and table name in error log for collections over the size
   limit (CASSANDRA-9286)
 * Avoid potential overlap in LCS with single-partition sstables (CASSANDRA-9322)
 * Log warning message when a table is queried before the schema has fully
   propagated (CASSANDRA-9136)
 * Overload SecondaryIndex#indexes to accept the column definition (CASSANDRA-9314)
 * (cqlsh) Add SERIAL and LOCAL_SERIAL consistency levels (CASSANDRA-8051)
 * Fix index selection during rebuild with certain table layouts (CASSANDRA-9281)
 * Fix partition-level-delete-only workload accounting (CASSANDRA-9194)
 * Allow scrub to handle corrupted compressed chunks (CASSANDRA-9140)
 * Fix assertion error when resetlocalschema is run during repair (CASSANDRA-9249)
 * Disable single sstable tombstone compactions for DTCS by default (CASSANDRA-9234)
 * IncomingTcpConnection thread is not named (CASSANDRA-9262)
 * Close incoming connections when MessagingService is stopped (CASSANDRA-9238)
 * Fix streaming hang when retrying (CASSANDRA-9132)


2.1.5
 * Re-add deprecated cold_reads_to_omit param for backwards compat (CASSANDRA-9203)
 * Make anticompaction visible in compactionstats (CASSANDRA-9098)
 * Improve nodetool getendpoints documentation about the partition
   key parameter (CASSANDRA-6458)
 * Don't check other keyspaces for schema changes when an user-defined
   type is altered (CASSANDRA-9187)
 * Add generate-idea-files target to build.xml (CASSANDRA-9123)
 * Allow takeColumnFamilySnapshot to take a list of tables (CASSANDRA-8348)
 * Limit major sstable operations to their canonical representation (CASSANDRA-8669)
 * cqlsh: Add tests for INSERT and UPDATE tab completion (CASSANDRA-9125)
 * cqlsh: quote column names when needed in COPY FROM inserts (CASSANDRA-9080)
 * Do not load read meter for offline operations (CASSANDRA-9082)
 * cqlsh: Make CompositeType data readable (CASSANDRA-8919)
 * cqlsh: Fix display of triggers (CASSANDRA-9081)
 * Fix NullPointerException when deleting or setting an element by index on
   a null list collection (CASSANDRA-9077)
 * Buffer bloom filter serialization (CASSANDRA-9066)
 * Fix anti-compaction target bloom filter size (CASSANDRA-9060)
 * Make FROZEN and TUPLE unreserved keywords in CQL (CASSANDRA-9047)
 * Prevent AssertionError from SizeEstimatesRecorder (CASSANDRA-9034)
 * Avoid overwriting index summaries for sstables with an older format that
   does not support downsampling; rebuild summaries on startup when this
   is detected (CASSANDRA-8993)
 * Fix potential data loss in CompressedSequentialWriter (CASSANDRA-8949)
 * Make PasswordAuthenticator number of hashing rounds configurable (CASSANDRA-8085)
 * Fix AssertionError when binding nested collections in DELETE (CASSANDRA-8900)
 * Check for overlap with non-early sstables in LCS (CASSANDRA-8739)
 * Only calculate max purgable timestamp if we have to (CASSANDRA-8914)
 * (cqlsh) Greatly improve performance of COPY FROM (CASSANDRA-8225)
 * IndexSummary effectiveIndexInterval is now a guideline, not a rule (CASSANDRA-8993)
 * Use correct bounds for page cache eviction of compressed files (CASSANDRA-8746)
 * SSTableScanner enforces its bounds (CASSANDRA-8946)
 * Cleanup cell equality (CASSANDRA-8947)
 * Introduce intra-cluster message coalescing (CASSANDRA-8692)
 * DatabaseDescriptor throws NPE when rpc_interface is used (CASSANDRA-8839)
 * Don't check if an sstable is live for offline compactions (CASSANDRA-8841)
 * Don't set clientMode in SSTableLoader (CASSANDRA-8238)
 * Fix SSTableRewriter with disabled early open (CASSANDRA-8535)
 * Fix cassandra-stress so it respects the CL passed in user mode (CASSANDRA-8948)
 * Fix rare NPE in ColumnDefinition#hasIndexOption() (CASSANDRA-8786)
 * cassandra-stress reports per-operation statistics, plus misc (CASSANDRA-8769)
 * Add SimpleDate (cql date) and Time (cql time) types (CASSANDRA-7523)
 * Use long for key count in cfstats (CASSANDRA-8913)
 * Make SSTableRewriter.abort() more robust to failure (CASSANDRA-8832)
 * Remove cold_reads_to_omit from STCS (CASSANDRA-8860)
 * Make EstimatedHistogram#percentile() use ceil instead of floor (CASSANDRA-8883)
 * Fix top partitions reporting wrong cardinality (CASSANDRA-8834)
 * Fix rare NPE in KeyCacheSerializer (CASSANDRA-8067)
 * Pick sstables for validation as late as possible inc repairs (CASSANDRA-8366)
 * Fix commitlog getPendingTasks to not increment (CASSANDRA-8862)
 * Fix parallelism adjustment in range and secondary index queries
   when the first fetch does not satisfy the limit (CASSANDRA-8856)
 * Check if the filtered sstables is non-empty in STCS (CASSANDRA-8843)
 * Upgrade java-driver used for cassandra-stress (CASSANDRA-8842)
 * Fix CommitLog.forceRecycleAllSegments() memory access error (CASSANDRA-8812)
 * Improve assertions in Memory (CASSANDRA-8792)
 * Fix SSTableRewriter cleanup (CASSANDRA-8802)
 * Introduce SafeMemory for CompressionMetadata.Writer (CASSANDRA-8758)
 * 'nodetool info' prints exception against older node (CASSANDRA-8796)
 * Ensure SSTableReader.last corresponds exactly with the file end (CASSANDRA-8750)
 * Make SSTableWriter.openEarly more robust and obvious (CASSANDRA-8747)
 * Enforce SSTableReader.first/last (CASSANDRA-8744)
 * Cleanup SegmentedFile API (CASSANDRA-8749)
 * Avoid overlap with early compaction replacement (CASSANDRA-8683)
 * Safer Resource Management++ (CASSANDRA-8707)
 * Write partition size estimates into a system table (CASSANDRA-7688)
 * cqlsh: Fix keys() and full() collection indexes in DESCRIBE output
   (CASSANDRA-8154)
 * Show progress of streaming in nodetool netstats (CASSANDRA-8886)
 * IndexSummaryBuilder utilises offheap memory, and shares data between
   each IndexSummary opened from it (CASSANDRA-8757)
 * markCompacting only succeeds if the exact SSTableReader instances being 
   marked are in the live set (CASSANDRA-8689)
 * cassandra-stress support for varint (CASSANDRA-8882)
 * Fix Adler32 digest for compressed sstables (CASSANDRA-8778)
 * Add nodetool statushandoff/statusbackup (CASSANDRA-8912)
 * Use stdout for progress and stats in sstableloader (CASSANDRA-8982)
 * Correctly identify 2i datadir from older versions (CASSANDRA-9116)
Merged from 2.0:
 * Ignore gossip SYNs after shutdown (CASSANDRA-9238)
 * Avoid overflow when calculating max sstable size in LCS (CASSANDRA-9235)
 * Make sstable blacklisting work with compression (CASSANDRA-9138)
 * Do not attempt to rebuild indexes if no index accepts any column (CASSANDRA-9196)
 * Don't initiate snitch reconnection for dead states (CASSANDRA-7292)
 * Fix ArrayIndexOutOfBoundsException in CQLSSTableWriter (CASSANDRA-8978)
 * Add shutdown gossip state to prevent timeouts during rolling restarts (CASSANDRA-8336)
 * Fix running with java.net.preferIPv6Addresses=true (CASSANDRA-9137)
 * Fix failed bootstrap/replace attempts being persisted in system.peers (CASSANDRA-9180)
 * Flush system.IndexInfo after marking index built (CASSANDRA-9128)
 * Fix updates to min/max_compaction_threshold through cassandra-cli
   (CASSANDRA-8102)
 * Don't include tmp files when doing offline relevel (CASSANDRA-9088)
 * Use the proper CAS WriteType when finishing a previous round during Paxos
   preparation (CASSANDRA-8672)
 * Avoid race in cancelling compactions (CASSANDRA-9070)
 * More aggressive check for expired sstables in DTCS (CASSANDRA-8359)
 * Fix ignored index_interval change in ALTER TABLE statements (CASSANDRA-7976)
 * Do more aggressive compaction in old time windows in DTCS (CASSANDRA-8360)
 * java.lang.AssertionError when reading saved cache (CASSANDRA-8740)
 * "disk full" when running cleanup (CASSANDRA-9036)
 * Lower logging level from ERROR to DEBUG when a scheduled schema pull
   cannot be completed due to a node being down (CASSANDRA-9032)
 * Fix MOVED_NODE client event (CASSANDRA-8516)
 * Allow overriding MAX_OUTSTANDING_REPLAY_COUNT (CASSANDRA-7533)
 * Fix malformed JMX ObjectName containing IPv6 addresses (CASSANDRA-9027)
 * (cqlsh) Allow increasing CSV field size limit through
   cqlshrc config option (CASSANDRA-8934)
 * Stop logging range tombstones when exceeding the threshold
   (CASSANDRA-8559)
 * Fix NullPointerException when nodetool getendpoints is run
   against invalid keyspaces or tables (CASSANDRA-8950)
 * Allow specifying the tmp dir (CASSANDRA-7712)
 * Improve compaction estimated tasks estimation (CASSANDRA-8904)
 * Fix duplicate up/down messages sent to native clients (CASSANDRA-7816)
 * Expose commit log archive status via JMX (CASSANDRA-8734)
 * Provide better exceptions for invalid replication strategy parameters
   (CASSANDRA-8909)
 * Fix regression in mixed single and multi-column relation support for
   SELECT statements (CASSANDRA-8613)
 * Add ability to limit number of native connections (CASSANDRA-8086)
 * Fix CQLSSTableWriter throwing exception and spawning threads
   (CASSANDRA-8808)
 * Fix MT mismatch between empty and GC-able data (CASSANDRA-8979)
 * Fix incorrect validation when snapshotting single table (CASSANDRA-8056)
 * Add offline tool to relevel sstables (CASSANDRA-8301)
 * Preserve stream ID for more protocol errors (CASSANDRA-8848)
 * Fix combining token() function with multi-column relations on
   clustering columns (CASSANDRA-8797)
 * Make CFS.markReferenced() resistant to bad refcounting (CASSANDRA-8829)
 * Fix StreamTransferTask abort/complete bad refcounting (CASSANDRA-8815)
 * Fix AssertionError when querying a DESC clustering ordered
   table with ASC ordering and paging (CASSANDRA-8767)
 * AssertionError: "Memory was freed" when running cleanup (CASSANDRA-8716)
 * Make it possible to set max_sstable_age to fractional days (CASSANDRA-8406)
 * Fix some multi-column relations with indexes on some clustering
   columns (CASSANDRA-8275)
 * Fix memory leak in SSTableSimple*Writer and SSTableReader.validate()
   (CASSANDRA-8748)
 * Throw OOM if allocating memory fails to return a valid pointer (CASSANDRA-8726)
 * Fix SSTableSimpleUnsortedWriter ConcurrentModificationException (CASSANDRA-8619)
 * 'nodetool info' prints exception against older node (CASSANDRA-8796)
 * Ensure SSTableSimpleUnsortedWriter.close() terminates if
   disk writer has crashed (CASSANDRA-8807)


2.1.4
 * Bind JMX to localhost unless explicitly configured otherwise (CASSANDRA-9085)


2.1.3
 * Fix HSHA/offheap_objects corruption (CASSANDRA-8719)
 * Upgrade libthrift to 0.9.2 (CASSANDRA-8685)
 * Don't use the shared ref in sstableloader (CASSANDRA-8704)
 * Purge internal prepared statements if related tables or
   keyspaces are dropped (CASSANDRA-8693)
 * (cqlsh) Handle unicode BOM at start of files (CASSANDRA-8638)
 * Stop compactions before exiting offline tools (CASSANDRA-8623)
 * Update tools/stress/README.txt to match current behaviour (CASSANDRA-7933)
 * Fix schema from Thrift conversion with empty metadata (CASSANDRA-8695)
 * Safer Resource Management (CASSANDRA-7705)
 * Make sure we compact highly overlapping cold sstables with
   STCS (CASSANDRA-8635)
 * rpc_interface and listen_interface generate NPE on startup when specified
   interface doesn't exist (CASSANDRA-8677)
 * Fix ArrayIndexOutOfBoundsException in nodetool cfhistograms (CASSANDRA-8514)
 * Switch from yammer metrics for nodetool cf/proxy histograms (CASSANDRA-8662)
 * Make sure we don't add tmplink files to the compaction
   strategy (CASSANDRA-8580)
 * (cqlsh) Handle maps with blob keys (CASSANDRA-8372)
 * (cqlsh) Handle DynamicCompositeType schemas correctly (CASSANDRA-8563)
 * Duplicate rows returned when in clause has repeated values (CASSANDRA-6706)
 * Add tooling to detect hot partitions (CASSANDRA-7974)
 * Fix cassandra-stress user-mode truncation of partition generation (CASSANDRA-8608)
 * Only stream from unrepaired sstables during inc repair (CASSANDRA-8267)
 * Don't allow starting multiple inc repairs on the same sstables (CASSANDRA-8316)
 * Invalidate prepared BATCH statements when related tables
   or keyspaces are dropped (CASSANDRA-8652)
 * Fix missing results in secondary index queries on collections
   with ALLOW FILTERING (CASSANDRA-8421)
 * Expose EstimatedHistogram metrics for range slices (CASSANDRA-8627)
 * (cqlsh) Escape clqshrc passwords properly (CASSANDRA-8618)
 * Fix NPE when passing wrong argument in ALTER TABLE statement (CASSANDRA-8355)
 * Pig: Refactor and deprecate CqlStorage (CASSANDRA-8599)
 * Don't reuse the same cleanup strategy for all sstables (CASSANDRA-8537)
 * Fix case-sensitivity of index name on CREATE and DROP INDEX
   statements (CASSANDRA-8365)
 * Better detection/logging for corruption in compressed sstables (CASSANDRA-8192)
 * Use the correct repairedAt value when closing writer (CASSANDRA-8570)
 * (cqlsh) Handle a schema mismatch being detected on startup (CASSANDRA-8512)
 * Properly calculate expected write size during compaction (CASSANDRA-8532)
 * Invalidate affected prepared statements when a table's columns
   are altered (CASSANDRA-7910)
 * Stress - user defined writes should populate sequentally (CASSANDRA-8524)
 * Fix regression in SSTableRewriter causing some rows to become unreadable 
   during compaction (CASSANDRA-8429)
 * Run major compactions for repaired/unrepaired in parallel (CASSANDRA-8510)
 * (cqlsh) Fix compression options in DESCRIBE TABLE output when compression
   is disabled (CASSANDRA-8288)
 * (cqlsh) Fix DESCRIBE output after keyspaces are altered (CASSANDRA-7623)
 * Make sure we set lastCompactedKey correctly (CASSANDRA-8463)
 * (cqlsh) Fix output of CONSISTENCY command (CASSANDRA-8507)
 * (cqlsh) Fixed the handling of LIST statements (CASSANDRA-8370)
 * Make sstablescrub check leveled manifest again (CASSANDRA-8432)
 * Check first/last keys in sstable when giving out positions (CASSANDRA-8458)
 * Disable mmap on Windows (CASSANDRA-6993)
 * Add missing ConsistencyLevels to cassandra-stress (CASSANDRA-8253)
 * Add auth support to cassandra-stress (CASSANDRA-7985)
 * Fix ArrayIndexOutOfBoundsException when generating error message
   for some CQL syntax errors (CASSANDRA-8455)
 * Scale memtable slab allocation logarithmically (CASSANDRA-7882)
 * cassandra-stress simultaneous inserts over same seed (CASSANDRA-7964)
 * Reduce cassandra-stress sampling memory requirements (CASSANDRA-7926)
 * Ensure memtable flush cannot expire commit log entries from its future (CASSANDRA-8383)
 * Make read "defrag" async to reclaim memtables (CASSANDRA-8459)
 * Remove tmplink files for offline compactions (CASSANDRA-8321)
 * Reduce maxHintsInProgress (CASSANDRA-8415)
 * BTree updates may call provided update function twice (CASSANDRA-8018)
 * Release sstable references after anticompaction (CASSANDRA-8386)
 * Handle abort() in SSTableRewriter properly (CASSANDRA-8320)
 * Centralize shared executors (CASSANDRA-8055)
 * Fix filtering for CONTAINS (KEY) relations on frozen collection
   clustering columns when the query is restricted to a single
   partition (CASSANDRA-8203)
 * Do more aggressive entire-sstable TTL expiry checks (CASSANDRA-8243)
 * Add more log info if readMeter is null (CASSANDRA-8238)
 * add check of the system wall clock time at startup (CASSANDRA-8305)
 * Support for frozen collections (CASSANDRA-7859)
 * Fix overflow on histogram computation (CASSANDRA-8028)
 * Have paxos reuse the timestamp generation of normal queries (CASSANDRA-7801)
 * Fix incremental repair not remove parent session on remote (CASSANDRA-8291)
 * Improve JBOD disk utilization (CASSANDRA-7386)
 * Log failed host when preparing incremental repair (CASSANDRA-8228)
 * Force config client mode in CQLSSTableWriter (CASSANDRA-8281)
 * Fix sstableupgrade throws exception (CASSANDRA-8688)
 * Fix hang when repairing empty keyspace (CASSANDRA-8694)
Merged from 2.0:
 * Fix IllegalArgumentException in dynamic snitch (CASSANDRA-8448)
 * Add support for UPDATE ... IF EXISTS (CASSANDRA-8610)
 * Fix reversal of list prepends (CASSANDRA-8733)
 * Prevent non-zero default_time_to_live on tables with counters
   (CASSANDRA-8678)
 * Fix SSTableSimpleUnsortedWriter ConcurrentModificationException
   (CASSANDRA-8619)
 * Round up time deltas lower than 1ms in BulkLoader (CASSANDRA-8645)
 * Add batch remove iterator to ABSC (CASSANDRA-8414, 8666)
 * Round up time deltas lower than 1ms in BulkLoader (CASSANDRA-8645)
 * Fix isClientMode check in Keyspace (CASSANDRA-8687)
 * Use more efficient slice size for querying internal secondary
   index tables (CASSANDRA-8550)
 * Fix potentially returning deleted rows with range tombstone (CASSANDRA-8558)
 * Check for available disk space before starting a compaction (CASSANDRA-8562)
 * Fix DISTINCT queries with LIMITs or paging when some partitions
   contain only tombstones (CASSANDRA-8490)
 * Introduce background cache refreshing to permissions cache
   (CASSANDRA-8194)
 * Fix race condition in StreamTransferTask that could lead to
   infinite loops and premature sstable deletion (CASSANDRA-7704)
 * Add an extra version check to MigrationTask (CASSANDRA-8462)
 * Ensure SSTableWriter cleans up properly after failure (CASSANDRA-8499)
 * Increase bf true positive count on key cache hit (CASSANDRA-8525)
 * Move MeteredFlusher to its own thread (CASSANDRA-8485)
 * Fix non-distinct results in DISTNCT queries on static columns when
   paging is enabled (CASSANDRA-8087)
 * Move all hints related tasks to hints internal executor (CASSANDRA-8285)
 * Fix paging for multi-partition IN queries (CASSANDRA-8408)
 * Fix MOVED_NODE topology event never being emitted when a node
   moves its token (CASSANDRA-8373)
 * Fix validation of indexes in COMPACT tables (CASSANDRA-8156)
 * Avoid StackOverflowError when a large list of IN values
   is used for a clustering column (CASSANDRA-8410)
 * Fix NPE when writetime() or ttl() calls are wrapped by
   another function call (CASSANDRA-8451)
 * Fix NPE after dropping a keyspace (CASSANDRA-8332)
 * Fix error message on read repair timeouts (CASSANDRA-7947)
 * Default DTCS base_time_seconds changed to 60 (CASSANDRA-8417)
 * Refuse Paxos operation with more than one pending endpoint (CASSANDRA-8346, 8640)
 * Throw correct exception when trying to bind a keyspace or table
   name (CASSANDRA-6952)
 * Make HHOM.compact synchronized (CASSANDRA-8416)
 * cancel latency-sampling task when CF is dropped (CASSANDRA-8401)
 * don't block SocketThread for MessagingService (CASSANDRA-8188)
 * Increase quarantine delay on replacement (CASSANDRA-8260)
 * Expose off-heap memory usage stats (CASSANDRA-7897)
 * Ignore Paxos commits for truncated tables (CASSANDRA-7538)
 * Validate size of indexed column values (CASSANDRA-8280)
 * Make LCS split compaction results over all data directories (CASSANDRA-8329)
 * Fix some failing queries that use multi-column relations
   on COMPACT STORAGE tables (CASSANDRA-8264)
 * Fix InvalidRequestException with ORDER BY (CASSANDRA-8286)
 * Disable SSLv3 for POODLE (CASSANDRA-8265)
 * Fix millisecond timestamps in Tracing (CASSANDRA-8297)
 * Include keyspace name in error message when there are insufficient
   live nodes to stream from (CASSANDRA-8221)
 * Avoid overlap in L1 when L0 contains many nonoverlapping
   sstables (CASSANDRA-8211)
 * Improve PropertyFileSnitch logging (CASSANDRA-8183)
 * Add DC-aware sequential repair (CASSANDRA-8193)
 * Use live sstables in snapshot repair if possible (CASSANDRA-8312)
 * Fix hints serialized size calculation (CASSANDRA-8587)


2.1.2
 * (cqlsh) parse_for_table_meta errors out on queries with undefined
   grammars (CASSANDRA-8262)
 * (cqlsh) Fix SELECT ... TOKEN() function broken in C* 2.1.1 (CASSANDRA-8258)
 * Fix Cassandra crash when running on JDK8 update 40 (CASSANDRA-8209)
 * Optimize partitioner tokens (CASSANDRA-8230)
 * Improve compaction of repaired/unrepaired sstables (CASSANDRA-8004)
 * Make cache serializers pluggable (CASSANDRA-8096)
 * Fix issues with CONTAINS (KEY) queries on secondary indexes
   (CASSANDRA-8147)
 * Fix read-rate tracking of sstables for some queries (CASSANDRA-8239)
 * Fix default timestamp in QueryOptions (CASSANDRA-8246)
 * Set socket timeout when reading remote version (CASSANDRA-8188)
 * Refactor how we track live size (CASSANDRA-7852)
 * Make sure unfinished compaction files are removed (CASSANDRA-8124)
 * Fix shutdown when run as Windows service (CASSANDRA-8136)
 * Fix DESCRIBE TABLE with custom indexes (CASSANDRA-8031)
 * Fix race in RecoveryManagerTest (CASSANDRA-8176)
 * Avoid IllegalArgumentException while sorting sstables in
   IndexSummaryManager (CASSANDRA-8182)
 * Shutdown JVM on file descriptor exhaustion (CASSANDRA-7579)
 * Add 'die' policy for commit log and disk failure (CASSANDRA-7927)
 * Fix installing as service on Windows (CASSANDRA-8115)
 * Fix CREATE TABLE for CQL2 (CASSANDRA-8144)
 * Avoid boxing in ColumnStats min/max trackers (CASSANDRA-8109)
Merged from 2.0:
 * Correctly handle non-text column names in cql3 (CASSANDRA-8178)
 * Fix deletion for indexes on primary key columns (CASSANDRA-8206)
 * Add 'nodetool statusgossip' (CASSANDRA-8125)
 * Improve client notification that nodes are ready for requests (CASSANDRA-7510)
 * Handle negative timestamp in writetime method (CASSANDRA-8139)
 * Pig: Remove errant LIMIT clause in CqlNativeStorage (CASSANDRA-8166)
 * Throw ConfigurationException when hsha is used with the default
   rpc_max_threads setting of 'unlimited' (CASSANDRA-8116)
 * Allow concurrent writing of the same table in the same JVM using
   CQLSSTableWriter (CASSANDRA-7463)
 * Fix totalDiskSpaceUsed calculation (CASSANDRA-8205)


2.1.1
 * Fix spin loop in AtomicSortedColumns (CASSANDRA-7546)
 * Dont notify when replacing tmplink files (CASSANDRA-8157)
 * Fix validation with multiple CONTAINS clause (CASSANDRA-8131)
 * Fix validation of collections in TriggerExecutor (CASSANDRA-8146)
 * Fix IllegalArgumentException when a list of IN values containing tuples
   is passed as a single arg to a prepared statement with the v1 or v2
   protocol (CASSANDRA-8062)
 * Fix ClassCastException in DISTINCT query on static columns with
   query paging (CASSANDRA-8108)
 * Fix NPE on null nested UDT inside a set (CASSANDRA-8105)
 * Fix exception when querying secondary index on set items or map keys
   when some clustering columns are specified (CASSANDRA-8073)
 * Send proper error response when there is an error during native
   protocol message decode (CASSANDRA-8118)
 * Gossip should ignore generation numbers too far in the future (CASSANDRA-8113)
 * Fix NPE when creating a table with frozen sets, lists (CASSANDRA-8104)
 * Fix high memory use due to tracking reads on incrementally opened sstable
   readers (CASSANDRA-8066)
 * Fix EXECUTE request with skipMetadata=false returning no metadata
   (CASSANDRA-8054)
 * Allow concurrent use of CQLBulkOutputFormat (CASSANDRA-7776)
 * Shutdown JVM on OOM (CASSANDRA-7507)
 * Upgrade netty version and enable epoll event loop (CASSANDRA-7761)
 * Don't duplicate sstables smaller than split size when using
   the sstablesplitter tool (CASSANDRA-7616)
 * Avoid re-parsing already prepared statements (CASSANDRA-7923)
 * Fix some Thrift slice deletions and updates of COMPACT STORAGE
   tables with some clustering columns omitted (CASSANDRA-7990)
 * Fix filtering for CONTAINS on sets (CASSANDRA-8033)
 * Properly track added size (CASSANDRA-7239)
 * Allow compilation in java 8 (CASSANDRA-7208)
 * Fix Assertion error on RangeTombstoneList diff (CASSANDRA-8013)
 * Release references to overlapping sstables during compaction (CASSANDRA-7819)
 * Send notification when opening compaction results early (CASSANDRA-8034)
 * Make native server start block until properly bound (CASSANDRA-7885)
 * (cqlsh) Fix IPv6 support (CASSANDRA-7988)
 * Ignore fat clients when checking for endpoint collision (CASSANDRA-7939)
 * Make sstablerepairedset take a list of files (CASSANDRA-7995)
 * (cqlsh) Tab completeion for indexes on map keys (CASSANDRA-7972)
 * (cqlsh) Fix UDT field selection in select clause (CASSANDRA-7891)
 * Fix resource leak in event of corrupt sstable
 * (cqlsh) Add command line option for cqlshrc file path (CASSANDRA-7131)
 * Provide visibility into prepared statements churn (CASSANDRA-7921, CASSANDRA-7930)
 * Invalidate prepared statements when their keyspace or table is
   dropped (CASSANDRA-7566)
 * cassandra-stress: fix support for NetworkTopologyStrategy (CASSANDRA-7945)
 * Fix saving caches when a table is dropped (CASSANDRA-7784)
 * Add better error checking of new stress profile (CASSANDRA-7716)
 * Use ThreadLocalRandom and remove FBUtilities.threadLocalRandom (CASSANDRA-7934)
 * Prevent operator mistakes due to simultaneous bootstrap (CASSANDRA-7069)
 * cassandra-stress supports whitelist mode for node config (CASSANDRA-7658)
 * GCInspector more closely tracks GC; cassandra-stress and nodetool report it (CASSANDRA-7916)
 * nodetool won't output bogus ownership info without a keyspace (CASSANDRA-7173)
 * Add human readable option to nodetool commands (CASSANDRA-5433)
 * Don't try to set repairedAt on old sstables (CASSANDRA-7913)
 * Add metrics for tracking PreparedStatement use (CASSANDRA-7719)
 * (cqlsh) tab-completion for triggers (CASSANDRA-7824)
 * (cqlsh) Support for query paging (CASSANDRA-7514)
 * (cqlsh) Show progress of COPY operations (CASSANDRA-7789)
 * Add syntax to remove multiple elements from a map (CASSANDRA-6599)
 * Support non-equals conditions in lightweight transactions (CASSANDRA-6839)
 * Add IF [NOT] EXISTS to create/drop triggers (CASSANDRA-7606)
 * (cqlsh) Display the current logged-in user (CASSANDRA-7785)
 * (cqlsh) Don't ignore CTRL-C during COPY FROM execution (CASSANDRA-7815)
 * (cqlsh) Order UDTs according to cross-type dependencies in DESCRIBE
   output (CASSANDRA-7659)
 * (cqlsh) Fix handling of CAS statement results (CASSANDRA-7671)
 * (cqlsh) COPY TO/FROM improvements (CASSANDRA-7405)
 * Support list index operations with conditions (CASSANDRA-7499)
 * Add max live/tombstoned cells to nodetool cfstats output (CASSANDRA-7731)
 * Validate IPv6 wildcard addresses properly (CASSANDRA-7680)
 * (cqlsh) Error when tracing query (CASSANDRA-7613)
 * Avoid IOOBE when building SyntaxError message snippet (CASSANDRA-7569)
 * SSTableExport uses correct validator to create string representation of partition
   keys (CASSANDRA-7498)
 * Avoid NPEs when receiving type changes for an unknown keyspace (CASSANDRA-7689)
 * Add support for custom 2i validation (CASSANDRA-7575)
 * Pig support for hadoop CqlInputFormat (CASSANDRA-6454)
 * Add duration mode to cassandra-stress (CASSANDRA-7468)
 * Add listen_interface and rpc_interface options (CASSANDRA-7417)
 * Improve schema merge performance (CASSANDRA-7444)
 * Adjust MT depth based on # of partition validating (CASSANDRA-5263)
 * Optimise NativeCell comparisons (CASSANDRA-6755)
 * Configurable client timeout for cqlsh (CASSANDRA-7516)
 * Include snippet of CQL query near syntax error in messages (CASSANDRA-7111)
 * Make repair -pr work with -local (CASSANDRA-7450)
 * Fix error in sstableloader with -cph > 1 (CASSANDRA-8007)
 * Fix snapshot repair error on indexed tables (CASSANDRA-8020)
 * Do not exit nodetool repair when receiving JMX NOTIF_LOST (CASSANDRA-7909)
 * Stream to private IP when available (CASSANDRA-8084)
Merged from 2.0:
 * Reject conditions on DELETE unless full PK is given (CASSANDRA-6430)
 * Properly reject the token function DELETE (CASSANDRA-7747)
 * Force batchlog replay before decommissioning a node (CASSANDRA-7446)
 * Fix hint replay with many accumulated expired hints (CASSANDRA-6998)
 * Fix duplicate results in DISTINCT queries on static columns with query
   paging (CASSANDRA-8108)
 * Add DateTieredCompactionStrategy (CASSANDRA-6602)
 * Properly validate ascii and utf8 string literals in CQL queries (CASSANDRA-8101)
 * (cqlsh) Fix autocompletion for alter keyspace (CASSANDRA-8021)
 * Create backup directories for commitlog archiving during startup (CASSANDRA-8111)
 * Reduce totalBlockFor() for LOCAL_* consistency levels (CASSANDRA-8058)
 * Fix merging schemas with re-dropped keyspaces (CASSANDRA-7256)
 * Fix counters in supercolumns during live upgrades from 1.2 (CASSANDRA-7188)
 * Notify DT subscribers when a column family is truncated (CASSANDRA-8088)
 * Add sanity check of $JAVA on startup (CASSANDRA-7676)
 * Schedule fat client schema pull on join (CASSANDRA-7993)
 * Don't reset nodes' versions when closing IncomingTcpConnections
   (CASSANDRA-7734)
 * Record the real messaging version in all cases in OutboundTcpConnection
   (CASSANDRA-8057)
 * SSL does not work in cassandra-cli (CASSANDRA-7899)
 * Fix potential exception when using ReversedType in DynamicCompositeType
   (CASSANDRA-7898)
 * Better validation of collection values (CASSANDRA-7833)
 * Track min/max timestamps correctly (CASSANDRA-7969)
 * Fix possible overflow while sorting CL segments for replay (CASSANDRA-7992)
 * Increase nodetool Xmx (CASSANDRA-7956)
 * Archive any commitlog segments present at startup (CASSANDRA-6904)
 * CrcCheckChance should adjust based on live CFMetadata not 
   sstable metadata (CASSANDRA-7978)
 * token() should only accept columns in the partitioning
   key order (CASSANDRA-6075)
 * Add method to invalidate permission cache via JMX (CASSANDRA-7977)
 * Allow propagating multiple gossip states atomically (CASSANDRA-6125)
 * Log exceptions related to unclean native protocol client disconnects
   at DEBUG or INFO (CASSANDRA-7849)
 * Allow permissions cache to be set via JMX (CASSANDRA-7698)
 * Include schema_triggers CF in readable system resources (CASSANDRA-7967)
 * Fix RowIndexEntry to report correct serializedSize (CASSANDRA-7948)
 * Make CQLSSTableWriter sync within partitions (CASSANDRA-7360)
 * Potentially use non-local replicas in CqlConfigHelper (CASSANDRA-7906)
 * Explicitly disallow mixing multi-column and single-column
   relations on clustering columns (CASSANDRA-7711)
 * Better error message when condition is set on PK column (CASSANDRA-7804)
 * Don't send schema change responses and events for no-op DDL
   statements (CASSANDRA-7600)
 * (Hadoop) fix cluster initialisation for a split fetching (CASSANDRA-7774)
 * Throw InvalidRequestException when queries contain relations on entire
   collection columns (CASSANDRA-7506)
 * (cqlsh) enable CTRL-R history search with libedit (CASSANDRA-7577)
 * (Hadoop) allow ACFRW to limit nodes to local DC (CASSANDRA-7252)
 * (cqlsh) cqlsh should automatically disable tracing when selecting
   from system_traces (CASSANDRA-7641)
 * (Hadoop) Add CqlOutputFormat (CASSANDRA-6927)
 * Don't depend on cassandra config for nodetool ring (CASSANDRA-7508)
 * (cqlsh) Fix failing cqlsh formatting tests (CASSANDRA-7703)
 * Fix IncompatibleClassChangeError from hadoop2 (CASSANDRA-7229)
 * Add 'nodetool sethintedhandoffthrottlekb' (CASSANDRA-7635)
 * (cqlsh) Add tab-completion for CREATE/DROP USER IF [NOT] EXISTS (CASSANDRA-7611)
 * Catch errors when the JVM pulls the rug out from GCInspector (CASSANDRA-5345)
 * cqlsh fails when version number parts are not int (CASSANDRA-7524)
 * Fix NPE when table dropped during streaming (CASSANDRA-7946)
 * Fix wrong progress when streaming uncompressed (CASSANDRA-7878)
 * Fix possible infinite loop in creating repair range (CASSANDRA-7983)
 * Fix unit in nodetool for streaming throughput (CASSANDRA-7375)
Merged from 1.2:
 * Don't index tombstones (CASSANDRA-7828)
 * Improve PasswordAuthenticator default super user setup (CASSANDRA-7788)


2.1.0
 * (cqlsh) Removed "ALTER TYPE <name> RENAME TO <name>" from tab-completion
   (CASSANDRA-7895)
 * Fixed IllegalStateException in anticompaction (CASSANDRA-7892)
 * cqlsh: DESCRIBE support for frozen UDTs, tuples (CASSANDRA-7863)
 * Avoid exposing internal classes over JMX (CASSANDRA-7879)
 * Add null check for keys when freezing collection (CASSANDRA-7869)
 * Improve stress workload realism (CASSANDRA-7519)
Merged from 2.0:
 * Configure system.paxos with LeveledCompactionStrategy (CASSANDRA-7753)
 * Fix ALTER clustering column type from DateType to TimestampType when
   using DESC clustering order (CASSANRDA-7797)
 * Throw EOFException if we run out of chunks in compressed datafile
   (CASSANDRA-7664)
 * Fix PRSI handling of CQL3 row markers for row cleanup (CASSANDRA-7787)
 * Fix dropping collection when it's the last regular column (CASSANDRA-7744)
 * Make StreamReceiveTask thread safe and gc friendly (CASSANDRA-7795)
 * Validate empty cell names from counter updates (CASSANDRA-7798)
Merged from 1.2:
 * Don't allow compacted sstables to be marked as compacting (CASSANDRA-7145)
 * Track expired tombstones (CASSANDRA-7810)


2.1.0-rc7
 * Add frozen keyword and require UDT to be frozen (CASSANDRA-7857)
 * Track added sstable size correctly (CASSANDRA-7239)
 * (cqlsh) Fix case insensitivity (CASSANDRA-7834)
 * Fix failure to stream ranges when moving (CASSANDRA-7836)
 * Correctly remove tmplink files (CASSANDRA-7803)
 * (cqlsh) Fix column name formatting for functions, CAS operations,
   and UDT field selections (CASSANDRA-7806)
 * (cqlsh) Fix COPY FROM handling of null/empty primary key
   values (CASSANDRA-7792)
 * Fix ordering of static cells (CASSANDRA-7763)
Merged from 2.0:
 * Forbid re-adding dropped counter columns (CASSANDRA-7831)
 * Fix CFMetaData#isThriftCompatible() for PK-only tables (CASSANDRA-7832)
 * Always reject inequality on the partition key without token()
   (CASSANDRA-7722)
 * Always send Paxos commit to all replicas (CASSANDRA-7479)
 * Make disruptor_thrift_server invocation pool configurable (CASSANDRA-7594)
 * Make repair no-op when RF=1 (CASSANDRA-7864)


2.1.0-rc6
 * Fix OOM issue from netty caching over time (CASSANDRA-7743)
 * json2sstable couldn't import JSON for CQL table (CASSANDRA-7477)
 * Invalidate all caches on table drop (CASSANDRA-7561)
 * Skip strict endpoint selection for ranges if RF == nodes (CASSANRA-7765)
 * Fix Thrift range filtering without 2ary index lookups (CASSANDRA-7741)
 * Add tracing entries about concurrent range requests (CASSANDRA-7599)
 * (cqlsh) Fix DESCRIBE for NTS keyspaces (CASSANDRA-7729)
 * Remove netty buffer ref-counting (CASSANDRA-7735)
 * Pass mutated cf to index updater for use by PRSI (CASSANDRA-7742)
 * Include stress yaml example in release and deb (CASSANDRA-7717)
 * workaround for netty issue causing corrupted data off the wire (CASSANDRA-7695)
 * cqlsh DESC CLUSTER fails retrieving ring information (CASSANDRA-7687)
 * Fix binding null values inside UDT (CASSANDRA-7685)
 * Fix UDT field selection with empty fields (CASSANDRA-7670)
 * Bogus deserialization of static cells from sstable (CASSANDRA-7684)
 * Fix NPE on compaction leftover cleanup for dropped table (CASSANDRA-7770)
Merged from 2.0:
 * Fix race condition in StreamTransferTask that could lead to
   infinite loops and premature sstable deletion (CASSANDRA-7704)
 * (cqlsh) Wait up to 10 sec for a tracing session (CASSANDRA-7222)
 * Fix NPE in FileCacheService.sizeInBytes (CASSANDRA-7756)
 * Remove duplicates from StorageService.getJoiningNodes (CASSANDRA-7478)
 * Clone token map outside of hot gossip loops (CASSANDRA-7758)
 * Fix MS expiring map timeout for Paxos messages (CASSANDRA-7752)
 * Do not flush on truncate if durable_writes is false (CASSANDRA-7750)
 * Give CRR a default input_cql Statement (CASSANDRA-7226)
 * Better error message when adding a collection with the same name
   than a previously dropped one (CASSANDRA-6276)
 * Fix validation when adding static columns (CASSANDRA-7730)
 * (Thrift) fix range deletion of supercolumns (CASSANDRA-7733)
 * Fix potential AssertionError in RangeTombstoneList (CASSANDRA-7700)
 * Validate arguments of blobAs* functions (CASSANDRA-7707)
 * Fix potential AssertionError with 2ndary indexes (CASSANDRA-6612)
 * Avoid logging CompactionInterrupted at ERROR (CASSANDRA-7694)
 * Minor leak in sstable2jon (CASSANDRA-7709)
 * Add cassandra.auto_bootstrap system property (CASSANDRA-7650)
 * Update java driver (for hadoop) (CASSANDRA-7618)
 * Remove CqlPagingRecordReader/CqlPagingInputFormat (CASSANDRA-7570)
 * Support connecting to ipv6 jmx with nodetool (CASSANDRA-7669)


2.1.0-rc5
 * Reject counters inside user types (CASSANDRA-7672)
 * Switch to notification-based GCInspector (CASSANDRA-7638)
 * (cqlsh) Handle nulls in UDTs and tuples correctly (CASSANDRA-7656)
 * Don't use strict consistency when replacing (CASSANDRA-7568)
 * Fix min/max cell name collection on 2.0 SSTables with range
   tombstones (CASSANDRA-7593)
 * Tolerate min/max cell names of different lengths (CASSANDRA-7651)
 * Filter cached results correctly (CASSANDRA-7636)
 * Fix tracing on the new SEPExecutor (CASSANDRA-7644)
 * Remove shuffle and taketoken (CASSANDRA-7601)
 * Clean up Windows batch scripts (CASSANDRA-7619)
 * Fix native protocol drop user type notification (CASSANDRA-7571)
 * Give read access to system.schema_usertypes to all authenticated users
   (CASSANDRA-7578)
 * (cqlsh) Fix cqlsh display when zero rows are returned (CASSANDRA-7580)
 * Get java version correctly when JAVA_TOOL_OPTIONS is set (CASSANDRA-7572)
 * Fix NPE when dropping index from non-existent keyspace, AssertionError when
   dropping non-existent index with IF EXISTS (CASSANDRA-7590)
 * Fix sstablelevelresetter hang (CASSANDRA-7614)
 * (cqlsh) Fix deserialization of blobs (CASSANDRA-7603)
 * Use "keyspace updated" schema change message for UDT changes in v1 and
   v2 protocols (CASSANDRA-7617)
 * Fix tracing of range slices and secondary index lookups that are local
   to the coordinator (CASSANDRA-7599)
 * Set -Dcassandra.storagedir for all tool shell scripts (CASSANDRA-7587)
 * Don't swap max/min col names when mutating sstable metadata (CASSANDRA-7596)
 * (cqlsh) Correctly handle paged result sets (CASSANDRA-7625)
 * (cqlsh) Improve waiting for a trace to complete (CASSANDRA-7626)
 * Fix tracing of concurrent range slices and 2ary index queries (CASSANDRA-7626)
 * Fix scrub against collection type (CASSANDRA-7665)
Merged from 2.0:
 * Set gc_grace_seconds to seven days for system schema tables (CASSANDRA-7668)
 * SimpleSeedProvider no longer caches seeds forever (CASSANDRA-7663)
 * Always flush on truncate (CASSANDRA-7511)
 * Fix ReversedType(DateType) mapping to native protocol (CASSANDRA-7576)
 * Always merge ranges owned by a single node (CASSANDRA-6930)
 * Track max/min timestamps for range tombstones (CASSANDRA-7647)
 * Fix NPE when listing saved caches dir (CASSANDRA-7632)


2.1.0-rc4
 * Fix word count hadoop example (CASSANDRA-7200)
 * Updated memtable_cleanup_threshold and memtable_flush_writers defaults 
   (CASSANDRA-7551)
 * (Windows) fix startup when WMI memory query fails (CASSANDRA-7505)
 * Anti-compaction proceeds if any part of the repair failed (CASSANDRA-7521)
 * Add missing table name to DROP INDEX responses and notifications (CASSANDRA-7539)
 * Bump CQL version to 3.2.0 and update CQL documentation (CASSANDRA-7527)
 * Fix configuration error message when running nodetool ring (CASSANDRA-7508)
 * Support conditional updates, tuple type, and the v3 protocol in cqlsh (CASSANDRA-7509)
 * Handle queries on multiple secondary index types (CASSANDRA-7525)
 * Fix cqlsh authentication with v3 native protocol (CASSANDRA-7564)
 * Fix NPE when unknown prepared statement ID is used (CASSANDRA-7454)
Merged from 2.0:
 * (Windows) force range-based repair to non-sequential mode (CASSANDRA-7541)
 * Fix range merging when DES scores are zero (CASSANDRA-7535)
 * Warn when SSL certificates have expired (CASSANDRA-7528)
 * Fix error when doing reversed queries with static columns (CASSANDRA-7490)
Merged from 1.2:
 * Set correct stream ID on responses when non-Exception Throwables
   are thrown while handling native protocol messages (CASSANDRA-7470)


2.1.0-rc3
 * Consider expiry when reconciling otherwise equal cells (CASSANDRA-7403)
 * Introduce CQL support for stress tool (CASSANDRA-6146)
 * Fix ClassCastException processing expired messages (CASSANDRA-7496)
 * Fix prepared marker for collections inside UDT (CASSANDRA-7472)
 * Remove left-over populate_io_cache_on_flush and replicate_on_write
   uses (CASSANDRA-7493)
 * (Windows) handle spaces in path names (CASSANDRA-7451)
 * Ensure writes have completed after dropping a table, before recycling
   commit log segments (CASSANDRA-7437)
 * Remove left-over rows_per_partition_to_cache (CASSANDRA-7493)
 * Fix error when CONTAINS is used with a bind marker (CASSANDRA-7502)
 * Properly reject unknown UDT field (CASSANDRA-7484)
Merged from 2.0:
 * Fix CC#collectTimeOrderedData() tombstone optimisations (CASSANDRA-7394)
 * Support DISTINCT for static columns and fix behaviour when DISTINC is
   not use (CASSANDRA-7305).
 * Workaround JVM NPE on JMX bind failure (CASSANDRA-7254)
 * Fix race in FileCacheService RemovalListener (CASSANDRA-7278)
 * Fix inconsistent use of consistencyForCommit that allowed LOCAL_QUORUM
   operations to incorrect become full QUORUM (CASSANDRA-7345)
 * Properly handle unrecognized opcodes and flags (CASSANDRA-7440)
 * (Hadoop) close CqlRecordWriter clients when finished (CASSANDRA-7459)
 * Commit disk failure policy (CASSANDRA-7429)
 * Make sure high level sstables get compacted (CASSANDRA-7414)
 * Fix AssertionError when using empty clustering columns and static columns
   (CASSANDRA-7455)
 * Add option to disable STCS in L0 (CASSANDRA-6621)
 * Upgrade to snappy-java 1.0.5.2 (CASSANDRA-7476)


2.1.0-rc2
 * Fix heap size calculation for CompoundSparseCellName and 
   CompoundSparseCellName.WithCollection (CASSANDRA-7421)
 * Allow counter mutations in UNLOGGED batches (CASSANDRA-7351)
 * Modify reconcile logic to always pick a tombstone over a counter cell
   (CASSANDRA-7346)
 * Avoid incremental compaction on Windows (CASSANDRA-7365)
 * Fix exception when querying a composite-keyed table with a collection index
   (CASSANDRA-7372)
 * Use node's host id in place of counter ids (CASSANDRA-7366)
 * Fix error when doing reversed queries with static columns (CASSANDRA-7490)
 * Backport CASSANDRA-6747 (CASSANDRA-7560)
 * Track max/min timestamps for range tombstones (CASSANDRA-7647)
 * Fix NPE when listing saved caches dir (CASSANDRA-7632)
 * Fix sstableloader unable to connect encrypted node (CASSANDRA-7585)
Merged from 1.2:
 * Clone token map outside of hot gossip loops (CASSANDRA-7758)
 * Add stop method to EmbeddedCassandraService (CASSANDRA-7595)
 * Support connecting to ipv6 jmx with nodetool (CASSANDRA-7669)
 * Set gc_grace_seconds to seven days for system schema tables (CASSANDRA-7668)
 * SimpleSeedProvider no longer caches seeds forever (CASSANDRA-7663)
 * Set correct stream ID on responses when non-Exception Throwables
   are thrown while handling native protocol messages (CASSANDRA-7470)
 * Fix row size miscalculation in LazilyCompactedRow (CASSANDRA-7543)
 * Fix race in background compaction check (CASSANDRA-7745)
 * Don't clear out range tombstones during compaction (CASSANDRA-7808)


2.1.0-rc1
 * Revert flush directory (CASSANDRA-6357)
 * More efficient executor service for fast operations (CASSANDRA-4718)
 * Move less common tools into a new cassandra-tools package (CASSANDRA-7160)
 * Support more concurrent requests in native protocol (CASSANDRA-7231)
 * Add tab-completion to debian nodetool packaging (CASSANDRA-6421)
 * Change concurrent_compactors defaults (CASSANDRA-7139)
 * Add PowerShell Windows launch scripts (CASSANDRA-7001)
 * Make commitlog archive+restore more robust (CASSANDRA-6974)
 * Fix marking commitlogsegments clean (CASSANDRA-6959)
 * Add snapshot "manifest" describing files included (CASSANDRA-6326)
 * Parallel streaming for sstableloader (CASSANDRA-3668)
 * Fix bugs in supercolumns handling (CASSANDRA-7138)
 * Fix ClassClassException on composite dense tables (CASSANDRA-7112)
 * Cleanup and optimize collation and slice iterators (CASSANDRA-7107)
 * Upgrade NBHM lib (CASSANDRA-7128)
 * Optimize netty server (CASSANDRA-6861)
 * Fix repair hang when given CF does not exist (CASSANDRA-7189)
 * Allow c* to be shutdown in an embedded mode (CASSANDRA-5635)
 * Add server side batching to native transport (CASSANDRA-5663)
 * Make batchlog replay asynchronous (CASSANDRA-6134)
 * remove unused classes (CASSANDRA-7197)
 * Limit user types to the keyspace they are defined in (CASSANDRA-6643)
 * Add validate method to CollectionType (CASSANDRA-7208)
 * New serialization format for UDT values (CASSANDRA-7209, CASSANDRA-7261)
 * Fix nodetool netstats (CASSANDRA-7270)
 * Fix potential ClassCastException in HintedHandoffManager (CASSANDRA-7284)
 * Use prepared statements internally (CASSANDRA-6975)
 * Fix broken paging state with prepared statement (CASSANDRA-7120)
 * Fix IllegalArgumentException in CqlStorage (CASSANDRA-7287)
 * Allow nulls/non-existant fields in UDT (CASSANDRA-7206)
 * Add Thrift MultiSliceRequest (CASSANDRA-6757, CASSANDRA-7027)
 * Handle overlapping MultiSlices (CASSANDRA-7279)
 * Fix DataOutputTest on Windows (CASSANDRA-7265)
 * Embedded sets in user defined data-types are not updating (CASSANDRA-7267)
 * Add tuple type to CQL/native protocol (CASSANDRA-7248)
 * Fix CqlPagingRecordReader on tables with few rows (CASSANDRA-7322)
Merged from 2.0:
 * Copy compaction options to make sure they are reloaded (CASSANDRA-7290)
 * Add option to do more aggressive tombstone compactions (CASSANDRA-6563)
 * Don't try to compact already-compacting files in HHOM (CASSANDRA-7288)
 * Always reallocate buffers in HSHA (CASSANDRA-6285)
 * (Hadoop) support authentication in CqlRecordReader (CASSANDRA-7221)
 * (Hadoop) Close java driver Cluster in CQLRR.close (CASSANDRA-7228)
 * Warn when 'USING TIMESTAMP' is used on a CAS BATCH (CASSANDRA-7067)
 * return all cpu values from BackgroundActivityMonitor.readAndCompute (CASSANDRA-7183)
 * Correctly delete scheduled range xfers (CASSANDRA-7143)
 * return all cpu values from BackgroundActivityMonitor.readAndCompute (CASSANDRA-7183)  
 * reduce garbage creation in calculatePendingRanges (CASSANDRA-7191)
 * fix c* launch issues on Russian os's due to output of linux 'free' cmd (CASSANDRA-6162)
 * Fix disabling autocompaction (CASSANDRA-7187)
 * Fix potential NumberFormatException when deserializing IntegerType (CASSANDRA-7088)
 * cqlsh can't tab-complete disabling compaction (CASSANDRA-7185)
 * cqlsh: Accept and execute CQL statement(s) from command-line parameter (CASSANDRA-7172)
 * Fix IllegalStateException in CqlPagingRecordReader (CASSANDRA-7198)
 * Fix the InvertedIndex trigger example (CASSANDRA-7211)
 * Add --resolve-ip option to 'nodetool ring' (CASSANDRA-7210)
 * reduce garbage on codec flag deserialization (CASSANDRA-7244) 
 * Fix duplicated error messages on directory creation error at startup (CASSANDRA-5818)
 * Proper null handle for IF with map element access (CASSANDRA-7155)
 * Improve compaction visibility (CASSANDRA-7242)
 * Correctly delete scheduled range xfers (CASSANDRA-7143)
 * Make batchlog replica selection rack-aware (CASSANDRA-6551)
 * Fix CFMetaData#getColumnDefinitionFromColumnName() (CASSANDRA-7074)
 * Fix writetime/ttl functions for static columns (CASSANDRA-7081)
 * Suggest CTRL-C or semicolon after three blank lines in cqlsh (CASSANDRA-7142)
 * Fix 2ndary index queries with DESC clustering order (CASSANDRA-6950)
 * Invalid key cache entries on DROP (CASSANDRA-6525)
 * Fix flapping RecoveryManagerTest (CASSANDRA-7084)
 * Add missing iso8601 patterns for date strings (CASSANDRA-6973)
 * Support selecting multiple rows in a partition using IN (CASSANDRA-6875)
 * Add authentication support to shuffle (CASSANDRA-6484)
 * Swap local and global default read repair chances (CASSANDRA-7320)
 * Add conditional CREATE/DROP USER support (CASSANDRA-7264)
 * Cqlsh counts non-empty lines for "Blank lines" warning (CASSANDRA-7325)
Merged from 1.2:
 * Add Cloudstack snitch (CASSANDRA-7147)
 * Update system.peers correctly when relocating tokens (CASSANDRA-7126)
 * Add Google Compute Engine snitch (CASSANDRA-7132)
 * remove duplicate query for local tokens (CASSANDRA-7182)
 * exit CQLSH with error status code if script fails (CASSANDRA-6344)
 * Fix bug with some IN queries missig results (CASSANDRA-7105)
 * Fix availability validation for LOCAL_ONE CL (CASSANDRA-7319)
 * Hint streaming can cause decommission to fail (CASSANDRA-7219)


2.1.0-beta2
 * Increase default CL space to 8GB (CASSANDRA-7031)
 * Add range tombstones to read repair digests (CASSANDRA-6863)
 * Fix BTree.clear for large updates (CASSANDRA-6943)
 * Fail write instead of logging a warning when unable to append to CL
   (CASSANDRA-6764)
 * Eliminate possibility of CL segment appearing twice in active list 
   (CASSANDRA-6557)
 * Apply DONTNEED fadvise to commitlog segments (CASSANDRA-6759)
 * Switch CRC component to Adler and include it for compressed sstables 
   (CASSANDRA-4165)
 * Allow cassandra-stress to set compaction strategy options (CASSANDRA-6451)
 * Add broadcast_rpc_address option to cassandra.yaml (CASSANDRA-5899)
 * Auto reload GossipingPropertyFileSnitch config (CASSANDRA-5897)
 * Fix overflow of memtable_total_space_in_mb (CASSANDRA-6573)
 * Fix ABTC NPE and apply update function correctly (CASSANDRA-6692)
 * Allow nodetool to use a file or prompt for password (CASSANDRA-6660)
 * Fix AIOOBE when concurrently accessing ABSC (CASSANDRA-6742)
 * Fix assertion error in ALTER TYPE RENAME (CASSANDRA-6705)
 * Scrub should not always clear out repaired status (CASSANDRA-5351)
 * Improve handling of range tombstone for wide partitions (CASSANDRA-6446)
 * Fix ClassCastException for compact table with composites (CASSANDRA-6738)
 * Fix potentially repairing with wrong nodes (CASSANDRA-6808)
 * Change caching option syntax (CASSANDRA-6745)
 * Fix stress to do proper counter reads (CASSANDRA-6835)
 * Fix help message for stress counter_write (CASSANDRA-6824)
 * Fix stress smart Thrift client to pick servers correctly (CASSANDRA-6848)
 * Add logging levels (minimal, normal or verbose) to stress tool (CASSANDRA-6849)
 * Fix race condition in Batch CLE (CASSANDRA-6860)
 * Improve cleanup/scrub/upgradesstables failure handling (CASSANDRA-6774)
 * ByteBuffer write() methods for serializing sstables (CASSANDRA-6781)
 * Proper compare function for CollectionType (CASSANDRA-6783)
 * Update native server to Netty 4 (CASSANDRA-6236)
 * Fix off-by-one error in stress (CASSANDRA-6883)
 * Make OpOrder AutoCloseable (CASSANDRA-6901)
 * Remove sync repair JMX interface (CASSANDRA-6900)
 * Add multiple memory allocation options for memtables (CASSANDRA-6689, 6694)
 * Remove adjusted op rate from stress output (CASSANDRA-6921)
 * Add optimized CF.hasColumns() implementations (CASSANDRA-6941)
 * Serialize batchlog mutations with the version of the target node
   (CASSANDRA-6931)
 * Optimize CounterColumn#reconcile() (CASSANDRA-6953)
 * Properly remove 1.2 sstable support in 2.1 (CASSANDRA-6869)
 * Lock counter cells, not partitions (CASSANDRA-6880)
 * Track presence of legacy counter shards in sstables (CASSANDRA-6888)
 * Ensure safe resource cleanup when replacing sstables (CASSANDRA-6912)
 * Add failure handler to async callback (CASSANDRA-6747)
 * Fix AE when closing SSTable without releasing reference (CASSANDRA-7000)
 * Clean up IndexInfo on keyspace/table drops (CASSANDRA-6924)
 * Only snapshot relative SSTables when sequential repair (CASSANDRA-7024)
 * Require nodetool rebuild_index to specify index names (CASSANDRA-7038)
 * fix cassandra stress errors on reads with native protocol (CASSANDRA-7033)
 * Use OpOrder to guard sstable references for reads (CASSANDRA-6919)
 * Preemptive opening of compaction result (CASSANDRA-6916)
 * Multi-threaded scrub/cleanup/upgradesstables (CASSANDRA-5547)
 * Optimize cellname comparison (CASSANDRA-6934)
 * Native protocol v3 (CASSANDRA-6855)
 * Optimize Cell liveness checks and clean up Cell (CASSANDRA-7119)
 * Support consistent range movements (CASSANDRA-2434)
 * Display min timestamp in sstablemetadata viewer (CASSANDRA-6767)
Merged from 2.0:
 * Avoid race-prone second "scrub" of system keyspace (CASSANDRA-6797)
 * Pool CqlRecordWriter clients by inetaddress rather than Range
   (CASSANDRA-6665)
 * Fix compaction_history timestamps (CASSANDRA-6784)
 * Compare scores of full replica ordering in DES (CASSANDRA-6683)
 * fix CME in SessionInfo updateProgress affecting netstats (CASSANDRA-6577)
 * Allow repairing between specific replicas (CASSANDRA-6440)
 * Allow per-dc enabling of hints (CASSANDRA-6157)
 * Add compatibility for Hadoop 0.2.x (CASSANDRA-5201)
 * Fix EstimatedHistogram races (CASSANDRA-6682)
 * Failure detector correctly converts initial value to nanos (CASSANDRA-6658)
 * Add nodetool taketoken to relocate vnodes (CASSANDRA-4445)
 * Expose bulk loading progress over JMX (CASSANDRA-4757)
 * Correctly handle null with IF conditions and TTL (CASSANDRA-6623)
 * Account for range/row tombstones in tombstone drop
   time histogram (CASSANDRA-6522)
 * Stop CommitLogSegment.close() from calling sync() (CASSANDRA-6652)
 * Make commitlog failure handling configurable (CASSANDRA-6364)
 * Avoid overlaps in LCS (CASSANDRA-6688)
 * Improve support for paginating over composites (CASSANDRA-4851)
 * Fix count(*) queries in a mixed cluster (CASSANDRA-6707)
 * Improve repair tasks(snapshot, differencing) concurrency (CASSANDRA-6566)
 * Fix replaying pre-2.0 commit logs (CASSANDRA-6714)
 * Add static columns to CQL3 (CASSANDRA-6561)
 * Optimize single partition batch statements (CASSANDRA-6737)
 * Disallow post-query re-ordering when paging (CASSANDRA-6722)
 * Fix potential paging bug with deleted columns (CASSANDRA-6748)
 * Fix NPE on BulkLoader caused by losing StreamEvent (CASSANDRA-6636)
 * Fix truncating compression metadata (CASSANDRA-6791)
 * Add CMSClassUnloadingEnabled JVM option (CASSANDRA-6541)
 * Catch memtable flush exceptions during shutdown (CASSANDRA-6735)
 * Fix upgradesstables NPE for non-CF-based indexes (CASSANDRA-6645)
 * Fix UPDATE updating PRIMARY KEY columns implicitly (CASSANDRA-6782)
 * Fix IllegalArgumentException when updating from 1.2 with SuperColumns
   (CASSANDRA-6733)
 * FBUtilities.singleton() should use the CF comparator (CASSANDRA-6778)
 * Fix CQLSStableWriter.addRow(Map<String, Object>) (CASSANDRA-6526)
 * Fix HSHA server introducing corrupt data (CASSANDRA-6285)
 * Fix CAS conditions for COMPACT STORAGE tables (CASSANDRA-6813)
 * Starting threads in OutboundTcpConnectionPool constructor causes race conditions (CASSANDRA-7177)
 * Allow overriding cassandra-rackdc.properties file (CASSANDRA-7072)
 * Set JMX RMI port to 7199 (CASSANDRA-7087)
 * Use LOCAL_QUORUM for data reads at LOCAL_SERIAL (CASSANDRA-6939)
 * Log a warning for large batches (CASSANDRA-6487)
 * Put nodes in hibernate when join_ring is false (CASSANDRA-6961)
 * Avoid early loading of non-system keyspaces before compaction-leftovers 
   cleanup at startup (CASSANDRA-6913)
 * Restrict Windows to parallel repairs (CASSANDRA-6907)
 * (Hadoop) Allow manually specifying start/end tokens in CFIF (CASSANDRA-6436)
 * Fix NPE in MeteredFlusher (CASSANDRA-6820)
 * Fix race processing range scan responses (CASSANDRA-6820)
 * Allow deleting snapshots from dropped keyspaces (CASSANDRA-6821)
 * Add uuid() function (CASSANDRA-6473)
 * Omit tombstones from schema digests (CASSANDRA-6862)
 * Include correct consistencyLevel in LWT timeout (CASSANDRA-6884)
 * Lower chances for losing new SSTables during nodetool refresh and
   ColumnFamilyStore.loadNewSSTables (CASSANDRA-6514)
 * Add support for DELETE ... IF EXISTS to CQL3 (CASSANDRA-5708)
 * Update hadoop_cql3_word_count example (CASSANDRA-6793)
 * Fix handling of RejectedExecution in sync Thrift server (CASSANDRA-6788)
 * Log more information when exceeding tombstone_warn_threshold (CASSANDRA-6865)
 * Fix truncate to not abort due to unreachable fat clients (CASSANDRA-6864)
 * Fix schema concurrency exceptions (CASSANDRA-6841)
 * Fix leaking validator FH in StreamWriter (CASSANDRA-6832)
 * Fix saving triggers to schema (CASSANDRA-6789)
 * Fix trigger mutations when base mutation list is immutable (CASSANDRA-6790)
 * Fix accounting in FileCacheService to allow re-using RAR (CASSANDRA-6838)
 * Fix static counter columns (CASSANDRA-6827)
 * Restore expiring->deleted (cell) compaction optimization (CASSANDRA-6844)
 * Fix CompactionManager.needsCleanup (CASSANDRA-6845)
 * Correctly compare BooleanType values other than 0 and 1 (CASSANDRA-6779)
 * Read message id as string from earlier versions (CASSANDRA-6840)
 * Properly use the Paxos consistency for (non-protocol) batch (CASSANDRA-6837)
 * Add paranoid disk failure option (CASSANDRA-6646)
 * Improve PerRowSecondaryIndex performance (CASSANDRA-6876)
 * Extend triggers to support CAS updates (CASSANDRA-6882)
 * Static columns with IF NOT EXISTS don't always work as expected (CASSANDRA-6873)
 * Fix paging with SELECT DISTINCT (CASSANDRA-6857)
 * Fix UnsupportedOperationException on CAS timeout (CASSANDRA-6923)
 * Improve MeteredFlusher handling of MF-unaffected column families
   (CASSANDRA-6867)
 * Add CqlRecordReader using native pagination (CASSANDRA-6311)
 * Add QueryHandler interface (CASSANDRA-6659)
 * Track liveRatio per-memtable, not per-CF (CASSANDRA-6945)
 * Make sure upgradesstables keeps sstable level (CASSANDRA-6958)
 * Fix LIMIT with static columns (CASSANDRA-6956)
 * Fix clash with CQL column name in thrift validation (CASSANDRA-6892)
 * Fix error with super columns in mixed 1.2-2.0 clusters (CASSANDRA-6966)
 * Fix bad skip of sstables on slice query with composite start/finish (CASSANDRA-6825)
 * Fix unintended update with conditional statement (CASSANDRA-6893)
 * Fix map element access in IF (CASSANDRA-6914)
 * Avoid costly range calculations for range queries on system keyspaces
   (CASSANDRA-6906)
 * Fix SSTable not released if stream session fails (CASSANDRA-6818)
 * Avoid build failure due to ANTLR timeout (CASSANDRA-6991)
 * Queries on compact tables can return more rows that requested (CASSANDRA-7052)
 * USING TIMESTAMP for batches does not work (CASSANDRA-7053)
 * Fix performance regression from CASSANDRA-5614 (CASSANDRA-6949)
 * Ensure that batchlog and hint timeouts do not produce hints (CASSANDRA-7058)
 * Merge groupable mutations in TriggerExecutor#execute() (CASSANDRA-7047)
 * Plug holes in resource release when wiring up StreamSession (CASSANDRA-7073)
 * Re-add parameter columns to tracing session (CASSANDRA-6942)
 * Preserves CQL metadata when updating table from thrift (CASSANDRA-6831)
Merged from 1.2:
 * Fix nodetool display with vnodes (CASSANDRA-7082)
 * Add UNLOGGED, COUNTER options to BATCH documentation (CASSANDRA-6816)
 * add extra SSL cipher suites (CASSANDRA-6613)
 * fix nodetool getsstables for blob PK (CASSANDRA-6803)
 * Fix BatchlogManager#deleteBatch() use of millisecond timestamps
   (CASSANDRA-6822)
 * Continue assassinating even if the endpoint vanishes (CASSANDRA-6787)
 * Schedule schema pulls on change (CASSANDRA-6971)
 * Non-droppable verbs shouldn't be dropped from OTC (CASSANDRA-6980)
 * Shutdown batchlog executor in SS#drain() (CASSANDRA-7025)
 * Fix batchlog to account for CF truncation records (CASSANDRA-6999)
 * Fix CQLSH parsing of functions and BLOB literals (CASSANDRA-7018)
 * Properly load trustore in the native protocol (CASSANDRA-6847)
 * Always clean up references in SerializingCache (CASSANDRA-6994)
 * Don't shut MessagingService down when replacing a node (CASSANDRA-6476)
 * fix npe when doing -Dcassandra.fd_initial_value_ms (CASSANDRA-6751)


2.1.0-beta1
 * Add flush directory distinct from compaction directories (CASSANDRA-6357)
 * Require JNA by default (CASSANDRA-6575)
 * add listsnapshots command to nodetool (CASSANDRA-5742)
 * Introduce AtomicBTreeColumns (CASSANDRA-6271, 6692)
 * Multithreaded commitlog (CASSANDRA-3578)
 * allocate fixed index summary memory pool and resample cold index summaries 
   to use less memory (CASSANDRA-5519)
 * Removed multithreaded compaction (CASSANDRA-6142)
 * Parallelize fetching rows for low-cardinality indexes (CASSANDRA-1337)
 * change logging from log4j to logback (CASSANDRA-5883)
 * switch to LZ4 compression for internode communication (CASSANDRA-5887)
 * Stop using Thrift-generated Index* classes internally (CASSANDRA-5971)
 * Remove 1.2 network compatibility code (CASSANDRA-5960)
 * Remove leveled json manifest migration code (CASSANDRA-5996)
 * Remove CFDefinition (CASSANDRA-6253)
 * Use AtomicIntegerFieldUpdater in RefCountedMemory (CASSANDRA-6278)
 * User-defined types for CQL3 (CASSANDRA-5590)
 * Use of o.a.c.metrics in nodetool (CASSANDRA-5871, 6406)
 * Batch read from OTC's queue and cleanup (CASSANDRA-1632)
 * Secondary index support for collections (CASSANDRA-4511, 6383)
 * SSTable metadata(Stats.db) format change (CASSANDRA-6356)
 * Push composites support in the storage engine
   (CASSANDRA-5417, CASSANDRA-6520)
 * Add snapshot space used to cfstats (CASSANDRA-6231)
 * Add cardinality estimator for key count estimation (CASSANDRA-5906)
 * CF id is changed to be non-deterministic. Data dir/key cache are created
   uniquely for CF id (CASSANDRA-5202)
 * New counters implementation (CASSANDRA-6504)
 * Replace UnsortedColumns, EmptyColumns, TreeMapBackedSortedColumns with new
   ArrayBackedSortedColumns (CASSANDRA-6630, CASSANDRA-6662, CASSANDRA-6690)
 * Add option to use row cache with a given amount of rows (CASSANDRA-5357)
 * Avoid repairing already repaired data (CASSANDRA-5351)
 * Reject counter updates with USING TTL/TIMESTAMP (CASSANDRA-6649)
 * Replace index_interval with min/max_index_interval (CASSANDRA-6379)
 * Lift limitation that order by columns must be selected for IN queries (CASSANDRA-4911)


2.0.5
 * Reduce garbage generated by bloom filter lookups (CASSANDRA-6609)
 * Add ks.cf names to tombstone logging (CASSANDRA-6597)
 * Use LOCAL_QUORUM for LWT operations at LOCAL_SERIAL (CASSANDRA-6495)
 * Wait for gossip to settle before accepting client connections (CASSANDRA-4288)
 * Delete unfinished compaction incrementally (CASSANDRA-6086)
 * Allow specifying custom secondary index options in CQL3 (CASSANDRA-6480)
 * Improve replica pinning for cache efficiency in DES (CASSANDRA-6485)
 * Fix LOCAL_SERIAL from thrift (CASSANDRA-6584)
 * Don't special case received counts in CAS timeout exceptions (CASSANDRA-6595)
 * Add support for 2.1 global counter shards (CASSANDRA-6505)
 * Fix NPE when streaming connection is not yet established (CASSANDRA-6210)
 * Avoid rare duplicate read repair triggering (CASSANDRA-6606)
 * Fix paging discardFirst (CASSANDRA-6555)
 * Fix ArrayIndexOutOfBoundsException in 2ndary index query (CASSANDRA-6470)
 * Release sstables upon rebuilding 2i (CASSANDRA-6635)
 * Add AbstractCompactionStrategy.startup() method (CASSANDRA-6637)
 * SSTableScanner may skip rows during cleanup (CASSANDRA-6638)
 * sstables from stalled repair sessions can resurrect deleted data (CASSANDRA-6503)
 * Switch stress to use ITransportFactory (CASSANDRA-6641)
 * Fix IllegalArgumentException during prepare (CASSANDRA-6592)
 * Fix possible loss of 2ndary index entries during compaction (CASSANDRA-6517)
 * Fix direct Memory on architectures that do not support unaligned long access
   (CASSANDRA-6628)
 * Let scrub optionally skip broken counter partitions (CASSANDRA-5930)
Merged from 1.2:
 * fsync compression metadata (CASSANDRA-6531)
 * Validate CF existence on execution for prepared statement (CASSANDRA-6535)
 * Add ability to throttle batchlog replay (CASSANDRA-6550)
 * Fix executing LOCAL_QUORUM with SimpleStrategy (CASSANDRA-6545)
 * Avoid StackOverflow when using large IN queries (CASSANDRA-6567)
 * Nodetool upgradesstables includes secondary indexes (CASSANDRA-6598)
 * Paginate batchlog replay (CASSANDRA-6569)
 * skip blocking on streaming during drain (CASSANDRA-6603)
 * Improve error message when schema doesn't match loaded sstable (CASSANDRA-6262)
 * Add properties to adjust FD initial value and max interval (CASSANDRA-4375)
 * Fix preparing with batch and delete from collection (CASSANDRA-6607)
 * Fix ABSC reverse iterator's remove() method (CASSANDRA-6629)
 * Handle host ID conflicts properly (CASSANDRA-6615)
 * Move handling of migration event source to solve bootstrap race. (CASSANDRA-6648)
 * Make sure compaction throughput value doesn't overflow with int math (CASSANDRA-6647)


2.0.4
 * Allow removing snapshots of no-longer-existing CFs (CASSANDRA-6418)
 * add StorageService.stopDaemon() (CASSANDRA-4268)
 * add IRE for invalid CF supplied to get_count (CASSANDRA-5701)
 * add client encryption support to sstableloader (CASSANDRA-6378)
 * Fix accept() loop for SSL sockets post-shutdown (CASSANDRA-6468)
 * Fix size-tiered compaction in LCS L0 (CASSANDRA-6496)
 * Fix assertion failure in filterColdSSTables (CASSANDRA-6483)
 * Fix row tombstones in larger-than-memory compactions (CASSANDRA-6008)
 * Fix cleanup ClassCastException (CASSANDRA-6462)
 * Reduce gossip memory use by interning VersionedValue strings (CASSANDRA-6410)
 * Allow specifying datacenters to participate in a repair (CASSANDRA-6218)
 * Fix divide-by-zero in PCI (CASSANDRA-6403)
 * Fix setting last compacted key in the wrong level for LCS (CASSANDRA-6284)
 * Add millisecond precision formats to the timestamp parser (CASSANDRA-6395)
 * Expose a total memtable size metric for a CF (CASSANDRA-6391)
 * cqlsh: handle symlinks properly (CASSANDRA-6425)
 * Fix potential infinite loop when paging query with IN (CASSANDRA-6464)
 * Fix assertion error in AbstractQueryPager.discardFirst (CASSANDRA-6447)
 * Fix streaming older SSTable yields unnecessary tombstones (CASSANDRA-6527)
Merged from 1.2:
 * Improved error message on bad properties in DDL queries (CASSANDRA-6453)
 * Randomize batchlog candidates selection (CASSANDRA-6481)
 * Fix thundering herd on endpoint cache invalidation (CASSANDRA-6345, 6485)
 * Improve batchlog write performance with vnodes (CASSANDRA-6488)
 * cqlsh: quote single quotes in strings inside collections (CASSANDRA-6172)
 * Improve gossip performance for typical messages (CASSANDRA-6409)
 * Throw IRE if a prepared statement has more markers than supported 
   (CASSANDRA-5598)
 * Expose Thread metrics for the native protocol server (CASSANDRA-6234)
 * Change snapshot response message verb to INTERNAL to avoid dropping it 
   (CASSANDRA-6415)
 * Warn when collection read has > 65K elements (CASSANDRA-5428)
 * Fix cache persistence when both row and key cache are enabled 
   (CASSANDRA-6413)
 * (Hadoop) add describe_local_ring (CASSANDRA-6268)
 * Fix handling of concurrent directory creation failure (CASSANDRA-6459)
 * Allow executing CREATE statements multiple times (CASSANDRA-6471)
 * Don't send confusing info with timeouts (CASSANDRA-6491)
 * Don't resubmit counter mutation runnables internally (CASSANDRA-6427)
 * Don't drop local mutations without a hint (CASSANDRA-6510)
 * Don't allow null max_hint_window_in_ms (CASSANDRA-6419)
 * Validate SliceRange start and finish lengths (CASSANDRA-6521)


2.0.3
 * Fix FD leak on slice read path (CASSANDRA-6275)
 * Cancel read meter task when closing SSTR (CASSANDRA-6358)
 * free off-heap IndexSummary during bulk (CASSANDRA-6359)
 * Recover from IOException in accept() thread (CASSANDRA-6349)
 * Improve Gossip tolerance of abnormally slow tasks (CASSANDRA-6338)
 * Fix trying to hint timed out counter writes (CASSANDRA-6322)
 * Allow restoring specific columnfamilies from archived CL (CASSANDRA-4809)
 * Avoid flushing compaction_history after each operation (CASSANDRA-6287)
 * Fix repair assertion error when tombstones expire (CASSANDRA-6277)
 * Skip loading corrupt key cache (CASSANDRA-6260)
 * Fixes for compacting larger-than-memory rows (CASSANDRA-6274)
 * Compact hottest sstables first and optionally omit coldest from
   compaction entirely (CASSANDRA-6109)
 * Fix modifying column_metadata from thrift (CASSANDRA-6182)
 * cqlsh: fix LIST USERS output (CASSANDRA-6242)
 * Add IRequestSink interface (CASSANDRA-6248)
 * Update memtable size while flushing (CASSANDRA-6249)
 * Provide hooks around CQL2/CQL3 statement execution (CASSANDRA-6252)
 * Require Permission.SELECT for CAS updates (CASSANDRA-6247)
 * New CQL-aware SSTableWriter (CASSANDRA-5894)
 * Reject CAS operation when the protocol v1 is used (CASSANDRA-6270)
 * Correctly throw error when frame too large (CASSANDRA-5981)
 * Fix serialization bug in PagedRange with 2ndary indexes (CASSANDRA-6299)
 * Fix CQL3 table validation in Thrift (CASSANDRA-6140)
 * Fix bug missing results with IN clauses (CASSANDRA-6327)
 * Fix paging with reversed slices (CASSANDRA-6343)
 * Set minTimestamp correctly to be able to drop expired sstables (CASSANDRA-6337)
 * Support NaN and Infinity as float literals (CASSANDRA-6003)
 * Remove RF from nodetool ring output (CASSANDRA-6289)
 * Fix attempting to flush empty rows (CASSANDRA-6374)
 * Fix potential out of bounds exception when paging (CASSANDRA-6333)
Merged from 1.2:
 * Optimize FD phi calculation (CASSANDRA-6386)
 * Improve initial FD phi estimate when starting up (CASSANDRA-6385)
 * Don't list CQL3 table in CLI describe even if named explicitely 
   (CASSANDRA-5750)
 * Invalidate row cache when dropping CF (CASSANDRA-6351)
 * add non-jamm path for cached statements (CASSANDRA-6293)
 * add windows bat files for shell commands (CASSANDRA-6145)
 * Require logging in for Thrift CQL2/3 statement preparation (CASSANDRA-6254)
 * restrict max_num_tokens to 1536 (CASSANDRA-6267)
 * Nodetool gets default JMX port from cassandra-env.sh (CASSANDRA-6273)
 * make calculatePendingRanges asynchronous (CASSANDRA-6244)
 * Remove blocking flushes in gossip thread (CASSANDRA-6297)
 * Fix potential socket leak in connectionpool creation (CASSANDRA-6308)
 * Allow LOCAL_ONE/LOCAL_QUORUM to work with SimpleStrategy (CASSANDRA-6238)
 * cqlsh: handle 'null' as session duration (CASSANDRA-6317)
 * Fix json2sstable handling of range tombstones (CASSANDRA-6316)
 * Fix missing one row in reverse query (CASSANDRA-6330)
 * Fix reading expired row value from row cache (CASSANDRA-6325)
 * Fix AssertionError when doing set element deletion (CASSANDRA-6341)
 * Make CL code for the native protocol match the one in C* 2.0
   (CASSANDRA-6347)
 * Disallow altering CQL3 table from thrift (CASSANDRA-6370)
 * Fix size computation of prepared statement (CASSANDRA-6369)


2.0.2
 * Update FailureDetector to use nanontime (CASSANDRA-4925)
 * Fix FileCacheService regressions (CASSANDRA-6149)
 * Never return WriteTimeout for CL.ANY (CASSANDRA-6132)
 * Fix race conditions in bulk loader (CASSANDRA-6129)
 * Add configurable metrics reporting (CASSANDRA-4430)
 * drop queries exceeding a configurable number of tombstones (CASSANDRA-6117)
 * Track and persist sstable read activity (CASSANDRA-5515)
 * Fixes for speculative retry (CASSANDRA-5932, CASSANDRA-6194)
 * Improve memory usage of metadata min/max column names (CASSANDRA-6077)
 * Fix thrift validation refusing row markers on CQL3 tables (CASSANDRA-6081)
 * Fix insertion of collections with CAS (CASSANDRA-6069)
 * Correctly send metadata on SELECT COUNT (CASSANDRA-6080)
 * Track clients' remote addresses in ClientState (CASSANDRA-6070)
 * Create snapshot dir if it does not exist when migrating
   leveled manifest (CASSANDRA-6093)
 * make sequential nodetool repair the default (CASSANDRA-5950)
 * Add more hooks for compaction strategy implementations (CASSANDRA-6111)
 * Fix potential NPE on composite 2ndary indexes (CASSANDRA-6098)
 * Delete can potentially be skipped in batch (CASSANDRA-6115)
 * Allow alter keyspace on system_traces (CASSANDRA-6016)
 * Disallow empty column names in cql (CASSANDRA-6136)
 * Use Java7 file-handling APIs and fix file moving on Windows (CASSANDRA-5383)
 * Save compaction history to system keyspace (CASSANDRA-5078)
 * Fix NPE if StorageService.getOperationMode() is executed before full startup (CASSANDRA-6166)
 * CQL3: support pre-epoch longs for TimestampType (CASSANDRA-6212)
 * Add reloadtriggers command to nodetool (CASSANDRA-4949)
 * cqlsh: ignore empty 'value alias' in DESCRIBE (CASSANDRA-6139)
 * Fix sstable loader (CASSANDRA-6205)
 * Reject bootstrapping if the node already exists in gossip (CASSANDRA-5571)
 * Fix NPE while loading paxos state (CASSANDRA-6211)
 * cqlsh: add SHOW SESSION <tracing-session> command (CASSANDRA-6228)
Merged from 1.2:
 * (Hadoop) Require CFRR batchSize to be at least 2 (CASSANDRA-6114)
 * Add a warning for small LCS sstable size (CASSANDRA-6191)
 * Add ability to list specific KS/CF combinations in nodetool cfstats (CASSANDRA-4191)
 * Mark CF clean if a mutation raced the drop and got it marked dirty (CASSANDRA-5946)
 * Add a LOCAL_ONE consistency level (CASSANDRA-6202)
 * Limit CQL prepared statement cache by size instead of count (CASSANDRA-6107)
 * Tracing should log write failure rather than raw exceptions (CASSANDRA-6133)
 * lock access to TM.endpointToHostIdMap (CASSANDRA-6103)
 * Allow estimated memtable size to exceed slab allocator size (CASSANDRA-6078)
 * Start MeteredFlusher earlier to prevent OOM during CL replay (CASSANDRA-6087)
 * Avoid sending Truncate command to fat clients (CASSANDRA-6088)
 * Allow where clause conditions to be in parenthesis (CASSANDRA-6037)
 * Do not open non-ssl storage port if encryption option is all (CASSANDRA-3916)
 * Move batchlog replay to its own executor (CASSANDRA-6079)
 * Add tombstone debug threshold and histogram (CASSANDRA-6042, 6057)
 * Enable tcp keepalive on incoming connections (CASSANDRA-4053)
 * Fix fat client schema pull NPE (CASSANDRA-6089)
 * Fix memtable flushing for indexed tables (CASSANDRA-6112)
 * Fix skipping columns with multiple slices (CASSANDRA-6119)
 * Expose connected thrift + native client counts (CASSANDRA-5084)
 * Optimize auth setup (CASSANDRA-6122)
 * Trace index selection (CASSANDRA-6001)
 * Update sstablesPerReadHistogram to use biased sampling (CASSANDRA-6164)
 * Log UnknownColumnfamilyException when closing socket (CASSANDRA-5725)
 * Properly error out on CREATE INDEX for counters table (CASSANDRA-6160)
 * Handle JMX notification failure for repair (CASSANDRA-6097)
 * (Hadoop) Fetch no more than 128 splits in parallel (CASSANDRA-6169)
 * stress: add username/password authentication support (CASSANDRA-6068)
 * Fix indexed queries with row cache enabled on parent table (CASSANDRA-5732)
 * Fix compaction race during columnfamily drop (CASSANDRA-5957)
 * Fix validation of empty column names for compact tables (CASSANDRA-6152)
 * Skip replaying mutations that pass CRC but fail to deserialize (CASSANDRA-6183)
 * Rework token replacement to use replace_address (CASSANDRA-5916)
 * Fix altering column types (CASSANDRA-6185)
 * cqlsh: fix CREATE/ALTER WITH completion (CASSANDRA-6196)
 * add windows bat files for shell commands (CASSANDRA-6145)
 * Fix potential stack overflow during range tombstones insertion (CASSANDRA-6181)
 * (Hadoop) Make LOCAL_ONE the default consistency level (CASSANDRA-6214)


2.0.1
 * Fix bug that could allow reading deleted data temporarily (CASSANDRA-6025)
 * Improve memory use defaults (CASSANDRA-6059)
 * Make ThriftServer more easlly extensible (CASSANDRA-6058)
 * Remove Hadoop dependency from ITransportFactory (CASSANDRA-6062)
 * add file_cache_size_in_mb setting (CASSANDRA-5661)
 * Improve error message when yaml contains invalid properties (CASSANDRA-5958)
 * Improve leveled compaction's ability to find non-overlapping L0 compactions
   to work on concurrently (CASSANDRA-5921)
 * Notify indexer of columns shadowed by range tombstones (CASSANDRA-5614)
 * Log Merkle tree stats (CASSANDRA-2698)
 * Switch from crc32 to adler32 for compressed sstable checksums (CASSANDRA-5862)
 * Improve offheap memcpy performance (CASSANDRA-5884)
 * Use a range aware scanner for cleanup (CASSANDRA-2524)
 * Cleanup doesn't need to inspect sstables that contain only local data
   (CASSANDRA-5722)
 * Add ability for CQL3 to list partition keys (CASSANDRA-4536)
 * Improve native protocol serialization (CASSANDRA-5664)
 * Upgrade Thrift to 0.9.1 (CASSANDRA-5923)
 * Require superuser status for adding triggers (CASSANDRA-5963)
 * Make standalone scrubber handle old and new style leveled manifest
   (CASSANDRA-6005)
 * Fix paxos bugs (CASSANDRA-6012, 6013, 6023)
 * Fix paged ranges with multiple replicas (CASSANDRA-6004)
 * Fix potential AssertionError during tracing (CASSANDRA-6041)
 * Fix NPE in sstablesplit (CASSANDRA-6027)
 * Migrate pre-2.0 key/value/column aliases to system.schema_columns
   (CASSANDRA-6009)
 * Paging filter empty rows too agressively (CASSANDRA-6040)
 * Support variadic parameters for IN clauses (CASSANDRA-4210)
 * cqlsh: return the result of CAS writes (CASSANDRA-5796)
 * Fix validation of IN clauses with 2ndary indexes (CASSANDRA-6050)
 * Support named bind variables in CQL (CASSANDRA-6033)
Merged from 1.2:
 * Allow cache-keys-to-save to be set at runtime (CASSANDRA-5980)
 * Avoid second-guessing out-of-space state (CASSANDRA-5605)
 * Tuning knobs for dealing with large blobs and many CFs (CASSANDRA-5982)
 * (Hadoop) Fix CQLRW for thrift tables (CASSANDRA-6002)
 * Fix possible divide-by-zero in HHOM (CASSANDRA-5990)
 * Allow local batchlog writes for CL.ANY (CASSANDRA-5967)
 * Upgrade metrics-core to version 2.2.0 (CASSANDRA-5947)
 * Fix CqlRecordWriter with composite keys (CASSANDRA-5949)
 * Add snitch, schema version, cluster, partitioner to JMX (CASSANDRA-5881)
 * Allow disabling SlabAllocator (CASSANDRA-5935)
 * Make user-defined compaction JMX blocking (CASSANDRA-4952)
 * Fix streaming does not transfer wrapped range (CASSANDRA-5948)
 * Fix loading index summary containing empty key (CASSANDRA-5965)
 * Correctly handle limits in CompositesSearcher (CASSANDRA-5975)
 * Pig: handle CQL collections (CASSANDRA-5867)
 * Pass the updated cf to the PRSI index() method (CASSANDRA-5999)
 * Allow empty CQL3 batches (as no-op) (CASSANDRA-5994)
 * Support null in CQL3 functions (CASSANDRA-5910)
 * Replace the deprecated MapMaker with CacheLoader (CASSANDRA-6007)
 * Add SSTableDeletingNotification to DataTracker (CASSANDRA-6010)
 * Fix snapshots in use get deleted during snapshot repair (CASSANDRA-6011)
 * Move hints and exception count to o.a.c.metrics (CASSANDRA-6017)
 * Fix memory leak in snapshot repair (CASSANDRA-6047)
 * Fix sstable2sjon for CQL3 tables (CASSANDRA-5852)


2.0.0
 * Fix thrift validation when inserting into CQL3 tables (CASSANDRA-5138)
 * Fix periodic memtable flushing behavior with clean memtables (CASSANDRA-5931)
 * Fix dateOf() function for pre-2.0 timestamp columns (CASSANDRA-5928)
 * Fix SSTable unintentionally loads BF when opened for batch (CASSANDRA-5938)
 * Add stream session progress to JMX (CASSANDRA-4757)
 * Fix NPE during CAS operation (CASSANDRA-5925)
Merged from 1.2:
 * Fix getBloomFilterDiskSpaceUsed for AlwaysPresentFilter (CASSANDRA-5900)
 * Don't announce schema version until we've loaded the changes locally
   (CASSANDRA-5904)
 * Fix to support off heap bloom filters size greater than 2 GB (CASSANDRA-5903)
 * Properly handle parsing huge map and set literals (CASSANDRA-5893)


2.0.0-rc2
 * enable vnodes by default (CASSANDRA-5869)
 * fix CAS contention timeout (CASSANDRA-5830)
 * fix HsHa to respect max frame size (CASSANDRA-4573)
 * Fix (some) 2i on composite components omissions (CASSANDRA-5851)
 * cqlsh: add DESCRIBE FULL SCHEMA variant (CASSANDRA-5880)
Merged from 1.2:
 * Correctly validate sparse composite cells in scrub (CASSANDRA-5855)
 * Add KeyCacheHitRate metric to CF metrics (CASSANDRA-5868)
 * cqlsh: add support for multiline comments (CASSANDRA-5798)
 * Handle CQL3 SELECT duplicate IN restrictions on clustering columns
   (CASSANDRA-5856)


2.0.0-rc1
 * improve DecimalSerializer performance (CASSANDRA-5837)
 * fix potential spurious wakeup in AsyncOneResponse (CASSANDRA-5690)
 * fix schema-related trigger issues (CASSANDRA-5774)
 * Better validation when accessing CQL3 table from thrift (CASSANDRA-5138)
 * Fix assertion error during repair (CASSANDRA-5801)
 * Fix range tombstone bug (CASSANDRA-5805)
 * DC-local CAS (CASSANDRA-5797)
 * Add a native_protocol_version column to the system.local table (CASSANRDA-5819)
 * Use index_interval from cassandra.yaml when upgraded (CASSANDRA-5822)
 * Fix buffer underflow on socket close (CASSANDRA-5792)
Merged from 1.2:
 * Fix reading DeletionTime from 1.1-format sstables (CASSANDRA-5814)
 * cqlsh: add collections support to COPY (CASSANDRA-5698)
 * retry important messages for any IOException (CASSANDRA-5804)
 * Allow empty IN relations in SELECT/UPDATE/DELETE statements (CASSANDRA-5626)
 * cqlsh: fix crashing on Windows due to libedit detection (CASSANDRA-5812)
 * fix bulk-loading compressed sstables (CASSANDRA-5820)
 * (Hadoop) fix quoting in CqlPagingRecordReader and CqlRecordWriter 
   (CASSANDRA-5824)
 * update default LCS sstable size to 160MB (CASSANDRA-5727)
 * Allow compacting 2Is via nodetool (CASSANDRA-5670)
 * Hex-encode non-String keys in OPP (CASSANDRA-5793)
 * nodetool history logging (CASSANDRA-5823)
 * (Hadoop) fix support for Thrift tables in CqlPagingRecordReader 
   (CASSANDRA-5752)
 * add "all time blocked" to StatusLogger output (CASSANDRA-5825)
 * Future-proof inter-major-version schema migrations (CASSANDRA-5845)
 * (Hadoop) add CqlPagingRecordReader support for ReversedType in Thrift table
   (CASSANDRA-5718)
 * Add -no-snapshot option to scrub (CASSANDRA-5891)
 * Fix to support off heap bloom filters size greater than 2 GB (CASSANDRA-5903)
 * Properly handle parsing huge map and set literals (CASSANDRA-5893)
 * Fix LCS L0 compaction may overlap in L1 (CASSANDRA-5907)
 * New sstablesplit tool to split large sstables offline (CASSANDRA-4766)
 * Fix potential deadlock in native protocol server (CASSANDRA-5926)
 * Disallow incompatible type change in CQL3 (CASSANDRA-5882)
Merged from 1.1:
 * Correctly validate sparse composite cells in scrub (CASSANDRA-5855)


2.0.0-beta2
 * Replace countPendingHints with Hints Created metric (CASSANDRA-5746)
 * Allow nodetool with no args, and with help to run without a server (CASSANDRA-5734)
 * Cleanup AbstractType/TypeSerializer classes (CASSANDRA-5744)
 * Remove unimplemented cli option schema-mwt (CASSANDRA-5754)
 * Support range tombstones in thrift (CASSANDRA-5435)
 * Normalize table-manipulating CQL3 statements' class names (CASSANDRA-5759)
 * cqlsh: add missing table options to DESCRIBE output (CASSANDRA-5749)
 * Fix assertion error during repair (CASSANDRA-5757)
 * Fix bulkloader (CASSANDRA-5542)
 * Add LZ4 compression to the native protocol (CASSANDRA-5765)
 * Fix bugs in the native protocol v2 (CASSANDRA-5770)
 * CAS on 'primary key only' table (CASSANDRA-5715)
 * Support streaming SSTables of old versions (CASSANDRA-5772)
 * Always respect protocol version in native protocol (CASSANDRA-5778)
 * Fix ConcurrentModificationException during streaming (CASSANDRA-5782)
 * Update deletion timestamp in Commit#updatesWithPaxosTime (CASSANDRA-5787)
 * Thrift cas() method crashes if input columns are not sorted (CASSANDRA-5786)
 * Order columns names correctly when querying for CAS (CASSANDRA-5788)
 * Fix streaming retry (CASSANDRA-5775)
Merged from 1.2:
 * if no seeds can be a reached a node won't start in a ring by itself (CASSANDRA-5768)
 * add cassandra.unsafesystem property (CASSANDRA-5704)
 * (Hadoop) quote identifiers in CqlPagingRecordReader (CASSANDRA-5763)
 * Add replace_node functionality for vnodes (CASSANDRA-5337)
 * Add timeout events to query traces (CASSANDRA-5520)
 * Fix serialization of the LEFT gossip value (CASSANDRA-5696)
 * Pig: support for cql3 tables (CASSANDRA-5234)
 * Fix skipping range tombstones with reverse queries (CASSANDRA-5712)
 * Expire entries out of ThriftSessionManager (CASSANDRA-5719)
 * Don't keep ancestor information in memory (CASSANDRA-5342)
 * Expose native protocol server status in nodetool info (CASSANDRA-5735)
 * Fix pathetic performance of range tombstones (CASSANDRA-5677)
 * Fix querying with an empty (impossible) range (CASSANDRA-5573)
 * cqlsh: handle CUSTOM 2i in DESCRIBE output (CASSANDRA-5760)
 * Fix minor bug in Range.intersects(Bound) (CASSANDRA-5771)
 * cqlsh: handle disabled compression in DESCRIBE output (CASSANDRA-5766)
 * Ensure all UP events are notified on the native protocol (CASSANDRA-5769)
 * Fix formatting of sstable2json with multiple -k arguments (CASSANDRA-5781)
 * Don't rely on row marker for queries in general to hide lost markers
   after TTL expires (CASSANDRA-5762)
 * Sort nodetool help output (CASSANDRA-5776)
 * Fix column expiring during 2 phases compaction (CASSANDRA-5799)
 * now() is being rejected in INSERTs when inside collections (CASSANDRA-5795)


2.0.0-beta1
 * Add support for indexing clustered columns (CASSANDRA-5125)
 * Removed on-heap row cache (CASSANDRA-5348)
 * use nanotime consistently for node-local timeouts (CASSANDRA-5581)
 * Avoid unnecessary second pass on name-based queries (CASSANDRA-5577)
 * Experimental triggers (CASSANDRA-1311)
 * JEMalloc support for off-heap allocation (CASSANDRA-3997)
 * Single-pass compaction (CASSANDRA-4180)
 * Removed token range bisection (CASSANDRA-5518)
 * Removed compatibility with pre-1.2.5 sstables and network messages
   (CASSANDRA-5511)
 * removed PBSPredictor (CASSANDRA-5455)
 * CAS support (CASSANDRA-5062, 5441, 5442, 5443, 5619, 5667)
 * Leveled compaction performs size-tiered compactions in L0 
   (CASSANDRA-5371, 5439)
 * Add yaml network topology snitch for mixed ec2/other envs (CASSANDRA-5339)
 * Log when a node is down longer than the hint window (CASSANDRA-4554)
 * Optimize tombstone creation for ExpiringColumns (CASSANDRA-4917)
 * Improve LeveledScanner work estimation (CASSANDRA-5250, 5407)
 * Replace compaction lock with runWithCompactionsDisabled (CASSANDRA-3430)
 * Change Message IDs to ints (CASSANDRA-5307)
 * Move sstable level information into the Stats component, removing the
   need for a separate Manifest file (CASSANDRA-4872)
 * avoid serializing to byte[] on commitlog append (CASSANDRA-5199)
 * make index_interval configurable per columnfamily (CASSANDRA-3961, CASSANDRA-5650)
 * add default_time_to_live (CASSANDRA-3974)
 * add memtable_flush_period_in_ms (CASSANDRA-4237)
 * replace supercolumns internally by composites (CASSANDRA-3237, 5123)
 * upgrade thrift to 0.9.0 (CASSANDRA-3719)
 * drop unnecessary keyspace parameter from user-defined compaction API 
   (CASSANDRA-5139)
 * more robust solution to incomplete compactions + counters (CASSANDRA-5151)
 * Change order of directory searching for c*.in.sh (CASSANDRA-3983)
 * Add tool to reset SSTable compaction level for LCS (CASSANDRA-5271)
 * Allow custom configuration loader (CASSANDRA-5045)
 * Remove memory emergency pressure valve logic (CASSANDRA-3534)
 * Reduce request latency with eager retry (CASSANDRA-4705)
 * cqlsh: Remove ASSUME command (CASSANDRA-5331)
 * Rebuild BF when loading sstables if bloom_filter_fp_chance
   has changed since compaction (CASSANDRA-5015)
 * remove row-level bloom filters (CASSANDRA-4885)
 * Change Kernel Page Cache skipping into row preheating (disabled by default)
   (CASSANDRA-4937)
 * Improve repair by deciding on a gcBefore before sending
   out TreeRequests (CASSANDRA-4932)
 * Add an official way to disable compactions (CASSANDRA-5074)
 * Reenable ALTER TABLE DROP with new semantics (CASSANDRA-3919)
 * Add binary protocol versioning (CASSANDRA-5436)
 * Swap THshaServer for TThreadedSelectorServer (CASSANDRA-5530)
 * Add alias support to SELECT statement (CASSANDRA-5075)
 * Don't create empty RowMutations in CommitLogReplayer (CASSANDRA-5541)
 * Use range tombstones when dropping cfs/columns from schema (CASSANDRA-5579)
 * cqlsh: drop CQL2/CQL3-beta support (CASSANDRA-5585)
 * Track max/min column names in sstables to be able to optimize slice
   queries (CASSANDRA-5514, CASSANDRA-5595, CASSANDRA-5600)
 * Binary protocol: allow batching already prepared statements (CASSANDRA-4693)
 * Allow preparing timestamp, ttl and limit in CQL3 queries (CASSANDRA-4450)
 * Support native link w/o JNA in Java7 (CASSANDRA-3734)
 * Use SASL authentication in binary protocol v2 (CASSANDRA-5545)
 * Replace Thrift HsHa with LMAX Disruptor based implementation (CASSANDRA-5582)
 * cqlsh: Add row count to SELECT output (CASSANDRA-5636)
 * Include a timestamp with all read commands to determine column expiration
   (CASSANDRA-5149)
 * Streaming 2.0 (CASSANDRA-5286, 5699)
 * Conditional create/drop ks/table/index statements in CQL3 (CASSANDRA-2737)
 * more pre-table creation property validation (CASSANDRA-5693)
 * Redesign repair messages (CASSANDRA-5426)
 * Fix ALTER RENAME post-5125 (CASSANDRA-5702)
 * Disallow renaming a 2ndary indexed column (CASSANDRA-5705)
 * Rename Table to Keyspace (CASSANDRA-5613)
 * Ensure changing column_index_size_in_kb on different nodes don't corrupt the
   sstable (CASSANDRA-5454)
 * Move resultset type information into prepare, not execute (CASSANDRA-5649)
 * Auto paging in binary protocol (CASSANDRA-4415, 5714)
 * Don't tie client side use of AbstractType to JDBC (CASSANDRA-4495)
 * Adds new TimestampType to replace DateType (CASSANDRA-5723, CASSANDRA-5729)
Merged from 1.2:
 * make starting native protocol server idempotent (CASSANDRA-5728)
 * Fix loading key cache when a saved entry is no longer valid (CASSANDRA-5706)
 * Fix serialization of the LEFT gossip value (CASSANDRA-5696)
 * cqlsh: Don't show 'null' in place of empty values (CASSANDRA-5675)
 * Race condition in detecting version on a mixed 1.1/1.2 cluster
   (CASSANDRA-5692)
 * Fix skipping range tombstones with reverse queries (CASSANDRA-5712)
 * Expire entries out of ThriftSessionManager (CASSANRDA-5719)
 * Don't keep ancestor information in memory (CASSANDRA-5342)
 * cqlsh: fix handling of semicolons inside BATCH queries (CASSANDRA-5697)


1.2.6
 * Fix tracing when operation completes before all responses arrive 
   (CASSANDRA-5668)
 * Fix cross-DC mutation forwarding (CASSANDRA-5632)
 * Reduce SSTableLoader memory usage (CASSANDRA-5555)
 * Scale hinted_handoff_throttle_in_kb to cluster size (CASSANDRA-5272)
 * (Hadoop) Add CQL3 input/output formats (CASSANDRA-4421, 5622)
 * (Hadoop) Fix InputKeyRange in CFIF (CASSANDRA-5536)
 * Fix dealing with ridiculously large max sstable sizes in LCS (CASSANDRA-5589)
 * Ignore pre-truncate hints (CASSANDRA-4655)
 * Move System.exit on OOM into a separate thread (CASSANDRA-5273)
 * Write row markers when serializing schema (CASSANDRA-5572)
 * Check only SSTables for the requested range when streaming (CASSANDRA-5569)
 * Improve batchlog replay behavior and hint ttl handling (CASSANDRA-5314)
 * Exclude localTimestamp from validation for tombstones (CASSANDRA-5398)
 * cqlsh: add custom prompt support (CASSANDRA-5539)
 * Reuse prepared statements in hot auth queries (CASSANDRA-5594)
 * cqlsh: add vertical output option (see EXPAND) (CASSANDRA-5597)
 * Add a rate limit option to stress (CASSANDRA-5004)
 * have BulkLoader ignore snapshots directories (CASSANDRA-5587) 
 * fix SnitchProperties logging context (CASSANDRA-5602)
 * Expose whether jna is enabled and memory is locked via JMX (CASSANDRA-5508)
 * cqlsh: fix COPY FROM with ReversedType (CASSANDRA-5610)
 * Allow creating CUSTOM indexes on collections (CASSANDRA-5615)
 * Evaluate now() function at execution time (CASSANDRA-5616)
 * Expose detailed read repair metrics (CASSANDRA-5618)
 * Correct blob literal + ReversedType parsing (CASSANDRA-5629)
 * Allow GPFS to prefer the internal IP like EC2MRS (CASSANDRA-5630)
 * fix help text for -tspw cassandra-cli (CASSANDRA-5643)
 * don't throw away initial causes exceptions for internode encryption issues 
   (CASSANDRA-5644)
 * Fix message spelling errors for cql select statements (CASSANDRA-5647)
 * Suppress custom exceptions thru jmx (CASSANDRA-5652)
 * Update CREATE CUSTOM INDEX syntax (CASSANDRA-5639)
 * Fix PermissionDetails.equals() method (CASSANDRA-5655)
 * Never allow partition key ranges in CQL3 without token() (CASSANDRA-5666)
 * Gossiper incorrectly drops AppState for an upgrading node (CASSANDRA-5660)
 * Connection thrashing during multi-region ec2 during upgrade, due to 
   messaging version (CASSANDRA-5669)
 * Avoid over reconnecting in EC2MRS (CASSANDRA-5678)
 * Fix ReadResponseSerializer.serializedSize() for digest reads (CASSANDRA-5476)
 * allow sstable2json on 2i CFs (CASSANDRA-5694)
Merged from 1.1:
 * Remove buggy thrift max message length option (CASSANDRA-5529)
 * Fix NPE in Pig's widerow mode (CASSANDRA-5488)
 * Add split size parameter to Pig and disable split combination (CASSANDRA-5544)


1.2.5
 * make BytesToken.toString only return hex bytes (CASSANDRA-5566)
 * Ensure that submitBackground enqueues at least one task (CASSANDRA-5554)
 * fix 2i updates with identical values and timestamps (CASSANDRA-5540)
 * fix compaction throttling bursty-ness (CASSANDRA-4316)
 * reduce memory consumption of IndexSummary (CASSANDRA-5506)
 * remove per-row column name bloom filters (CASSANDRA-5492)
 * Include fatal errors in trace events (CASSANDRA-5447)
 * Ensure that PerRowSecondaryIndex is notified of row-level deletes
   (CASSANDRA-5445)
 * Allow empty blob literals in CQL3 (CASSANDRA-5452)
 * Fix streaming RangeTombstones at column index boundary (CASSANDRA-5418)
 * Fix preparing statements when current keyspace is not set (CASSANDRA-5468)
 * Fix SemanticVersion.isSupportedBy minor/patch handling (CASSANDRA-5496)
 * Don't provide oldCfId for post-1.1 system cfs (CASSANDRA-5490)
 * Fix primary range ignores replication strategy (CASSANDRA-5424)
 * Fix shutdown of binary protocol server (CASSANDRA-5507)
 * Fix repair -snapshot not working (CASSANDRA-5512)
 * Set isRunning flag later in binary protocol server (CASSANDRA-5467)
 * Fix use of CQL3 functions with descending clustering order (CASSANDRA-5472)
 * Disallow renaming columns one at a time for thrift table in CQL3
   (CASSANDRA-5531)
 * cqlsh: add CLUSTERING ORDER BY support to DESCRIBE (CASSANDRA-5528)
 * Add custom secondary index support to CQL3 (CASSANDRA-5484)
 * Fix repair hanging silently on unexpected error (CASSANDRA-5229)
 * Fix Ec2Snitch regression introduced by CASSANDRA-5171 (CASSANDRA-5432)
 * Add nodetool enablebackup/disablebackup (CASSANDRA-5556)
 * cqlsh: fix DESCRIBE after case insensitive USE (CASSANDRA-5567)
Merged from 1.1
 * Add retry mechanism to OTC for non-droppable_verbs (CASSANDRA-5393)
 * Use allocator information to improve memtable memory usage estimate
   (CASSANDRA-5497)
 * Fix trying to load deleted row into row cache on startup (CASSANDRA-4463)
 * fsync leveled manifest to avoid corruption (CASSANDRA-5535)
 * Fix Bound intersection computation (CASSANDRA-5551)
 * sstablescrub now respects max memory size in cassandra.in.sh (CASSANDRA-5562)


1.2.4
 * Ensure that PerRowSecondaryIndex updates see the most recent values
   (CASSANDRA-5397)
 * avoid duplicate index entries ind PrecompactedRow and 
   ParallelCompactionIterable (CASSANDRA-5395)
 * remove the index entry on oldColumn when new column is a tombstone 
   (CASSANDRA-5395)
 * Change default stream throughput from 400 to 200 mbps (CASSANDRA-5036)
 * Gossiper logs DOWN for symmetry with UP (CASSANDRA-5187)
 * Fix mixing prepared statements between keyspaces (CASSANDRA-5352)
 * Fix consistency level during bootstrap - strike 3 (CASSANDRA-5354)
 * Fix transposed arguments in AlreadyExistsException (CASSANDRA-5362)
 * Improve asynchronous hint delivery (CASSANDRA-5179)
 * Fix Guava dependency version (12.0 -> 13.0.1) for Maven (CASSANDRA-5364)
 * Validate that provided CQL3 collection value are < 64K (CASSANDRA-5355)
 * Make upgradeSSTable skip current version sstables by default (CASSANDRA-5366)
 * Optimize min/max timestamp collection (CASSANDRA-5373)
 * Invalid streamId in cql binary protocol when using invalid CL 
   (CASSANDRA-5164)
 * Fix validation for IN where clauses with collections (CASSANDRA-5376)
 * Copy resultSet on count query to avoid ConcurrentModificationException 
   (CASSANDRA-5382)
 * Correctly typecheck in CQL3 even with ReversedType (CASSANDRA-5386)
 * Fix streaming compressed files when using encryption (CASSANDRA-5391)
 * cassandra-all 1.2.0 pom missing netty dependency (CASSANDRA-5392)
 * Fix writetime/ttl functions on null values (CASSANDRA-5341)
 * Fix NPE during cql3 select with token() (CASSANDRA-5404)
 * IndexHelper.skipBloomFilters won't skip non-SHA filters (CASSANDRA-5385)
 * cqlsh: Print maps ordered by key, sort sets (CASSANDRA-5413)
 * Add null syntax support in CQL3 for inserts (CASSANDRA-3783)
 * Allow unauthenticated set_keyspace() calls (CASSANDRA-5423)
 * Fix potential incremental backups race (CASSANDRA-5410)
 * Fix prepared BATCH statements with batch-level timestamps (CASSANDRA-5415)
 * Allow overriding superuser setup delay (CASSANDRA-5430)
 * cassandra-shuffle with JMX usernames and passwords (CASSANDRA-5431)
Merged from 1.1:
 * cli: Quote ks and cf names in schema output when needed (CASSANDRA-5052)
 * Fix bad default for min/max timestamp in SSTableMetadata (CASSANDRA-5372)
 * Fix cf name extraction from manifest in Directories.migrateFile() 
   (CASSANDRA-5242)
 * Support pluggable internode authentication (CASSANDRA-5401)


1.2.3
 * add check for sstable overlap within a level on startup (CASSANDRA-5327)
 * replace ipv6 colons in jmx object names (CASSANDRA-5298, 5328)
 * Avoid allocating SSTableBoundedScanner during repair when the range does 
   not intersect the sstable (CASSANDRA-5249)
 * Don't lowercase property map keys (this breaks NTS) (CASSANDRA-5292)
 * Fix composite comparator with super columns (CASSANDRA-5287)
 * Fix insufficient validation of UPDATE queries against counter cfs
   (CASSANDRA-5300)
 * Fix PropertyFileSnitch default DC/Rack behavior (CASSANDRA-5285)
 * Handle null values when executing prepared statement (CASSANDRA-5081)
 * Add netty to pom dependencies (CASSANDRA-5181)
 * Include type arguments in Thrift CQLPreparedResult (CASSANDRA-5311)
 * Fix compaction not removing columns when bf_fp_ratio is 1 (CASSANDRA-5182)
 * cli: Warn about missing CQL3 tables in schema descriptions (CASSANDRA-5309)
 * Re-enable unknown option in replication/compaction strategies option for
   backward compatibility (CASSANDRA-4795)
 * Add binary protocol support to stress (CASSANDRA-4993)
 * cqlsh: Fix COPY FROM value quoting and null handling (CASSANDRA-5305)
 * Fix repair -pr for vnodes (CASSANDRA-5329)
 * Relax CL for auth queries for non-default users (CASSANDRA-5310)
 * Fix AssertionError during repair (CASSANDRA-5245)
 * Don't announce migrations to pre-1.2 nodes (CASSANDRA-5334)
Merged from 1.1:
 * Update offline scrub for 1.0 -> 1.1 directory structure (CASSANDRA-5195)
 * add tmp flag to Descriptor hashcode (CASSANDRA-4021)
 * fix logging of "Found table data in data directories" when only system tables
   are present (CASSANDRA-5289)
 * cli: Add JMX authentication support (CASSANDRA-5080)
 * nodetool: ability to repair specific range (CASSANDRA-5280)
 * Fix possible assertion triggered in SliceFromReadCommand (CASSANDRA-5284)
 * cqlsh: Add inet type support on Windows (ipv4-only) (CASSANDRA-4801)
 * Fix race when initializing ColumnFamilyStore (CASSANDRA-5350)
 * Add UseTLAB JVM flag (CASSANDRA-5361)


1.2.2
 * fix potential for multiple concurrent compactions of the same sstables
   (CASSANDRA-5256)
 * avoid no-op caching of byte[] on commitlog append (CASSANDRA-5199)
 * fix symlinks under data dir not working (CASSANDRA-5185)
 * fix bug in compact storage metadata handling (CASSANDRA-5189)
 * Validate login for USE queries (CASSANDRA-5207)
 * cli: remove default username and password (CASSANDRA-5208)
 * configure populate_io_cache_on_flush per-CF (CASSANDRA-4694)
 * allow configuration of internode socket buffer (CASSANDRA-3378)
 * Make sstable directory picking blacklist-aware again (CASSANDRA-5193)
 * Correctly expire gossip states for edge cases (CASSANDRA-5216)
 * Improve handling of directory creation failures (CASSANDRA-5196)
 * Expose secondary indicies to the rest of nodetool (CASSANDRA-4464)
 * Binary protocol: avoid sending notification for 0.0.0.0 (CASSANDRA-5227)
 * add UseCondCardMark XX jvm settings on jdk 1.7 (CASSANDRA-4366)
 * CQL3 refactor to allow conversion function (CASSANDRA-5226)
 * Fix drop of sstables in some circumstance (CASSANDRA-5232)
 * Implement caching of authorization results (CASSANDRA-4295)
 * Add support for LZ4 compression (CASSANDRA-5038)
 * Fix missing columns in wide rows queries (CASSANDRA-5225)
 * Simplify auth setup and make system_auth ks alterable (CASSANDRA-5112)
 * Stop compactions from hanging during bootstrap (CASSANDRA-5244)
 * fix compressed streaming sending extra chunk (CASSANDRA-5105)
 * Add CQL3-based implementations of IAuthenticator and IAuthorizer
   (CASSANDRA-4898)
 * Fix timestamp-based tomstone removal logic (CASSANDRA-5248)
 * cli: Add JMX authentication support (CASSANDRA-5080)
 * Fix forceFlush behavior (CASSANDRA-5241)
 * cqlsh: Add username autocompletion (CASSANDRA-5231)
 * Fix CQL3 composite partition key error (CASSANDRA-5240)
 * Allow IN clause on last clustering key (CASSANDRA-5230)
Merged from 1.1:
 * fix start key/end token validation for wide row iteration (CASSANDRA-5168)
 * add ConfigHelper support for Thrift frame and max message sizes (CASSANDRA-5188)
 * fix nodetool repair not fail on node down (CASSANDRA-5203)
 * always collect tombstone hints (CASSANDRA-5068)
 * Fix error when sourcing file in cqlsh (CASSANDRA-5235)


1.2.1
 * stream undelivered hints on decommission (CASSANDRA-5128)
 * GossipingPropertyFileSnitch loads saved dc/rack info if needed (CASSANDRA-5133)
 * drain should flush system CFs too (CASSANDRA-4446)
 * add inter_dc_tcp_nodelay setting (CASSANDRA-5148)
 * re-allow wrapping ranges for start_token/end_token range pairitspwng (CASSANDRA-5106)
 * fix validation compaction of empty rows (CASSANDRA-5136)
 * nodetool methods to enable/disable hint storage/delivery (CASSANDRA-4750)
 * disallow bloom filter false positive chance of 0 (CASSANDRA-5013)
 * add threadpool size adjustment methods to JMXEnabledThreadPoolExecutor and 
   CompactionManagerMBean (CASSANDRA-5044)
 * fix hinting for dropped local writes (CASSANDRA-4753)
 * off-heap cache doesn't need mutable column container (CASSANDRA-5057)
 * apply disk_failure_policy to bad disks on initial directory creation 
   (CASSANDRA-4847)
 * Optimize name-based queries to use ArrayBackedSortedColumns (CASSANDRA-5043)
 * Fall back to old manifest if most recent is unparseable (CASSANDRA-5041)
 * pool [Compressed]RandomAccessReader objects on the partitioned read path
   (CASSANDRA-4942)
 * Add debug logging to list filenames processed by Directories.migrateFile 
   method (CASSANDRA-4939)
 * Expose black-listed directories via JMX (CASSANDRA-4848)
 * Log compaction merge counts (CASSANDRA-4894)
 * Minimize byte array allocation by AbstractData{Input,Output} (CASSANDRA-5090)
 * Add SSL support for the binary protocol (CASSANDRA-5031)
 * Allow non-schema system ks modification for shuffle to work (CASSANDRA-5097)
 * cqlsh: Add default limit to SELECT statements (CASSANDRA-4972)
 * cqlsh: fix DESCRIBE for 1.1 cfs in CQL3 (CASSANDRA-5101)
 * Correctly gossip with nodes >= 1.1.7 (CASSANDRA-5102)
 * Ensure CL guarantees on digest mismatch (CASSANDRA-5113)
 * Validate correctly selects on composite partition key (CASSANDRA-5122)
 * Fix exception when adding collection (CASSANDRA-5117)
 * Handle states for non-vnode clusters correctly (CASSANDRA-5127)
 * Refuse unrecognized replication and compaction strategy options (CASSANDRA-4795)
 * Pick the correct value validator in sstable2json for cql3 tables (CASSANDRA-5134)
 * Validate login for describe_keyspace, describe_keyspaces and set_keyspace
   (CASSANDRA-5144)
 * Fix inserting empty maps (CASSANDRA-5141)
 * Don't remove tokens from System table for node we know (CASSANDRA-5121)
 * fix streaming progress report for compresed files (CASSANDRA-5130)
 * Coverage analysis for low-CL queries (CASSANDRA-4858)
 * Stop interpreting dates as valid timeUUID value (CASSANDRA-4936)
 * Adds E notation for floating point numbers (CASSANDRA-4927)
 * Detect (and warn) unintentional use of the cql2 thrift methods when cql3 was
   intended (CASSANDRA-5172)
 * cli: Quote ks and cf names in schema output when needed (CASSANDRA-5052)
 * Fix cf name extraction from manifest in Directories.migrateFile() (CASSANDRA-5242)
 * Replace mistaken usage of commons-logging with slf4j (CASSANDRA-5464)
 * Ensure Jackson dependency matches lib (CASSANDRA-5126)
 * Expose droppable tombstone ratio stats over JMX (CASSANDRA-5159)
Merged from 1.1:
 * Simplify CompressedRandomAccessReader to work around JDK FD bug (CASSANDRA-5088)
 * Improve handling a changing target throttle rate mid-compaction (CASSANDRA-5087)
 * Pig: correctly decode row keys in widerow mode (CASSANDRA-5098)
 * nodetool repair command now prints progress (CASSANDRA-4767)
 * fix user defined compaction to run against 1.1 data directory (CASSANDRA-5118)
 * Fix CQL3 BATCH authorization caching (CASSANDRA-5145)
 * fix get_count returns incorrect value with TTL (CASSANDRA-5099)
 * better handling for mid-compaction failure (CASSANDRA-5137)
 * convert default marshallers list to map for better readability (CASSANDRA-5109)
 * fix ConcurrentModificationException in getBootstrapSource (CASSANDRA-5170)
 * fix sstable maxtimestamp for row deletes and pre-1.1.1 sstables (CASSANDRA-5153)
 * Fix thread growth on node removal (CASSANDRA-5175)
 * Make Ec2Region's datacenter name configurable (CASSANDRA-5155)


1.2.0
 * Disallow counters in collections (CASSANDRA-5082)
 * cqlsh: add unit tests (CASSANDRA-3920)
 * fix default bloom_filter_fp_chance for LeveledCompactionStrategy (CASSANDRA-5093)
Merged from 1.1:
 * add validation for get_range_slices with start_key and end_token (CASSANDRA-5089)


1.2.0-rc2
 * fix nodetool ownership display with vnodes (CASSANDRA-5065)
 * cqlsh: add DESCRIBE KEYSPACES command (CASSANDRA-5060)
 * Fix potential infinite loop when reloading CFS (CASSANDRA-5064)
 * Fix SimpleAuthorizer example (CASSANDRA-5072)
 * cqlsh: force CL.ONE for tracing and system.schema* queries (CASSANDRA-5070)
 * Includes cassandra-shuffle in the debian package (CASSANDRA-5058)
Merged from 1.1:
 * fix multithreaded compaction deadlock (CASSANDRA-4492)
 * fix temporarily missing schema after upgrade from pre-1.1.5 (CASSANDRA-5061)
 * Fix ALTER TABLE overriding compression options with defaults
   (CASSANDRA-4996, 5066)
 * fix specifying and altering crc_check_chance (CASSANDRA-5053)
 * fix Murmur3Partitioner ownership% calculation (CASSANDRA-5076)
 * Don't expire columns sooner than they should in 2ndary indexes (CASSANDRA-5079)


1.2-rc1
 * rename rpc_timeout settings to request_timeout (CASSANDRA-5027)
 * add BF with 0.1 FP to LCS by default (CASSANDRA-5029)
 * Fix preparing insert queries (CASSANDRA-5016)
 * Fix preparing queries with counter increment (CASSANDRA-5022)
 * Fix preparing updates with collections (CASSANDRA-5017)
 * Don't generate UUID based on other node address (CASSANDRA-5002)
 * Fix message when trying to alter a clustering key type (CASSANDRA-5012)
 * Update IAuthenticator to match the new IAuthorizer (CASSANDRA-5003)
 * Fix inserting only a key in CQL3 (CASSANDRA-5040)
 * Fix CQL3 token() function when used with strings (CASSANDRA-5050)
Merged from 1.1:
 * reduce log spam from invalid counter shards (CASSANDRA-5026)
 * Improve schema propagation performance (CASSANDRA-5025)
 * Fix for IndexHelper.IndexFor throws OOB Exception (CASSANDRA-5030)
 * cqlsh: make it possible to describe thrift CFs (CASSANDRA-4827)
 * cqlsh: fix timestamp formatting on some platforms (CASSANDRA-5046)


1.2-beta3
 * make consistency level configurable in cqlsh (CASSANDRA-4829)
 * fix cqlsh rendering of blob fields (CASSANDRA-4970)
 * fix cqlsh DESCRIBE command (CASSANDRA-4913)
 * save truncation position in system table (CASSANDRA-4906)
 * Move CompressionMetadata off-heap (CASSANDRA-4937)
 * allow CLI to GET cql3 columnfamily data (CASSANDRA-4924)
 * Fix rare race condition in getExpireTimeForEndpoint (CASSANDRA-4402)
 * acquire references to overlapping sstables during compaction so bloom filter
   doesn't get free'd prematurely (CASSANDRA-4934)
 * Don't share slice query filter in CQL3 SelectStatement (CASSANDRA-4928)
 * Separate tracing from Log4J (CASSANDRA-4861)
 * Exclude gcable tombstones from merkle-tree computation (CASSANDRA-4905)
 * Better printing of AbstractBounds for tracing (CASSANDRA-4931)
 * Optimize mostRecentTombstone check in CC.collectAllData (CASSANDRA-4883)
 * Change stream session ID to UUID to avoid collision from same node (CASSANDRA-4813)
 * Use Stats.db when bulk loading if present (CASSANDRA-4957)
 * Skip repair on system_trace and keyspaces with RF=1 (CASSANDRA-4956)
 * (cql3) Remove arbitrary SELECT limit (CASSANDRA-4918)
 * Correctly handle prepared operation on collections (CASSANDRA-4945)
 * Fix CQL3 LIMIT (CASSANDRA-4877)
 * Fix Stress for CQL3 (CASSANDRA-4979)
 * Remove cassandra specific exceptions from JMX interface (CASSANDRA-4893)
 * (CQL3) Force using ALLOW FILTERING on potentially inefficient queries (CASSANDRA-4915)
 * (cql3) Fix adding column when the table has collections (CASSANDRA-4982)
 * (cql3) Fix allowing collections with compact storage (CASSANDRA-4990)
 * (cql3) Refuse ttl/writetime function on collections (CASSANDRA-4992)
 * Replace IAuthority with new IAuthorizer (CASSANDRA-4874)
 * clqsh: fix KEY pseudocolumn escaping when describing Thrift tables
   in CQL3 mode (CASSANDRA-4955)
 * add basic authentication support for Pig CassandraStorage (CASSANDRA-3042)
 * fix CQL2 ALTER TABLE compaction_strategy_class altering (CASSANDRA-4965)
Merged from 1.1:
 * Fall back to old describe_splits if d_s_ex is not available (CASSANDRA-4803)
 * Improve error reporting when streaming ranges fail (CASSANDRA-5009)
 * Fix cqlsh timestamp formatting of timezone info (CASSANDRA-4746)
 * Fix assertion failure with leveled compaction (CASSANDRA-4799)
 * Check for null end_token in get_range_slice (CASSANDRA-4804)
 * Remove all remnants of removed nodes (CASSANDRA-4840)
 * Add aut-reloading of the log4j file in debian package (CASSANDRA-4855)
 * Fix estimated row cache entry size (CASSANDRA-4860)
 * reset getRangeSlice filter after finishing a row for get_paged_slice
   (CASSANDRA-4919)
 * expunge row cache post-truncate (CASSANDRA-4940)
 * Allow static CF definition with compact storage (CASSANDRA-4910)
 * Fix endless loop/compaction of schema_* CFs due to broken timestamps (CASSANDRA-4880)
 * Fix 'wrong class type' assertion in CounterColumn (CASSANDRA-4976)


1.2-beta2
 * fp rate of 1.0 disables BF entirely; LCS defaults to 1.0 (CASSANDRA-4876)
 * off-heap bloom filters for row keys (CASSANDRA_4865)
 * add extension point for sstable components (CASSANDRA-4049)
 * improve tracing output (CASSANDRA-4852, 4862)
 * make TRACE verb droppable (CASSANDRA-4672)
 * fix BulkLoader recognition of CQL3 columnfamilies (CASSANDRA-4755)
 * Sort commitlog segments for replay by id instead of mtime (CASSANDRA-4793)
 * Make hint delivery asynchronous (CASSANDRA-4761)
 * Pluggable Thrift transport factories for CLI and cqlsh (CASSANDRA-4609, 4610)
 * cassandra-cli: allow Double value type to be inserted to a column (CASSANDRA-4661)
 * Add ability to use custom TServerFactory implementations (CASSANDRA-4608)
 * optimize batchlog flushing to skip successful batches (CASSANDRA-4667)
 * include metadata for system keyspace itself in schema tables (CASSANDRA-4416)
 * add check to PropertyFileSnitch to verify presence of location for
   local node (CASSANDRA-4728)
 * add PBSPredictor consistency modeler (CASSANDRA-4261)
 * remove vestiges of Thrift unframed mode (CASSANDRA-4729)
 * optimize single-row PK lookups (CASSANDRA-4710)
 * adjust blockFor calculation to account for pending ranges due to node 
   movement (CASSANDRA-833)
 * Change CQL version to 3.0.0 and stop accepting 3.0.0-beta1 (CASSANDRA-4649)
 * (CQL3) Make prepared statement global instead of per connection 
   (CASSANDRA-4449)
 * Fix scrubbing of CQL3 created tables (CASSANDRA-4685)
 * (CQL3) Fix validation when using counter and regular columns in the same 
   table (CASSANDRA-4706)
 * Fix bug starting Cassandra with simple authentication (CASSANDRA-4648)
 * Add support for batchlog in CQL3 (CASSANDRA-4545, 4738)
 * Add support for multiple column family outputs in CFOF (CASSANDRA-4208)
 * Support repairing only the local DC nodes (CASSANDRA-4747)
 * Use rpc_address for binary protocol and change default port (CASSANDRA-4751)
 * Fix use of collections in prepared statements (CASSANDRA-4739)
 * Store more information into peers table (CASSANDRA-4351, 4814)
 * Configurable bucket size for size tiered compaction (CASSANDRA-4704)
 * Run leveled compaction in parallel (CASSANDRA-4310)
 * Fix potential NPE during CFS reload (CASSANDRA-4786)
 * Composite indexes may miss results (CASSANDRA-4796)
 * Move consistency level to the protocol level (CASSANDRA-4734, 4824)
 * Fix Subcolumn slice ends not respected (CASSANDRA-4826)
 * Fix Assertion error in cql3 select (CASSANDRA-4783)
 * Fix list prepend logic (CQL3) (CASSANDRA-4835)
 * Add booleans as literals in CQL3 (CASSANDRA-4776)
 * Allow renaming PK columns in CQL3 (CASSANDRA-4822)
 * Fix binary protocol NEW_NODE event (CASSANDRA-4679)
 * Fix potential infinite loop in tombstone compaction (CASSANDRA-4781)
 * Remove system tables accounting from schema (CASSANDRA-4850)
 * (cql3) Force provided columns in clustering key order in 
   'CLUSTERING ORDER BY' (CASSANDRA-4881)
 * Fix composite index bug (CASSANDRA-4884)
 * Fix short read protection for CQL3 (CASSANDRA-4882)
 * Add tracing support to the binary protocol (CASSANDRA-4699)
 * (cql3) Don't allow prepared marker inside collections (CASSANDRA-4890)
 * Re-allow order by on non-selected columns (CASSANDRA-4645)
 * Bug when composite index is created in a table having collections (CASSANDRA-4909)
 * log index scan subject in CompositesSearcher (CASSANDRA-4904)
Merged from 1.1:
 * add get[Row|Key]CacheEntries to CacheServiceMBean (CASSANDRA-4859)
 * fix get_paged_slice to wrap to next row correctly (CASSANDRA-4816)
 * fix indexing empty column values (CASSANDRA-4832)
 * allow JdbcDate to compose null Date objects (CASSANDRA-4830)
 * fix possible stackoverflow when compacting 1000s of sstables
   (CASSANDRA-4765)
 * fix wrong leveled compaction progress calculation (CASSANDRA-4807)
 * add a close() method to CRAR to prevent leaking file descriptors (CASSANDRA-4820)
 * fix potential infinite loop in get_count (CASSANDRA-4833)
 * fix compositeType.{get/from}String methods (CASSANDRA-4842)
 * (CQL) fix CREATE COLUMNFAMILY permissions check (CASSANDRA-4864)
 * Fix DynamicCompositeType same type comparison (CASSANDRA-4711)
 * Fix duplicate SSTable reference when stream session failed (CASSANDRA-3306)
 * Allow static CF definition with compact storage (CASSANDRA-4910)
 * Fix endless loop/compaction of schema_* CFs due to broken timestamps (CASSANDRA-4880)
 * Fix 'wrong class type' assertion in CounterColumn (CASSANDRA-4976)


1.2-beta1
 * add atomic_batch_mutate (CASSANDRA-4542, -4635)
 * increase default max_hint_window_in_ms to 3h (CASSANDRA-4632)
 * include message initiation time to replicas so they can more
   accurately drop timed-out requests (CASSANDRA-2858)
 * fix clientutil.jar dependencies (CASSANDRA-4566)
 * optimize WriteResponse (CASSANDRA-4548)
 * new metrics (CASSANDRA-4009)
 * redesign KEYS indexes to avoid read-before-write (CASSANDRA-2897)
 * debug tracing (CASSANDRA-1123)
 * parallelize row cache loading (CASSANDRA-4282)
 * Make compaction, flush JBOD-aware (CASSANDRA-4292)
 * run local range scans on the read stage (CASSANDRA-3687)
 * clean up ioexceptions (CASSANDRA-2116)
 * add disk_failure_policy (CASSANDRA-2118)
 * Introduce new json format with row level deletion (CASSANDRA-4054)
 * remove redundant "name" column from schema_keyspaces (CASSANDRA-4433)
 * improve "nodetool ring" handling of multi-dc clusters (CASSANDRA-3047)
 * update NTS calculateNaturalEndpoints to be O(N log N) (CASSANDRA-3881)
 * split up rpc timeout by operation type (CASSANDRA-2819)
 * rewrite key cache save/load to use only sequential i/o (CASSANDRA-3762)
 * update MS protocol with a version handshake + broadcast address id
   (CASSANDRA-4311)
 * multithreaded hint replay (CASSANDRA-4189)
 * add inter-node message compression (CASSANDRA-3127)
 * remove COPP (CASSANDRA-2479)
 * Track tombstone expiration and compact when tombstone content is
   higher than a configurable threshold, default 20% (CASSANDRA-3442, 4234)
 * update MurmurHash to version 3 (CASSANDRA-2975)
 * (CLI) track elapsed time for `delete' operation (CASSANDRA-4060)
 * (CLI) jline version is bumped to 1.0 to properly  support
   'delete' key function (CASSANDRA-4132)
 * Save IndexSummary into new SSTable 'Summary' component (CASSANDRA-2392, 4289)
 * Add support for range tombstones (CASSANDRA-3708)
 * Improve MessagingService efficiency (CASSANDRA-3617)
 * Avoid ID conflicts from concurrent schema changes (CASSANDRA-3794)
 * Set thrift HSHA server thread limit to unlimited by default (CASSANDRA-4277)
 * Avoids double serialization of CF id in RowMutation messages
   (CASSANDRA-4293)
 * stream compressed sstables directly with java nio (CASSANDRA-4297)
 * Support multiple ranges in SliceQueryFilter (CASSANDRA-3885)
 * Add column metadata to system column families (CASSANDRA-4018)
 * (cql3) Always use composite types by default (CASSANDRA-4329)
 * (cql3) Add support for set, map and list (CASSANDRA-3647)
 * Validate date type correctly (CASSANDRA-4441)
 * (cql3) Allow definitions with only a PK (CASSANDRA-4361)
 * (cql3) Add support for row key composites (CASSANDRA-4179)
 * improve DynamicEndpointSnitch by using reservoir sampling (CASSANDRA-4038)
 * (cql3) Add support for 2ndary indexes (CASSANDRA-3680)
 * (cql3) fix defining more than one PK to be invalid (CASSANDRA-4477)
 * remove schema agreement checking from all external APIs (Thrift, CQL and CQL3) (CASSANDRA-4487)
 * add Murmur3Partitioner and make it default for new installations (CASSANDRA-3772, 4621)
 * (cql3) update pseudo-map syntax to use map syntax (CASSANDRA-4497)
 * Finer grained exceptions hierarchy and provides error code with exceptions (CASSANDRA-3979)
 * Adds events push to binary protocol (CASSANDRA-4480)
 * Rewrite nodetool help (CASSANDRA-2293)
 * Make CQL3 the default for CQL (CASSANDRA-4640)
 * update stress tool to be able to use CQL3 (CASSANDRA-4406)
 * Accept all thrift update on CQL3 cf but don't expose their metadata (CASSANDRA-4377)
 * Replace Throttle with Guava's RateLimiter for HintedHandOff (CASSANDRA-4541)
 * fix counter add/get using CQL2 and CQL3 in stress tool (CASSANDRA-4633)
 * Add sstable count per level to cfstats (CASSANDRA-4537)
 * (cql3) Add ALTER KEYSPACE statement (CASSANDRA-4611)
 * (cql3) Allow defining default consistency levels (CASSANDRA-4448)
 * (cql3) Fix queries using LIMIT missing results (CASSANDRA-4579)
 * fix cross-version gossip messaging (CASSANDRA-4576)
 * added inet data type (CASSANDRA-4627)


1.1.6
 * Wait for writes on synchronous read digest mismatch (CASSANDRA-4792)
 * fix commitlog replay for nanotime-infected sstables (CASSANDRA-4782)
 * preflight check ttl for maximum of 20 years (CASSANDRA-4771)
 * (Pig) fix widerow input with single column rows (CASSANDRA-4789)
 * Fix HH to compact with correct gcBefore, which avoids wiping out
   undelivered hints (CASSANDRA-4772)
 * LCS will merge up to 32 L0 sstables as intended (CASSANDRA-4778)
 * NTS will default unconfigured DC replicas to zero (CASSANDRA-4675)
 * use default consistency level in counter validation if none is
   explicitly provide (CASSANDRA-4700)
 * Improve IAuthority interface by introducing fine-grained
   access permissions and grant/revoke commands (CASSANDRA-4490, 4644)
 * fix assumption error in CLI when updating/describing keyspace 
   (CASSANDRA-4322)
 * Adds offline sstablescrub to debian packaging (CASSANDRA-4642)
 * Automatic fixing of overlapping leveled sstables (CASSANDRA-4644)
 * fix error when using ORDER BY with extended selections (CASSANDRA-4689)
 * (CQL3) Fix validation for IN queries for non-PK cols (CASSANDRA-4709)
 * fix re-created keyspace disappering after 1.1.5 upgrade 
   (CASSANDRA-4698, 4752)
 * (CLI) display elapsed time in 2 fraction digits (CASSANDRA-3460)
 * add authentication support to sstableloader (CASSANDRA-4712)
 * Fix CQL3 'is reversed' logic (CASSANDRA-4716, 4759)
 * (CQL3) Don't return ReversedType in result set metadata (CASSANDRA-4717)
 * Backport adding AlterKeyspace statement (CASSANDRA-4611)
 * (CQL3) Correcty accept upper-case data types (CASSANDRA-4770)
 * Add binary protocol events for schema changes (CASSANDRA-4684)
Merged from 1.0:
 * Switch from NBHM to CHM in MessagingService's callback map, which
   prevents OOM in long-running instances (CASSANDRA-4708)


1.1.5
 * add SecondaryIndex.reload API (CASSANDRA-4581)
 * use millis + atomicint for commitlog segment creation instead of
   nanotime, which has issues under some hypervisors (CASSANDRA-4601)
 * fix FD leak in slice queries (CASSANDRA-4571)
 * avoid recursion in leveled compaction (CASSANDRA-4587)
 * increase stack size under Java7 to 180K
 * Log(info) schema changes (CASSANDRA-4547)
 * Change nodetool setcachecapcity to manipulate global caches (CASSANDRA-4563)
 * (cql3) fix setting compaction strategy (CASSANDRA-4597)
 * fix broken system.schema_* timestamps on system startup (CASSANDRA-4561)
 * fix wrong skip of cache saving (CASSANDRA-4533)
 * Avoid NPE when lost+found is in data dir (CASSANDRA-4572)
 * Respect five-minute flush moratorium after initial CL replay (CASSANDRA-4474)
 * Adds ntp as recommended in debian packaging (CASSANDRA-4606)
 * Configurable transport in CF Record{Reader|Writer} (CASSANDRA-4558)
 * (cql3) fix potential NPE with both equal and unequal restriction (CASSANDRA-4532)
 * (cql3) improves ORDER BY validation (CASSANDRA-4624)
 * Fix potential deadlock during counter writes (CASSANDRA-4578)
 * Fix cql error with ORDER BY when using IN (CASSANDRA-4612)
Merged from 1.0:
 * increase Xss to 160k to accomodate latest 1.6 JVMs (CASSANDRA-4602)
 * fix toString of hint destination tokens (CASSANDRA-4568)
 * Fix multiple values for CurrentLocal NodeID (CASSANDRA-4626)


1.1.4
 * fix offline scrub to catch >= out of order rows (CASSANDRA-4411)
 * fix cassandra-env.sh on RHEL and other non-dash-based systems 
   (CASSANDRA-4494)
Merged from 1.0:
 * (Hadoop) fix setting key length for old-style mapred api (CASSANDRA-4534)
 * (Hadoop) fix iterating through a resultset consisting entirely
   of tombstoned rows (CASSANDRA-4466)


1.1.3
 * (cqlsh) add COPY TO (CASSANDRA-4434)
 * munmap commitlog segments before rename (CASSANDRA-4337)
 * (JMX) rename getRangeKeySample to sampleKeyRange to avoid returning
   multi-MB results as an attribute (CASSANDRA-4452)
 * flush based on data size, not throughput; overwritten columns no 
   longer artificially inflate liveRatio (CASSANDRA-4399)
 * update default commitlog segment size to 32MB and total commitlog
   size to 32/1024 MB for 32/64 bit JVMs, respectively (CASSANDRA-4422)
 * avoid using global partitioner to estimate ranges in index sstables
   (CASSANDRA-4403)
 * restore pre-CASSANDRA-3862 approach to removing expired tombstones
   from row cache during compaction (CASSANDRA-4364)
 * (stress) support for CQL prepared statements (CASSANDRA-3633)
 * Correctly catch exception when Snappy cannot be loaded (CASSANDRA-4400)
 * (cql3) Support ORDER BY when IN condition is given in WHERE clause (CASSANDRA-4327)
 * (cql3) delete "component_index" column on DROP TABLE call (CASSANDRA-4420)
 * change nanoTime() to currentTimeInMillis() in schema related code (CASSANDRA-4432)
 * add a token generation tool (CASSANDRA-3709)
 * Fix LCS bug with sstable containing only 1 row (CASSANDRA-4411)
 * fix "Can't Modify Index Name" problem on CF update (CASSANDRA-4439)
 * Fix assertion error in getOverlappingSSTables during repair (CASSANDRA-4456)
 * fix nodetool's setcompactionthreshold command (CASSANDRA-4455)
 * Ensure compacted files are never used, to avoid counter overcount (CASSANDRA-4436)
Merged from 1.0:
 * Push the validation of secondary index values to the SecondaryIndexManager (CASSANDRA-4240)
 * allow dropping columns shadowed by not-yet-expired supercolumn or row
   tombstones in PrecompactedRow (CASSANDRA-4396)


1.1.2
 * Fix cleanup not deleting index entries (CASSANDRA-4379)
 * Use correct partitioner when saving + loading caches (CASSANDRA-4331)
 * Check schema before trying to export sstable (CASSANDRA-2760)
 * Raise a meaningful exception instead of NPE when PFS encounters
   an unconfigured node + no default (CASSANDRA-4349)
 * fix bug in sstable blacklisting with LCS (CASSANDRA-4343)
 * LCS no longer promotes tiny sstables out of L0 (CASSANDRA-4341)
 * skip tombstones during hint replay (CASSANDRA-4320)
 * fix NPE in compactionstats (CASSANDRA-4318)
 * enforce 1m min keycache for auto (CASSANDRA-4306)
 * Have DeletedColumn.isMFD always return true (CASSANDRA-4307)
 * (cql3) exeption message for ORDER BY constraints said primary filter can be
    an IN clause, which is misleading (CASSANDRA-4319)
 * (cql3) Reject (not yet supported) creation of 2ndardy indexes on tables with
   composite primary keys (CASSANDRA-4328)
 * Set JVM stack size to 160k for java 7 (CASSANDRA-4275)
 * cqlsh: add COPY command to load data from CSV flat files (CASSANDRA-4012)
 * CFMetaData.fromThrift to throw ConfigurationException upon error (CASSANDRA-4353)
 * Use CF comparator to sort indexed columns in SecondaryIndexManager
   (CASSANDRA-4365)
 * add strategy_options to the KSMetaData.toString() output (CASSANDRA-4248)
 * (cql3) fix range queries containing unqueried results (CASSANDRA-4372)
 * (cql3) allow updating column_alias types (CASSANDRA-4041)
 * (cql3) Fix deletion bug (CASSANDRA-4193)
 * Fix computation of overlapping sstable for leveled compaction (CASSANDRA-4321)
 * Improve scrub and allow to run it offline (CASSANDRA-4321)
 * Fix assertionError in StorageService.bulkLoad (CASSANDRA-4368)
 * (cqlsh) add option to authenticate to a keyspace at startup (CASSANDRA-4108)
 * (cqlsh) fix ASSUME functionality (CASSANDRA-4352)
 * Fix ColumnFamilyRecordReader to not return progress > 100% (CASSANDRA-3942)
Merged from 1.0:
 * Set gc_grace on index CF to 0 (CASSANDRA-4314)


1.1.1
 * add populate_io_cache_on_flush option (CASSANDRA-2635)
 * allow larger cache capacities than 2GB (CASSANDRA-4150)
 * add getsstables command to nodetool (CASSANDRA-4199)
 * apply parent CF compaction settings to secondary index CFs (CASSANDRA-4280)
 * preserve commitlog size cap when recycling segments at startup
   (CASSANDRA-4201)
 * (Hadoop) fix split generation regression (CASSANDRA-4259)
 * ignore min/max compactions settings in LCS, while preserving
   behavior that min=max=0 disables autocompaction (CASSANDRA-4233)
 * log number of rows read from saved cache (CASSANDRA-4249)
 * calculate exact size required for cleanup operations (CASSANDRA-1404)
 * avoid blocking additional writes during flush when the commitlog
   gets behind temporarily (CASSANDRA-1991)
 * enable caching on index CFs based on data CF cache setting (CASSANDRA-4197)
 * warn on invalid replication strategy creation options (CASSANDRA-4046)
 * remove [Freeable]Memory finalizers (CASSANDRA-4222)
 * include tombstone size in ColumnFamily.size, which can prevent OOM
   during sudden mass delete operations by yielding a nonzero liveRatio
   (CASSANDRA-3741)
 * Open 1 sstableScanner per level for leveled compaction (CASSANDRA-4142)
 * Optimize reads when row deletion timestamps allow us to restrict
   the set of sstables we check (CASSANDRA-4116)
 * add support for commitlog archiving and point-in-time recovery
   (CASSANDRA-3690)
 * avoid generating redundant compaction tasks during streaming
   (CASSANDRA-4174)
 * add -cf option to nodetool snapshot, and takeColumnFamilySnapshot to
   StorageService mbean (CASSANDRA-556)
 * optimize cleanup to drop entire sstables where possible (CASSANDRA-4079)
 * optimize truncate when autosnapshot is disabled (CASSANDRA-4153)
 * update caches to use byte[] keys to reduce memory overhead (CASSANDRA-3966)
 * add column limit to cli (CASSANDRA-3012, 4098)
 * clean up and optimize DataOutputBuffer, used by CQL compression and
   CompositeType (CASSANDRA-4072)
 * optimize commitlog checksumming (CASSANDRA-3610)
 * identify and blacklist corrupted SSTables from future compactions 
   (CASSANDRA-2261)
 * Move CfDef and KsDef validation out of thrift (CASSANDRA-4037)
 * Expose API to repair a user provided range (CASSANDRA-3912)
 * Add way to force the cassandra-cli to refresh its schema (CASSANDRA-4052)
 * Avoid having replicate on write tasks stacking up at CL.ONE (CASSANDRA-2889)
 * (cql3) Backwards compatibility for composite comparators in non-cql3-aware
   clients (CASSANDRA-4093)
 * (cql3) Fix order by for reversed queries (CASSANDRA-4160)
 * (cql3) Add ReversedType support (CASSANDRA-4004)
 * (cql3) Add timeuuid type (CASSANDRA-4194)
 * (cql3) Minor fixes (CASSANDRA-4185)
 * (cql3) Fix prepared statement in BATCH (CASSANDRA-4202)
 * (cql3) Reduce the list of reserved keywords (CASSANDRA-4186)
 * (cql3) Move max/min compaction thresholds to compaction strategy options
   (CASSANDRA-4187)
 * Fix exception during move when localhost is the only source (CASSANDRA-4200)
 * (cql3) Allow paging through non-ordered partitioner results (CASSANDRA-3771)
 * (cql3) Fix drop index (CASSANDRA-4192)
 * (cql3) Don't return range ghosts anymore (CASSANDRA-3982)
 * fix re-creating Keyspaces/ColumnFamilies with the same name as dropped
   ones (CASSANDRA-4219)
 * fix SecondaryIndex LeveledManifest save upon snapshot (CASSANDRA-4230)
 * fix missing arrayOffset in FBUtilities.hash (CASSANDRA-4250)
 * (cql3) Add name of parameters in CqlResultSet (CASSANDRA-4242)
 * (cql3) Correctly validate order by queries (CASSANDRA-4246)
 * rename stress to cassandra-stress for saner packaging (CASSANDRA-4256)
 * Fix exception on colum metadata with non-string comparator (CASSANDRA-4269)
 * Check for unknown/invalid compression options (CASSANDRA-4266)
 * (cql3) Adds simple access to column timestamp and ttl (CASSANDRA-4217)
 * (cql3) Fix range queries with secondary indexes (CASSANDRA-4257)
 * Better error messages from improper input in cli (CASSANDRA-3865)
 * Try to stop all compaction upon Keyspace or ColumnFamily drop (CASSANDRA-4221)
 * (cql3) Allow keyspace properties to contain hyphens (CASSANDRA-4278)
 * (cql3) Correctly validate keyspace access in create table (CASSANDRA-4296)
 * Avoid deadlock in migration stage (CASSANDRA-3882)
 * Take supercolumn names and deletion info into account in memtable throughput
   (CASSANDRA-4264)
 * Add back backward compatibility for old style replication factor (CASSANDRA-4294)
 * Preserve compatibility with pre-1.1 index queries (CASSANDRA-4262)
Merged from 1.0:
 * Fix super columns bug where cache is not updated (CASSANDRA-4190)
 * fix maxTimestamp to include row tombstones (CASSANDRA-4116)
 * (CLI) properly handle quotes in create/update keyspace commands (CASSANDRA-4129)
 * Avoids possible deadlock during bootstrap (CASSANDRA-4159)
 * fix stress tool that hangs forever on timeout or error (CASSANDRA-4128)
 * stress tool to return appropriate exit code on failure (CASSANDRA-4188)
 * fix compaction NPE when out of disk space and assertions disabled
   (CASSANDRA-3985)
 * synchronize LCS getEstimatedTasks to avoid CME (CASSANDRA-4255)
 * ensure unique streaming session id's (CASSANDRA-4223)
 * kick off background compaction when min/max thresholds change 
   (CASSANDRA-4279)
 * improve ability of STCS.getBuckets to deal with 100s of 1000s of
   sstables, such as when convertinb back from LCS (CASSANDRA-4287)
 * Oversize integer in CQL throws NumberFormatException (CASSANDRA-4291)
 * fix 1.0.x node join to mixed version cluster, other nodes >= 1.1 (CASSANDRA-4195)
 * Fix LCS splitting sstable base on uncompressed size (CASSANDRA-4419)
 * Push the validation of secondary index values to the SecondaryIndexManager (CASSANDRA-4240)
 * Don't purge columns during upgradesstables (CASSANDRA-4462)
 * Make cqlsh work with piping (CASSANDRA-4113)
 * Validate arguments for nodetool decommission (CASSANDRA-4061)
 * Report thrift status in nodetool info (CASSANDRA-4010)


1.1.0-final
 * average a reduced liveRatio estimate with the previous one (CASSANDRA-4065)
 * Allow KS and CF names up to 48 characters (CASSANDRA-4157)
 * fix stress build (CASSANDRA-4140)
 * add time remaining estimate to nodetool compactionstats (CASSANDRA-4167)
 * (cql) fix NPE in cql3 ALTER TABLE (CASSANDRA-4163)
 * (cql) Add support for CL.TWO and CL.THREE in CQL (CASSANDRA-4156)
 * (cql) Fix type in CQL3 ALTER TABLE preventing update (CASSANDRA-4170)
 * (cql) Throw invalid exception from CQL3 on obsolete options (CASSANDRA-4171)
 * (cqlsh) fix recognizing uppercase SELECT keyword (CASSANDRA-4161)
 * Pig: wide row support (CASSANDRA-3909)
Merged from 1.0:
 * avoid streaming empty files with bulk loader if sstablewriter errors out
   (CASSANDRA-3946)


1.1-rc1
 * Include stress tool in binary builds (CASSANDRA-4103)
 * (Hadoop) fix wide row iteration when last row read was deleted
   (CASSANDRA-4154)
 * fix read_repair_chance to really default to 0.1 in the cli (CASSANDRA-4114)
 * Adds caching and bloomFilterFpChange to CQL options (CASSANDRA-4042)
 * Adds posibility to autoconfigure size of the KeyCache (CASSANDRA-4087)
 * fix KEYS index from skipping results (CASSANDRA-3996)
 * Remove sliced_buffer_size_in_kb dead option (CASSANDRA-4076)
 * make loadNewSStable preserve sstable version (CASSANDRA-4077)
 * Respect 1.0 cache settings as much as possible when upgrading 
   (CASSANDRA-4088)
 * relax path length requirement for sstable files when upgrading on 
   non-Windows platforms (CASSANDRA-4110)
 * fix terminination of the stress.java when errors were encountered
   (CASSANDRA-4128)
 * Move CfDef and KsDef validation out of thrift (CASSANDRA-4037)
 * Fix get_paged_slice (CASSANDRA-4136)
 * CQL3: Support slice with exclusive start and stop (CASSANDRA-3785)
Merged from 1.0:
 * support PropertyFileSnitch in bulk loader (CASSANDRA-4145)
 * add auto_snapshot option allowing disabling snapshot before drop/truncate
   (CASSANDRA-3710)
 * allow short snitch names (CASSANDRA-4130)


1.1-beta2
 * rename loaded sstables to avoid conflicts with local snapshots
   (CASSANDRA-3967)
 * start hint replay as soon as FD notifies that the target is back up
   (CASSANDRA-3958)
 * avoid unproductive deserializing of cached rows during compaction
   (CASSANDRA-3921)
 * fix concurrency issues with CQL keyspace creation (CASSANDRA-3903)
 * Show Effective Owership via Nodetool ring <keyspace> (CASSANDRA-3412)
 * Update ORDER BY syntax for CQL3 (CASSANDRA-3925)
 * Fix BulkRecordWriter to not throw NPE if reducer gets no map data from Hadoop (CASSANDRA-3944)
 * Fix bug with counters in super columns (CASSANDRA-3821)
 * Remove deprecated merge_shard_chance (CASSANDRA-3940)
 * add a convenient way to reset a node's schema (CASSANDRA-2963)
 * fix for intermittent SchemaDisagreementException (CASSANDRA-3884)
 * CLI `list <CF>` to limit number of columns and their order (CASSANDRA-3012)
 * ignore deprecated KsDef/CfDef/ColumnDef fields in native schema (CASSANDRA-3963)
 * CLI to report when unsupported column_metadata pair was given (CASSANDRA-3959)
 * reincarnate removed and deprecated KsDef/CfDef attributes (CASSANDRA-3953)
 * Fix race between writes and read for cache (CASSANDRA-3862)
 * perform static initialization of StorageProxy on start-up (CASSANDRA-3797)
 * support trickling fsync() on writes (CASSANDRA-3950)
 * expose counters for unavailable/timeout exceptions given to thrift clients (CASSANDRA-3671)
 * avoid quadratic startup time in LeveledManifest (CASSANDRA-3952)
 * Add type information to new schema_ columnfamilies and remove thrift
   serialization for schema (CASSANDRA-3792)
 * add missing column validator options to the CLI help (CASSANDRA-3926)
 * skip reading saved key cache if CF's caching strategy is NONE or ROWS_ONLY (CASSANDRA-3954)
 * Unify migration code (CASSANDRA-4017)
Merged from 1.0:
 * cqlsh: guess correct version of Python for Arch Linux (CASSANDRA-4090)
 * (CLI) properly handle quotes in create/update keyspace commands (CASSANDRA-4129)
 * Avoids possible deadlock during bootstrap (CASSANDRA-4159)
 * fix stress tool that hangs forever on timeout or error (CASSANDRA-4128)
 * Fix super columns bug where cache is not updated (CASSANDRA-4190)
 * stress tool to return appropriate exit code on failure (CASSANDRA-4188)


1.0.9
 * improve index sampling performance (CASSANDRA-4023)
 * always compact away deleted hints immediately after handoff (CASSANDRA-3955)
 * delete hints from dropped ColumnFamilies on handoff instead of
   erroring out (CASSANDRA-3975)
 * add CompositeType ref to the CLI doc for create/update column family (CASSANDRA-3980)
 * Pig: support Counter ColumnFamilies (CASSANDRA-3973)
 * Pig: Composite column support (CASSANDRA-3684)
 * Avoid NPE during repair when a keyspace has no CFs (CASSANDRA-3988)
 * Fix division-by-zero error on get_slice (CASSANDRA-4000)
 * don't change manifest level for cleanup, scrub, and upgradesstables
   operations under LeveledCompactionStrategy (CASSANDRA-3989, 4112)
 * fix race leading to super columns assertion failure (CASSANDRA-3957)
 * fix NPE on invalid CQL delete command (CASSANDRA-3755)
 * allow custom types in CLI's assume command (CASSANDRA-4081)
 * fix totalBytes count for parallel compactions (CASSANDRA-3758)
 * fix intermittent NPE in get_slice (CASSANDRA-4095)
 * remove unnecessary asserts in native code interfaces (CASSANDRA-4096)
 * Validate blank keys in CQL to avoid assertion errors (CASSANDRA-3612)
 * cqlsh: fix bad decoding of some column names (CASSANDRA-4003)
 * cqlsh: fix incorrect padding with unicode chars (CASSANDRA-4033)
 * Fix EC2 snitch incorrectly reporting region (CASSANDRA-4026)
 * Shut down thrift during decommission (CASSANDRA-4086)
 * Expose nodetool cfhistograms for 2ndary indexes (CASSANDRA-4063)
Merged from 0.8:
 * Fix ConcurrentModificationException in gossiper (CASSANDRA-4019)


1.1-beta1
 * (cqlsh)
   + add SOURCE and CAPTURE commands, and --file option (CASSANDRA-3479)
   + add ALTER COLUMNFAMILY WITH (CASSANDRA-3523)
   + bundle Python dependencies with Cassandra (CASSANDRA-3507)
   + added to Debian package (CASSANDRA-3458)
   + display byte data instead of erroring out on decode failure 
     (CASSANDRA-3874)
 * add nodetool rebuild_index (CASSANDRA-3583)
 * add nodetool rangekeysample (CASSANDRA-2917)
 * Fix streaming too much data during move operations (CASSANDRA-3639)
 * Nodetool and CLI connect to localhost by default (CASSANDRA-3568)
 * Reduce memory used by primary index sample (CASSANDRA-3743)
 * (Hadoop) separate input/output configurations (CASSANDRA-3197, 3765)
 * avoid returning internal Cassandra classes over JMX (CASSANDRA-2805)
 * add row-level isolation via SnapTree (CASSANDRA-2893)
 * Optimize key count estimation when opening sstable on startup
   (CASSANDRA-2988)
 * multi-dc replication optimization supporting CL > ONE (CASSANDRA-3577)
 * add command to stop compactions (CASSANDRA-1740, 3566, 3582)
 * multithreaded streaming (CASSANDRA-3494)
 * removed in-tree redhat spec (CASSANDRA-3567)
 * "defragment" rows for name-based queries under STCS, again (CASSANDRA-2503)
 * Recycle commitlog segments for improved performance 
   (CASSANDRA-3411, 3543, 3557, 3615)
 * update size-tiered compaction to prioritize small tiers (CASSANDRA-2407)
 * add message expiration logic to OutboundTcpConnection (CASSANDRA-3005)
 * off-heap cache to use sun.misc.Unsafe instead of JNA (CASSANDRA-3271)
 * EACH_QUORUM is only supported for writes (CASSANDRA-3272)
 * replace compactionlock use in schema migration by checking CFS.isValid
   (CASSANDRA-3116)
 * recognize that "SELECT first ... *" isn't really "SELECT *" (CASSANDRA-3445)
 * Use faster bytes comparison (CASSANDRA-3434)
 * Bulk loader is no longer a fat client, (HADOOP) bulk load output format
   (CASSANDRA-3045)
 * (Hadoop) add support for KeyRange.filter
 * remove assumption that keys and token are in bijection
   (CASSANDRA-1034, 3574, 3604)
 * always remove endpoints from delevery queue in HH (CASSANDRA-3546)
 * fix race between cf flush and its 2ndary indexes flush (CASSANDRA-3547)
 * fix potential race in AES when a repair fails (CASSANDRA-3548)
 * Remove columns shadowed by a deleted container even when we cannot purge
   (CASSANDRA-3538)
 * Improve memtable slice iteration performance (CASSANDRA-3545)
 * more efficient allocation of small bloom filters (CASSANDRA-3618)
 * Use separate writer thread in SSTableSimpleUnsortedWriter (CASSANDRA-3619)
 * fsync the directory after new sstable or commitlog segment are created (CASSANDRA-3250)
 * fix minor issues reported by FindBugs (CASSANDRA-3658)
 * global key/row caches (CASSANDRA-3143, 3849)
 * optimize memtable iteration during range scan (CASSANDRA-3638)
 * introduce 'crc_check_chance' in CompressionParameters to support
   a checksum percentage checking chance similarly to read-repair (CASSANDRA-3611)
 * a way to deactivate global key/row cache on per-CF basis (CASSANDRA-3667)
 * fix LeveledCompactionStrategy broken because of generation pre-allocation
   in LeveledManifest (CASSANDRA-3691)
 * finer-grained control over data directories (CASSANDRA-2749)
 * Fix ClassCastException during hinted handoff (CASSANDRA-3694)
 * Upgrade Thrift to 0.7 (CASSANDRA-3213)
 * Make stress.java insert operation to use microseconds (CASSANDRA-3725)
 * Allows (internally) doing a range query with a limit of columns instead of
   rows (CASSANDRA-3742)
 * Allow rangeSlice queries to be start/end inclusive/exclusive (CASSANDRA-3749)
 * Fix BulkLoader to support new SSTable layout and add stream
   throttling to prevent an NPE when there is no yaml config (CASSANDRA-3752)
 * Allow concurrent schema migrations (CASSANDRA-1391, 3832)
 * Add SnapshotCommand to trigger snapshot on remote node (CASSANDRA-3721)
 * Make CFMetaData conversions to/from thrift/native schema inverses
   (CASSANDRA_3559)
 * Add initial code for CQL 3.0-beta (CASSANDRA-2474, 3781, 3753)
 * Add wide row support for ColumnFamilyInputFormat (CASSANDRA-3264)
 * Allow extending CompositeType comparator (CASSANDRA-3657)
 * Avoids over-paging during get_count (CASSANDRA-3798)
 * Add new command to rebuild a node without (repair) merkle tree calculations
   (CASSANDRA-3483, 3922)
 * respect not only row cache capacity but caching mode when
   trying to read data (CASSANDRA-3812)
 * fix system tests (CASSANDRA-3827)
 * CQL support for altering row key type in ALTER TABLE (CASSANDRA-3781)
 * turn compression on by default (CASSANDRA-3871)
 * make hexToBytes refuse invalid input (CASSANDRA-2851)
 * Make secondary indexes CF inherit compression and compaction from their
   parent CF (CASSANDRA-3877)
 * Finish cleanup up tombstone purge code (CASSANDRA-3872)
 * Avoid NPE on aboarted stream-out sessions (CASSANDRA-3904)
 * BulkRecordWriter throws NPE for counter columns (CASSANDRA-3906)
 * Support compression using BulkWriter (CASSANDRA-3907)


1.0.8
 * fix race between cleanup and flush on secondary index CFSes (CASSANDRA-3712)
 * avoid including non-queried nodes in rangeslice read repair
   (CASSANDRA-3843)
 * Only snapshot CF being compacted for snapshot_before_compaction 
   (CASSANDRA-3803)
 * Log active compactions in StatusLogger (CASSANDRA-3703)
 * Compute more accurate compaction score per level (CASSANDRA-3790)
 * Return InvalidRequest when using a keyspace that doesn't exist
   (CASSANDRA-3764)
 * disallow user modification of System keyspace (CASSANDRA-3738)
 * allow using sstable2json on secondary index data (CASSANDRA-3738)
 * (cqlsh) add DESCRIBE COLUMNFAMILIES (CASSANDRA-3586)
 * (cqlsh) format blobs correctly and use colors to improve output
   readability (CASSANDRA-3726)
 * synchronize BiMap of bootstrapping tokens (CASSANDRA-3417)
 * show index options in CLI (CASSANDRA-3809)
 * add optional socket timeout for streaming (CASSANDRA-3838)
 * fix truncate not to leave behind non-CFS backed secondary indexes
   (CASSANDRA-3844)
 * make CLI `show schema` to use output stream directly instead
   of StringBuilder (CASSANDRA-3842)
 * remove the wait on hint future during write (CASSANDRA-3870)
 * (cqlsh) ignore missing CfDef opts (CASSANDRA-3933)
 * (cqlsh) look for cqlshlib relative to realpath (CASSANDRA-3767)
 * Fix short read protection (CASSANDRA-3934)
 * Make sure infered and actual schema match (CASSANDRA-3371)
 * Fix NPE during HH delivery (CASSANDRA-3677)
 * Don't put boostrapping node in 'hibernate' status (CASSANDRA-3737)
 * Fix double quotes in windows bat files (CASSANDRA-3744)
 * Fix bad validator lookup (CASSANDRA-3789)
 * Fix soft reset in EC2MultiRegionSnitch (CASSANDRA-3835)
 * Don't leave zombie connections with THSHA thrift server (CASSANDRA-3867)
 * (cqlsh) fix deserialization of data (CASSANDRA-3874)
 * Fix removetoken force causing an inconsistent state (CASSANDRA-3876)
 * Fix ahndling of some types with Pig (CASSANDRA-3886)
 * Don't allow to drop the system keyspace (CASSANDRA-3759)
 * Make Pig deletes disabled by default and configurable (CASSANDRA-3628)
Merged from 0.8:
 * (Pig) fix CassandraStorage to use correct comparator in Super ColumnFamily
   case (CASSANDRA-3251)
 * fix thread safety issues in commitlog replay, primarily affecting
   systems with many (100s) of CF definitions (CASSANDRA-3751)
 * Fix relevant tombstone ignored with super columns (CASSANDRA-3875)


1.0.7
 * fix regression in HH page size calculation (CASSANDRA-3624)
 * retry failed stream on IOException (CASSANDRA-3686)
 * allow configuring bloom_filter_fp_chance (CASSANDRA-3497)
 * attempt hint delivery every ten minutes, or when failure detector
   notifies us that a node is back up, whichever comes first.  hint
   handoff throttle delay default changed to 1ms, from 50 (CASSANDRA-3554)
 * add nodetool setstreamthroughput (CASSANDRA-3571)
 * fix assertion when dropping a columnfamily with no sstables (CASSANDRA-3614)
 * more efficient allocation of small bloom filters (CASSANDRA-3618)
 * CLibrary.createHardLinkWithExec() to check for errors (CASSANDRA-3101)
 * Avoid creating empty and non cleaned writer during compaction (CASSANDRA-3616)
 * stop thrift service in shutdown hook so we can quiesce MessagingService
   (CASSANDRA-3335)
 * (CQL) compaction_strategy_options and compression_parameters for
   CREATE COLUMNFAMILY statement (CASSANDRA-3374)
 * Reset min/max compaction threshold when creating size tiered compaction
   strategy (CASSANDRA-3666)
 * Don't ignore IOException during compaction (CASSANDRA-3655)
 * Fix assertion error for CF with gc_grace=0 (CASSANDRA-3579)
 * Shutdown ParallelCompaction reducer executor after use (CASSANDRA-3711)
 * Avoid < 0 value for pending tasks in leveled compaction (CASSANDRA-3693)
 * (Hadoop) Support TimeUUID in Pig CassandraStorage (CASSANDRA-3327)
 * Check schema is ready before continuing boostrapping (CASSANDRA-3629)
 * Catch overflows during parsing of chunk_length_kb (CASSANDRA-3644)
 * Improve stream protocol mismatch errors (CASSANDRA-3652)
 * Avoid multiple thread doing HH to the same target (CASSANDRA-3681)
 * Add JMX property for rp_timeout_in_ms (CASSANDRA-2940)
 * Allow DynamicCompositeType to compare component of different types
   (CASSANDRA-3625)
 * Flush non-cfs backed secondary indexes (CASSANDRA-3659)
 * Secondary Indexes should report memory consumption (CASSANDRA-3155)
 * fix for SelectStatement start/end key are not set correctly
   when a key alias is involved (CASSANDRA-3700)
 * fix CLI `show schema` command insert of an extra comma in
   column_metadata (CASSANDRA-3714)
Merged from 0.8:
 * avoid logging (harmless) exception when GC takes < 1ms (CASSANDRA-3656)
 * prevent new nodes from thinking down nodes are up forever (CASSANDRA-3626)
 * use correct list of replicas for LOCAL_QUORUM reads when read repair
   is disabled (CASSANDRA-3696)
 * block on flush before compacting hints (may prevent OOM) (CASSANDRA-3733)


1.0.6
 * (CQL) fix cqlsh support for replicate_on_write (CASSANDRA-3596)
 * fix adding to leveled manifest after streaming (CASSANDRA-3536)
 * filter out unavailable cipher suites when using encryption (CASSANDRA-3178)
 * (HADOOP) add old-style api support for CFIF and CFRR (CASSANDRA-2799)
 * Support TimeUUIDType column names in Stress.java tool (CASSANDRA-3541)
 * (CQL) INSERT/UPDATE/DELETE/TRUNCATE commands should allow CF names to
   be qualified by keyspace (CASSANDRA-3419)
 * always remove endpoints from delevery queue in HH (CASSANDRA-3546)
 * fix race between cf flush and its 2ndary indexes flush (CASSANDRA-3547)
 * fix potential race in AES when a repair fails (CASSANDRA-3548)
 * fix default value validation usage in CLI SET command (CASSANDRA-3553)
 * Optimize componentsFor method for compaction and startup time
   (CASSANDRA-3532)
 * (CQL) Proper ColumnFamily metadata validation on CREATE COLUMNFAMILY 
   (CASSANDRA-3565)
 * fix compression "chunk_length_kb" option to set correct kb value for 
   thrift/avro (CASSANDRA-3558)
 * fix missing response during range slice repair (CASSANDRA-3551)
 * 'describe ring' moved from CLI to nodetool and available through JMX (CASSANDRA-3220)
 * add back partitioner to sstable metadata (CASSANDRA-3540)
 * fix NPE in get_count for counters (CASSANDRA-3601)
Merged from 0.8:
 * remove invalid assertion that table was opened before dropping it
   (CASSANDRA-3580)
 * range and index scans now only send requests to enough replicas to
   satisfy requested CL + RR (CASSANDRA-3598)
 * use cannonical host for local node in nodetool info (CASSANDRA-3556)
 * remove nonlocal DC write optimization since it only worked with
   CL.ONE or CL.LOCAL_QUORUM (CASSANDRA-3577, 3585)
 * detect misuses of CounterColumnType (CASSANDRA-3422)
 * turn off string interning in json2sstable, take 2 (CASSANDRA-2189)
 * validate compression parameters on add/update of the ColumnFamily 
   (CASSANDRA-3573)
 * Check for 0.0.0.0 is incorrect in CFIF (CASSANDRA-3584)
 * Increase vm.max_map_count in debian packaging (CASSANDRA-3563)
 * gossiper will never add itself to saved endpoints (CASSANDRA-3485)


1.0.5
 * revert CASSANDRA-3407 (see CASSANDRA-3540)
 * fix assertion error while forwarding writes to local nodes (CASSANDRA-3539)


1.0.4
 * fix self-hinting of timed out read repair updates and make hinted handoff
   less prone to OOMing a coordinator (CASSANDRA-3440)
 * expose bloom filter sizes via JMX (CASSANDRA-3495)
 * enforce RP tokens 0..2**127 (CASSANDRA-3501)
 * canonicalize paths exposed through JMX (CASSANDRA-3504)
 * fix "liveSize" stat when sstables are removed (CASSANDRA-3496)
 * add bloom filter FP rates to nodetool cfstats (CASSANDRA-3347)
 * record partitioner in sstable metadata component (CASSANDRA-3407)
 * add new upgradesstables nodetool command (CASSANDRA-3406)
 * skip --debug requirement to see common exceptions in CLI (CASSANDRA-3508)
 * fix incorrect query results due to invalid max timestamp (CASSANDRA-3510)
 * make sstableloader recognize compressed sstables (CASSANDRA-3521)
 * avoids race in OutboundTcpConnection in multi-DC setups (CASSANDRA-3530)
 * use SETLOCAL in cassandra.bat (CASSANDRA-3506)
 * fix ConcurrentModificationException in Table.all() (CASSANDRA-3529)
Merged from 0.8:
 * fix concurrence issue in the FailureDetector (CASSANDRA-3519)
 * fix array out of bounds error in counter shard removal (CASSANDRA-3514)
 * avoid dropping tombstones when they might still be needed to shadow
   data in a different sstable (CASSANDRA-2786)


1.0.3
 * revert name-based query defragmentation aka CASSANDRA-2503 (CASSANDRA-3491)
 * fix invalidate-related test failures (CASSANDRA-3437)
 * add next-gen cqlsh to bin/ (CASSANDRA-3188, 3131, 3493)
 * (CQL) fix handling of rows with no columns (CASSANDRA-3424, 3473)
 * fix querying supercolumns by name returning only a subset of
   subcolumns or old subcolumn versions (CASSANDRA-3446)
 * automatically compute sha1 sum for uncompressed data files (CASSANDRA-3456)
 * fix reading metadata/statistics component for version < h (CASSANDRA-3474)
 * add sstable forward-compatibility (CASSANDRA-3478)
 * report compression ratio in CFSMBean (CASSANDRA-3393)
 * fix incorrect size exception during streaming of counters (CASSANDRA-3481)
 * (CQL) fix for counter decrement syntax (CASSANDRA-3418)
 * Fix race introduced by CASSANDRA-2503 (CASSANDRA-3482)
 * Fix incomplete deletion of delivered hints (CASSANDRA-3466)
 * Avoid rescheduling compactions when no compaction was executed 
   (CASSANDRA-3484)
 * fix handling of the chunk_length_kb compression options (CASSANDRA-3492)
Merged from 0.8:
 * fix updating CF row_cache_provider (CASSANDRA-3414)
 * CFMetaData.convertToThrift method to set RowCacheProvider (CASSANDRA-3405)
 * acquire compactionlock during truncate (CASSANDRA-3399)
 * fix displaying cfdef entries for super columnfamilies (CASSANDRA-3415)
 * Make counter shard merging thread safe (CASSANDRA-3178)
 * Revert CASSANDRA-2855
 * Fix bug preventing the use of efficient cross-DC writes (CASSANDRA-3472)
 * `describe ring` command for CLI (CASSANDRA-3220)
 * (Hadoop) skip empty rows when entire row is requested, redux (CASSANDRA-2855)


1.0.2
 * "defragment" rows for name-based queries under STCS (CASSANDRA-2503)
 * Add timing information to cassandra-cli GET/SET/LIST queries (CASSANDRA-3326)
 * Only create one CompressionMetadata object per sstable (CASSANDRA-3427)
 * cleanup usage of StorageService.setMode() (CASSANDRA-3388)
 * Avoid large array allocation for compressed chunk offsets (CASSANDRA-3432)
 * fix DecimalType bytebuffer marshalling (CASSANDRA-3421)
 * fix bug that caused first column in per row indexes to be ignored 
   (CASSANDRA-3441)
 * add JMX call to clean (failed) repair sessions (CASSANDRA-3316)
 * fix sstableloader reference acquisition bug (CASSANDRA-3438)
 * fix estimated row size regression (CASSANDRA-3451)
 * make sure we don't return more columns than asked (CASSANDRA-3303, 3395)
Merged from 0.8:
 * acquire compactionlock during truncate (CASSANDRA-3399)
 * fix displaying cfdef entries for super columnfamilies (CASSANDRA-3415)


1.0.1
 * acquire references during index build to prevent delete problems
   on Windows (CASSANDRA-3314)
 * describe_ring should include datacenter/topology information (CASSANDRA-2882)
 * Thrift sockets are not properly buffered (CASSANDRA-3261)
 * performance improvement for bytebufferutil compare function (CASSANDRA-3286)
 * add system.versions ColumnFamily (CASSANDRA-3140)
 * reduce network copies (CASSANDRA-3333, 3373)
 * limit nodetool to 32MB of heap (CASSANDRA-3124)
 * (CQL) update parser to accept "timestamp" instead of "date" (CASSANDRA-3149)
 * Fix CLI `show schema` to include "compression_options" (CASSANDRA-3368)
 * Snapshot to include manifest under LeveledCompactionStrategy (CASSANDRA-3359)
 * (CQL) SELECT query should allow CF name to be qualified by keyspace (CASSANDRA-3130)
 * (CQL) Fix internal application error specifying 'using consistency ...'
   in lower case (CASSANDRA-3366)
 * fix Deflate compression when compression actually makes the data bigger
   (CASSANDRA-3370)
 * optimize UUIDGen to avoid lock contention on InetAddress.getLocalHost 
   (CASSANDRA-3387)
 * tolerate index being dropped mid-mutation (CASSANDRA-3334, 3313)
 * CompactionManager is now responsible for checking for new candidates
   post-task execution, enabling more consistent leveled compaction 
   (CASSANDRA-3391)
 * Cache HSHA threads (CASSANDRA-3372)
 * use CF/KS names as snapshot prefix for drop + truncate operations
   (CASSANDRA-2997)
 * Break bloom filters up to avoid heap fragmentation (CASSANDRA-2466)
 * fix cassandra hanging on jsvc stop (CASSANDRA-3302)
 * Avoid leveled compaction getting blocked on errors (CASSANDRA-3408)
 * Make reloading the compaction strategy safe (CASSANDRA-3409)
 * ignore 0.8 hints even if compaction begins before we try to purge
   them (CASSANDRA-3385)
 * remove procrun (bin\daemon) from Cassandra source tree and 
   artifacts (CASSANDRA-3331)
 * make cassandra compile under JDK7 (CASSANDRA-3275)
 * remove dependency of clientutil.jar to FBUtilities (CASSANDRA-3299)
 * avoid truncation errors by using long math on long values (CASSANDRA-3364)
 * avoid clock drift on some Windows machine (CASSANDRA-3375)
 * display cache provider in cli 'describe keyspace' command (CASSANDRA-3384)
 * fix incomplete topology information in describe_ring (CASSANDRA-3403)
 * expire dead gossip states based on time (CASSANDRA-2961)
 * improve CompactionTask extensibility (CASSANDRA-3330)
 * Allow one leveled compaction task to kick off another (CASSANDRA-3363)
 * allow encryption only between datacenters (CASSANDRA-2802)
Merged from 0.8:
 * fix truncate allowing data to be replayed post-restart (CASSANDRA-3297)
 * make iwriter final in IndexWriter to avoid NPE (CASSANDRA-2863)
 * (CQL) update grammar to require key clause in DELETE statement
   (CASSANDRA-3349)
 * (CQL) allow numeric keyspace names in USE statement (CASSANDRA-3350)
 * (Hadoop) skip empty rows when slicing the entire row (CASSANDRA-2855)
 * Fix handling of tombstone by SSTableExport/Import (CASSANDRA-3357)
 * fix ColumnIndexer to use long offsets (CASSANDRA-3358)
 * Improved CLI exceptions (CASSANDRA-3312)
 * Fix handling of tombstone by SSTableExport/Import (CASSANDRA-3357)
 * Only count compaction as active (for throttling) when they have
   successfully acquired the compaction lock (CASSANDRA-3344)
 * Display CLI version string on startup (CASSANDRA-3196)
 * (Hadoop) make CFIF try rpc_address or fallback to listen_address
   (CASSANDRA-3214)
 * (Hadoop) accept comma delimited lists of initial thrift connections
   (CASSANDRA-3185)
 * ColumnFamily min_compaction_threshold should be >= 2 (CASSANDRA-3342)
 * (Pig) add 0.8+ types and key validation type in schema (CASSANDRA-3280)
 * Fix completely removing column metadata using CLI (CASSANDRA-3126)
 * CLI `describe cluster;` output should be on separate lines for separate versions
   (CASSANDRA-3170)
 * fix changing durable_writes keyspace option during CF creation
   (CASSANDRA-3292)
 * avoid locking on update when no indexes are involved (CASSANDRA-3386)
 * fix assertionError during repair with ordered partitioners (CASSANDRA-3369)
 * correctly serialize key_validation_class for avro (CASSANDRA-3391)
 * don't expire counter tombstone after streaming (CASSANDRA-3394)
 * prevent nodes that failed to join from hanging around forever 
   (CASSANDRA-3351)
 * remove incorrect optimization from slice read path (CASSANDRA-3390)
 * Fix race in AntiEntropyService (CASSANDRA-3400)


1.0.0-final
 * close scrubbed sstable fd before deleting it (CASSANDRA-3318)
 * fix bug preventing obsolete commitlog segments from being removed
   (CASSANDRA-3269)
 * tolerate whitespace in seed CDL (CASSANDRA-3263)
 * Change default heap thresholds to max(min(1/2 ram, 1G), min(1/4 ram, 8GB))
   (CASSANDRA-3295)
 * Fix broken CompressedRandomAccessReaderTest (CASSANDRA-3298)
 * (CQL) fix type information returned for wildcard queries (CASSANDRA-3311)
 * add estimated tasks to LeveledCompactionStrategy (CASSANDRA-3322)
 * avoid including compaction cache-warming in keycache stats (CASSANDRA-3325)
 * run compaction and hinted handoff threads at MIN_PRIORITY (CASSANDRA-3308)
 * default hsha thrift server to cpu core count in rpc pool (CASSANDRA-3329)
 * add bin\daemon to binary tarball for Windows service (CASSANDRA-3331)
 * Fix places where uncompressed size of sstables was use in place of the
   compressed one (CASSANDRA-3338)
 * Fix hsha thrift server (CASSANDRA-3346)
 * Make sure repair only stream needed sstables (CASSANDRA-3345)


1.0.0-rc2
 * Log a meaningful warning when a node receives a message for a repair session
   that doesn't exist anymore (CASSANDRA-3256)
 * test for NUMA policy support as well as numactl presence (CASSANDRA-3245)
 * Fix FD leak when internode encryption is enabled (CASSANDRA-3257)
 * Remove incorrect assertion in mergeIterator (CASSANDRA-3260)
 * FBUtilities.hexToBytes(String) to throw NumberFormatException when string
   contains non-hex characters (CASSANDRA-3231)
 * Keep SimpleSnitch proximity ordering unchanged from what the Strategy
   generates, as intended (CASSANDRA-3262)
 * remove Scrub from compactionstats when finished (CASSANDRA-3255)
 * fix counter entry in jdbc TypesMap (CASSANDRA-3268)
 * fix full queue scenario for ParallelCompactionIterator (CASSANDRA-3270)
 * fix bootstrap process (CASSANDRA-3285)
 * don't try delivering hints if when there isn't any (CASSANDRA-3176)
 * CLI documentation change for ColumnFamily `compression_options` (CASSANDRA-3282)
 * ignore any CF ids sent by client for adding CF/KS (CASSANDRA-3288)
 * remove obsolete hints on first startup (CASSANDRA-3291)
 * use correct ISortedColumns for time-optimized reads (CASSANDRA-3289)
 * Evict gossip state immediately when a token is taken over by a new IP 
   (CASSANDRA-3259)


1.0.0-rc1
 * Update CQL to generate microsecond timestamps by default (CASSANDRA-3227)
 * Fix counting CFMetadata towards Memtable liveRatio (CASSANDRA-3023)
 * Kill server on wrapped OOME such as from FileChannel.map (CASSANDRA-3201)
 * remove unnecessary copy when adding to row cache (CASSANDRA-3223)
 * Log message when a full repair operation completes (CASSANDRA-3207)
 * Fix streamOutSession keeping sstables references forever if the remote end
   dies (CASSANDRA-3216)
 * Remove dynamic_snitch boolean from example configuration (defaulting to 
   true) and set default badness threshold to 0.1 (CASSANDRA-3229)
 * Base choice of random or "balanced" token on bootstrap on whether
   schema definitions were found (CASSANDRA-3219)
 * Fixes for LeveledCompactionStrategy score computation, prioritization,
   scheduling, and performance (CASSANDRA-3224, 3234)
 * parallelize sstable open at server startup (CASSANDRA-2988)
 * fix handling of exceptions writing to OutboundTcpConnection (CASSANDRA-3235)
 * Allow using quotes in "USE <keyspace>;" CLI command (CASSANDRA-3208)
 * Don't allow any cache loading exceptions to halt startup (CASSANDRA-3218)
 * Fix sstableloader --ignores option (CASSANDRA-3247)
 * File descriptor limit increased in packaging (CASSANDRA-3206)
 * Fix deadlock in commit log during flush (CASSANDRA-3253) 


1.0.0-beta1
 * removed binarymemtable (CASSANDRA-2692)
 * add commitlog_total_space_in_mb to prevent fragmented logs (CASSANDRA-2427)
 * removed commitlog_rotation_threshold_in_mb configuration (CASSANDRA-2771)
 * make AbstractBounds.normalize de-overlapp overlapping ranges (CASSANDRA-2641)
 * replace CollatingIterator, ReducingIterator with MergeIterator 
   (CASSANDRA-2062)
 * Fixed the ability to set compaction strategy in cli using create column 
   family command (CASSANDRA-2778)
 * clean up tmp files after failed compaction (CASSANDRA-2468)
 * restrict repair streaming to specific columnfamilies (CASSANDRA-2280)
 * don't bother persisting columns shadowed by a row tombstone (CASSANDRA-2589)
 * reset CF and SC deletion times after gc_grace (CASSANDRA-2317)
 * optimize away seek when compacting wide rows (CASSANDRA-2879)
 * single-pass streaming (CASSANDRA-2677, 2906, 2916, 3003)
 * use reference counting for deleting sstables instead of relying on GC
   (CASSANDRA-2521, 3179)
 * store hints as serialized mutations instead of pointers to data row
   (CASSANDRA-2045)
 * store hints in the coordinator node instead of in the closest replica 
   (CASSANDRA-2914)
 * add row_cache_keys_to_save CF option (CASSANDRA-1966)
 * check column family validity in nodetool repair (CASSANDRA-2933)
 * use lazy initialization instead of class initialization in NodeId
   (CASSANDRA-2953)
 * add paging to get_count (CASSANDRA-2894)
 * fix "short reads" in [multi]get (CASSANDRA-2643, 3157, 3192)
 * add optional compression for sstables (CASSANDRA-47, 2994, 3001, 3128)
 * add scheduler JMX metrics (CASSANDRA-2962)
 * add block level checksum for compressed data (CASSANDRA-1717)
 * make column family backed column map pluggable and introduce unsynchronized
   ArrayList backed one to speedup reads (CASSANDRA-2843, 3165, 3205)
 * refactoring of the secondary index api (CASSANDRA-2982)
 * make CL > ONE reads wait for digest reconciliation before returning
   (CASSANDRA-2494)
 * fix missing logging for some exceptions (CASSANDRA-2061)
 * refactor and optimize ColumnFamilyStore.files(...) and Descriptor.fromFilename(String)
   and few other places responsible for work with SSTable files (CASSANDRA-3040)
 * Stop reading from sstables once we know we have the most recent columns,
   for query-by-name requests (CASSANDRA-2498)
 * Add query-by-column mode to stress.java (CASSANDRA-3064)
 * Add "install" command to cassandra.bat (CASSANDRA-292)
 * clean up KSMetadata, CFMetadata from unnecessary
   Thrift<->Avro conversion methods (CASSANDRA-3032)
 * Add timeouts to client request schedulers (CASSANDRA-3079, 3096)
 * Cli to use hashes rather than array of hashes for strategy options (CASSANDRA-3081)
 * LeveledCompactionStrategy (CASSANDRA-1608, 3085, 3110, 3087, 3145, 3154, 3182)
 * Improvements of the CLI `describe` command (CASSANDRA-2630)
 * reduce window where dropped CF sstables may not be deleted (CASSANDRA-2942)
 * Expose gossip/FD info to JMX (CASSANDRA-2806)
 * Fix streaming over SSL when compressed SSTable involved (CASSANDRA-3051)
 * Add support for pluggable secondary index implementations (CASSANDRA-3078)
 * remove compaction_thread_priority setting (CASSANDRA-3104)
 * generate hints for replicas that timeout, not just replicas that are known
   to be down before starting (CASSANDRA-2034)
 * Add throttling for internode streaming (CASSANDRA-3080)
 * make the repair of a range repair all replica (CASSANDRA-2610, 3194)
 * expose the ability to repair the first range (as returned by the
   partitioner) of a node (CASSANDRA-2606)
 * Streams Compression (CASSANDRA-3015)
 * add ability to use multiple threads during a single compaction
   (CASSANDRA-2901)
 * make AbstractBounds.normalize support overlapping ranges (CASSANDRA-2641)
 * fix of the CQL count() behavior (CASSANDRA-3068)
 * use TreeMap backed column families for the SSTable simple writers
   (CASSANDRA-3148)
 * fix inconsistency of the CLI syntax when {} should be used instead of [{}]
   (CASSANDRA-3119)
 * rename CQL type names to match expected SQL behavior (CASSANDRA-3149, 3031)
 * Arena-based allocation for memtables (CASSANDRA-2252, 3162, 3163, 3168)
 * Default RR chance to 0.1 (CASSANDRA-3169)
 * Add RowLevel support to secondary index API (CASSANDRA-3147)
 * Make SerializingCacheProvider the default if JNA is available (CASSANDRA-3183)
 * Fix backwards compatibilty for CQL memtable properties (CASSANDRA-3190)
 * Add five-minute delay before starting compactions on a restarted server
   (CASSANDRA-3181)
 * Reduce copies done for intra-host messages (CASSANDRA-1788, 3144)
 * support of compaction strategy option for stress.java (CASSANDRA-3204)
 * make memtable throughput and column count thresholds no-ops (CASSANDRA-2449)
 * Return schema information along with the resultSet in CQL (CASSANDRA-2734)
 * Add new DecimalType (CASSANDRA-2883)
 * Fix assertion error in RowRepairResolver (CASSANDRA-3156)
 * Reduce unnecessary high buffer sizes (CASSANDRA-3171)
 * Pluggable compaction strategy (CASSANDRA-1610)
 * Add new broadcast_address config option (CASSANDRA-2491)


0.8.7
 * Kill server on wrapped OOME such as from FileChannel.map (CASSANDRA-3201)
 * Allow using quotes in "USE <keyspace>;" CLI command (CASSANDRA-3208)
 * Log message when a full repair operation completes (CASSANDRA-3207)
 * Don't allow any cache loading exceptions to halt startup (CASSANDRA-3218)
 * Fix sstableloader --ignores option (CASSANDRA-3247)
 * File descriptor limit increased in packaging (CASSANDRA-3206)
 * Log a meaningfull warning when a node receive a message for a repair session
   that doesn't exist anymore (CASSANDRA-3256)
 * Fix FD leak when internode encryption is enabled (CASSANDRA-3257)
 * FBUtilities.hexToBytes(String) to throw NumberFormatException when string
   contains non-hex characters (CASSANDRA-3231)
 * Keep SimpleSnitch proximity ordering unchanged from what the Strategy
   generates, as intended (CASSANDRA-3262)
 * remove Scrub from compactionstats when finished (CASSANDRA-3255)
 * Fix tool .bat files when CASSANDRA_HOME contains spaces (CASSANDRA-3258)
 * Force flush of status table when removing/updating token (CASSANDRA-3243)
 * Evict gossip state immediately when a token is taken over by a new IP (CASSANDRA-3259)
 * Fix bug where the failure detector can take too long to mark a host
   down (CASSANDRA-3273)
 * (Hadoop) allow wrapping ranges in queries (CASSANDRA-3137)
 * (Hadoop) check all interfaces for a match with split location
   before falling back to random replica (CASSANDRA-3211)
 * (Hadoop) Make Pig storage handle implements LoadMetadata (CASSANDRA-2777)
 * (Hadoop) Fix exception during PIG 'dump' (CASSANDRA-2810)
 * Fix stress COUNTER_GET option (CASSANDRA-3301)
 * Fix missing fields in CLI `show schema` output (CASSANDRA-3304)
 * Nodetool no longer leaks threads and closes JMX connections (CASSANDRA-3309)
 * fix truncate allowing data to be replayed post-restart (CASSANDRA-3297)
 * Move SimpleAuthority and SimpleAuthenticator to examples (CASSANDRA-2922)
 * Fix handling of tombstone by SSTableExport/Import (CASSANDRA-3357)
 * Fix transposition in cfHistograms (CASSANDRA-3222)
 * Allow using number as DC name when creating keyspace in CQL (CASSANDRA-3239)
 * Force flush of system table after updating/removing a token (CASSANDRA-3243)


0.8.6
 * revert CASSANDRA-2388
 * change TokenRange.endpoints back to listen/broadcast address to match
   pre-1777 behavior, and add TokenRange.rpc_endpoints instead (CASSANDRA-3187)
 * avoid trying to watch cassandra-topology.properties when loaded from jar
   (CASSANDRA-3138)
 * prevent users from creating keyspaces with LocalStrategy replication
   (CASSANDRA-3139)
 * fix CLI `show schema;` to output correct keyspace definition statement
   (CASSANDRA-3129)
 * CustomTThreadPoolServer to log TTransportException at DEBUG level
   (CASSANDRA-3142)
 * allow topology sort to work with non-unique rack names between 
   datacenters (CASSANDRA-3152)
 * Improve caching of same-version Messages on digest and repair paths
   (CASSANDRA-3158)
 * Randomize choice of first replica for counter increment (CASSANDRA-2890)
 * Fix using read_repair_chance instead of merge_shard_change (CASSANDRA-3202)
 * Avoid streaming data to nodes that already have it, on move as well as
   decommission (CASSANDRA-3041)
 * Fix divide by zero error in GCInspector (CASSANDRA-3164)
 * allow quoting of the ColumnFamily name in CLI `create column family`
   statement (CASSANDRA-3195)
 * Fix rolling upgrade from 0.7 to 0.8 problem (CASSANDRA-3166)
 * Accomodate missing encryption_options in IncomingTcpConnection.stream
   (CASSANDRA-3212)


0.8.5
 * fix NPE when encryption_options is unspecified (CASSANDRA-3007)
 * include column name in validation failure exceptions (CASSANDRA-2849)
 * make sure truncate clears out the commitlog so replay won't re-
   populate with truncated data (CASSANDRA-2950)
 * fix NPE when debug logging is enabled and dropped CF is present
   in a commitlog segment (CASSANDRA-3021)
 * fix cassandra.bat when CASSANDRA_HOME contains spaces (CASSANDRA-2952)
 * fix to SSTableSimpleUnsortedWriter bufferSize calculation (CASSANDRA-3027)
 * make cleanup and normal compaction able to skip empty rows
   (rows containing nothing but expired tombstones) (CASSANDRA-3039)
 * work around native memory leak in com.sun.management.GarbageCollectorMXBean
   (CASSANDRA-2868)
 * validate that column names in column_metadata are not equal to key_alias
   on create/update of the ColumnFamily and CQL 'ALTER' statement (CASSANDRA-3036)
 * return an InvalidRequestException if an indexed column is assigned
   a value larger than 64KB (CASSANDRA-3057)
 * fix of numeric-only and string column names handling in CLI "drop index" 
   (CASSANDRA-3054)
 * prune index scan resultset back to original request for lazy
   resultset expansion case (CASSANDRA-2964)
 * (Hadoop) fail jobs when Cassandra node has failed but TaskTracker
   has not (CASSANDRA-2388)
 * fix dynamic snitch ignoring nodes when read_repair_chance is zero
   (CASSANDRA-2662)
 * avoid retaining references to dropped CFS objects in 
   CompactionManager.estimatedCompactions (CASSANDRA-2708)
 * expose rpc timeouts per host in MessagingServiceMBean (CASSANDRA-2941)
 * avoid including cwd in classpath for deb and rpm packages (CASSANDRA-2881)
 * remove gossip state when a new IP takes over a token (CASSANDRA-3071)
 * allow sstable2json to work on index sstable files (CASSANDRA-3059)
 * always hint counters (CASSANDRA-3099)
 * fix log4j initialization in EmbeddedCassandraService (CASSANDRA-2857)
 * remove gossip state when a new IP takes over a token (CASSANDRA-3071)
 * work around native memory leak in com.sun.management.GarbageCollectorMXBean
    (CASSANDRA-2868)
 * fix UnavailableException with writes at CL.EACH_QUORM (CASSANDRA-3084)
 * fix parsing of the Keyspace and ColumnFamily names in numeric
   and string representations in CLI (CASSANDRA-3075)
 * fix corner cases in Range.differenceToFetch (CASSANDRA-3084)
 * fix ip address String representation in the ring cache (CASSANDRA-3044)
 * fix ring cache compatibility when mixing pre-0.8.4 nodes with post-
   in the same cluster (CASSANDRA-3023)
 * make repair report failure when a node participating dies (instead of
   hanging forever) (CASSANDRA-2433)
 * fix handling of the empty byte buffer by ReversedType (CASSANDRA-3111)
 * Add validation that Keyspace names are case-insensitively unique (CASSANDRA-3066)
 * catch invalid key_validation_class before instantiating UpdateColumnFamily (CASSANDRA-3102)
 * make Range and Bounds objects client-safe (CASSANDRA-3108)
 * optionally skip log4j configuration (CASSANDRA-3061)
 * bundle sstableloader with the debian package (CASSANDRA-3113)
 * don't try to build secondary indexes when there is none (CASSANDRA-3123)
 * improve SSTableSimpleUnsortedWriter speed for large rows (CASSANDRA-3122)
 * handle keyspace arguments correctly in nodetool snapshot (CASSANDRA-3038)
 * Fix SSTableImportTest on windows (CASSANDRA-3043)
 * expose compactionThroughputMbPerSec through JMX (CASSANDRA-3117)
 * log keyspace and CF of large rows being compacted


0.8.4
 * change TokenRing.endpoints to be a list of rpc addresses instead of 
   listen/broadcast addresses (CASSANDRA-1777)
 * include files-to-be-streamed in StreamInSession.getSources (CASSANDRA-2972)
 * use JAVA env var in cassandra-env.sh (CASSANDRA-2785, 2992)
 * avoid doing read for no-op replicate-on-write at CL=1 (CASSANDRA-2892)
 * refuse counter write for CL.ANY (CASSANDRA-2990)
 * switch back to only logging recent dropped messages (CASSANDRA-3004)
 * always deserialize RowMutation for counters (CASSANDRA-3006)
 * ignore saved replication_factor strategy_option for NTS (CASSANDRA-3011)
 * make sure pre-truncate CL segments are discarded (CASSANDRA-2950)


0.8.3
 * add ability to drop local reads/writes that are going to timeout
   (CASSANDRA-2943)
 * revamp token removal process, keep gossip states for 3 days (CASSANDRA-2496)
 * don't accept extra args for 0-arg nodetool commands (CASSANDRA-2740)
 * log unavailableexception details at debug level (CASSANDRA-2856)
 * expose data_dir though jmx (CASSANDRA-2770)
 * don't include tmp files as sstable when create cfs (CASSANDRA-2929)
 * log Java classpath on startup (CASSANDRA-2895)
 * keep gossipped version in sync with actual on migration coordinator 
   (CASSANDRA-2946)
 * use lazy initialization instead of class initialization in NodeId
   (CASSANDRA-2953)
 * check column family validity in nodetool repair (CASSANDRA-2933)
 * speedup bytes to hex conversions dramatically (CASSANDRA-2850)
 * Flush memtables on shutdown when durable writes are disabled 
   (CASSANDRA-2958)
 * improved POSIX compatibility of start scripts (CASsANDRA-2965)
 * add counter support to Hadoop InputFormat (CASSANDRA-2981)
 * fix bug where dirty commitlog segments were removed (and avoid keeping 
   segments with no post-flush activity permanently dirty) (CASSANDRA-2829)
 * fix throwing exception with batch mutation of counter super columns
   (CASSANDRA-2949)
 * ignore system tables during repair (CASSANDRA-2979)
 * throw exception when NTS is given replication_factor as an option
   (CASSANDRA-2960)
 * fix assertion error during compaction of counter CFs (CASSANDRA-2968)
 * avoid trying to create index names, when no index exists (CASSANDRA-2867)
 * don't sample the system table when choosing a bootstrap token
   (CASSANDRA-2825)
 * gossiper notifies of local state changes (CASSANDRA-2948)
 * add asynchronous and half-sync/half-async (hsha) thrift servers 
   (CASSANDRA-1405)
 * fix potential use of free'd native memory in SerializingCache 
   (CASSANDRA-2951)
 * prune index scan resultset back to original request for lazy
   resultset expansion case (CASSANDRA-2964)
 * (Hadoop) fail jobs when Cassandra node has failed but TaskTracker
    has not (CASSANDRA-2388)


0.8.2
 * CQL: 
   - include only one row per unique key for IN queries (CASSANDRA-2717)
   - respect client timestamp on full row deletions (CASSANDRA-2912)
 * improve thread-safety in StreamOutSession (CASSANDRA-2792)
 * allow deleting a row and updating indexed columns in it in the
   same mutation (CASSANDRA-2773)
 * Expose number of threads blocked on submitting memtable to flush
   in JMX (CASSANDRA-2817)
 * add ability to return "endpoints" to nodetool (CASSANDRA-2776)
 * Add support for multiple (comma-delimited) coordinator addresses
   to ColumnFamilyInputFormat (CASSANDRA-2807)
 * fix potential NPE while scheduling read repair for range slice
   (CASSANDRA-2823)
 * Fix race in SystemTable.getCurrentLocalNodeId (CASSANDRA-2824)
 * Correctly set default for replicate_on_write (CASSANDRA-2835)
 * improve nodetool compactionstats formatting (CASSANDRA-2844)
 * fix index-building status display (CASSANDRA-2853)
 * fix CLI perpetuating obsolete KsDef.replication_factor (CASSANDRA-2846)
 * improve cli treatment of multiline comments (CASSANDRA-2852)
 * handle row tombstones correctly in EchoedRow (CASSANDRA-2786)
 * add MessagingService.get[Recently]DroppedMessages and
   StorageService.getExceptionCount (CASSANDRA-2804)
 * fix possibility of spurious UnavailableException for LOCAL_QUORUM
   reads with dynamic snitch + read repair disabled (CASSANDRA-2870)
 * add ant-optional as dependence for the debian package (CASSANDRA-2164)
 * add option to specify limit for get_slice in the CLI (CASSANDRA-2646)
 * decrease HH page size (CASSANDRA-2832)
 * reset cli keyspace after dropping the current one (CASSANDRA-2763)
 * add KeyRange option to Hadoop inputformat (CASSANDRA-1125)
 * fix protocol versioning (CASSANDRA-2818, 2860)
 * support spaces in path to log4j configuration (CASSANDRA-2383)
 * avoid including inferred types in CF update (CASSANDRA-2809)
 * fix JMX bulkload call (CASSANDRA-2908)
 * fix updating KS with durable_writes=false (CASSANDRA-2907)
 * add simplified facade to SSTableWriter for bulk loading use
   (CASSANDRA-2911)
 * fix re-using index CF sstable names after drop/recreate (CASSANDRA-2872)
 * prepend CF to default index names (CASSANDRA-2903)
 * fix hint replay (CASSANDRA-2928)
 * Properly synchronize repair's merkle tree computation (CASSANDRA-2816)


0.8.1
 * CQL:
   - support for insert, delete in BATCH (CASSANDRA-2537)
   - support for IN to SELECT, UPDATE (CASSANDRA-2553)
   - timestamp support for INSERT, UPDATE, and BATCH (CASSANDRA-2555)
   - TTL support (CASSANDRA-2476)
   - counter support (CASSANDRA-2473)
   - ALTER COLUMNFAMILY (CASSANDRA-1709)
   - DROP INDEX (CASSANDRA-2617)
   - add SCHEMA/TABLE as aliases for KS/CF (CASSANDRA-2743)
   - server handles wait-for-schema-agreement (CASSANDRA-2756)
   - key alias support (CASSANDRA-2480)
 * add support for comparator parameters and a generic ReverseType
   (CASSANDRA-2355)
 * add CompositeType and DynamicCompositeType (CASSANDRA-2231)
 * optimize batches containing multiple updates to the same row
   (CASSANDRA-2583)
 * adjust hinted handoff page size to avoid OOM with large columns 
   (CASSANDRA-2652)
 * mark BRAF buffer invalid post-flush so we don't re-flush partial
   buffers again, especially on CL writes (CASSANDRA-2660)
 * add DROP INDEX support to CLI (CASSANDRA-2616)
 * don't perform HH to client-mode [storageproxy] nodes (CASSANDRA-2668)
 * Improve forceDeserialize/getCompactedRow encapsulation (CASSANDRA-2659)
 * Don't write CounterUpdateColumn to disk in tests (CASSANDRA-2650)
 * Add sstable bulk loading utility (CASSANDRA-1278)
 * avoid replaying hints to dropped columnfamilies (CASSANDRA-2685)
 * add placeholders for missing rows in range query pseudo-RR (CASSANDRA-2680)
 * remove no-op HHOM.renameHints (CASSANDRA-2693)
 * clone super columns to avoid modifying them during flush (CASSANDRA-2675)
 * allow writes to bypass the commitlog for certain keyspaces (CASSANDRA-2683)
 * avoid NPE when bypassing commitlog during memtable flush (CASSANDRA-2781)
 * Added support for making bootstrap retry if nodes flap (CASSANDRA-2644)
 * Added statusthrift to nodetool to report if thrift server is running (CASSANDRA-2722)
 * Fixed rows being cached if they do not exist (CASSANDRA-2723)
 * Support passing tableName and cfName to RowCacheProviders (CASSANDRA-2702)
 * close scrub file handles (CASSANDRA-2669)
 * throttle migration replay (CASSANDRA-2714)
 * optimize column serializer creation (CASSANDRA-2716)
 * Added support for making bootstrap retry if nodes flap (CASSANDRA-2644)
 * Added statusthrift to nodetool to report if thrift server is running
   (CASSANDRA-2722)
 * Fixed rows being cached if they do not exist (CASSANDRA-2723)
 * fix truncate/compaction race (CASSANDRA-2673)
 * workaround large resultsets causing large allocation retention
   by nio sockets (CASSANDRA-2654)
 * fix nodetool ring use with Ec2Snitch (CASSANDRA-2733)
 * fix removing columns and subcolumns that are supressed by a row or
   supercolumn tombstone during replica resolution (CASSANDRA-2590)
 * support sstable2json against snapshot sstables (CASSANDRA-2386)
 * remove active-pull schema requests (CASSANDRA-2715)
 * avoid marking entire list of sstables as actively being compacted
   in multithreaded compaction (CASSANDRA-2765)
 * seek back after deserializing a row to update cache with (CASSANDRA-2752)
 * avoid skipping rows in scrub for counter column family (CASSANDRA-2759)
 * fix ConcurrentModificationException in repair when dealing with 0.7 node
   (CASSANDRA-2767)
 * use threadsafe collections for StreamInSession (CASSANDRA-2766)
 * avoid infinite loop when creating merkle tree (CASSANDRA-2758)
 * avoids unmarking compacting sstable prematurely in cleanup (CASSANDRA-2769)
 * fix NPE when the commit log is bypassed (CASSANDRA-2718)
 * don't throw an exception in SS.isRPCServerRunning (CASSANDRA-2721)
 * make stress.jar executable (CASSANDRA-2744)
 * add daemon mode to java stress (CASSANDRA-2267)
 * expose the DC and rack of a node through JMX and nodetool ring (CASSANDRA-2531)
 * fix cache mbean getSize (CASSANDRA-2781)
 * Add Date, Float, Double, and Boolean types (CASSANDRA-2530)
 * Add startup flag to renew counter node id (CASSANDRA-2788)
 * add jamm agent to cassandra.bat (CASSANDRA-2787)
 * fix repair hanging if a neighbor has nothing to send (CASSANDRA-2797)
 * purge tombstone even if row is in only one sstable (CASSANDRA-2801)
 * Fix wrong purge of deleted cf during compaction (CASSANDRA-2786)
 * fix race that could result in Hadoop writer failing to throw an
   exception encountered after close() (CASSANDRA-2755)
 * fix scan wrongly throwing assertion error (CASSANDRA-2653)
 * Always use even distribution for merkle tree with RandomPartitionner
   (CASSANDRA-2841)
 * fix describeOwnership for OPP (CASSANDRA-2800)
 * ensure that string tokens do not contain commas (CASSANDRA-2762)


0.8.0-final
 * fix CQL grammar warning and cqlsh regression from CASSANDRA-2622
 * add ant generate-cql-html target (CASSANDRA-2526)
 * update CQL consistency levels (CASSANDRA-2566)
 * debian packaging fixes (CASSANDRA-2481, 2647)
 * fix UUIDType, IntegerType for direct buffers (CASSANDRA-2682, 2684)
 * switch to native Thrift for Hadoop map/reduce (CASSANDRA-2667)
 * fix StackOverflowError when building from eclipse (CASSANDRA-2687)
 * only provide replication_factor to strategy_options "help" for
   SimpleStrategy, OldNetworkTopologyStrategy (CASSANDRA-2678, 2713)
 * fix exception adding validators to non-string columns (CASSANDRA-2696)
 * avoid instantiating DatabaseDescriptor in JDBC (CASSANDRA-2694)
 * fix potential stack overflow during compaction (CASSANDRA-2626)
 * clone super columns to avoid modifying them during flush (CASSANDRA-2675)
 * reset underlying iterator in EchoedRow constructor (CASSANDRA-2653)


0.8.0-rc1
 * faster flushes and compaction from fixing excessively pessimistic 
   rebuffering in BRAF (CASSANDRA-2581)
 * fix returning null column values in the python cql driver (CASSANDRA-2593)
 * fix merkle tree splitting exiting early (CASSANDRA-2605)
 * snapshot_before_compaction directory name fix (CASSANDRA-2598)
 * Disable compaction throttling during bootstrap (CASSANDRA-2612) 
 * fix CQL treatment of > and < operators in range slices (CASSANDRA-2592)
 * fix potential double-application of counter updates on commitlog replay
   by moving replay position from header to sstable metadata (CASSANDRA-2419)
 * JDBC CQL driver exposes getColumn for access to timestamp
 * JDBC ResultSetMetadata properties added to AbstractType
 * r/m clustertool (CASSANDRA-2607)
 * add support for presenting row key as a column in CQL result sets 
   (CASSANDRA-2622)
 * Don't allow {LOCAL|EACH}_QUORUM unless strategy is NTS (CASSANDRA-2627)
 * validate keyspace strategy_options during CQL create (CASSANDRA-2624)
 * fix empty Result with secondary index when limit=1 (CASSANDRA-2628)
 * Fix regression where bootstrapping a node with no schema fails
   (CASSANDRA-2625)
 * Allow removing LocationInfo sstables (CASSANDRA-2632)
 * avoid attempting to replay mutations from dropped keyspaces (CASSANDRA-2631)
 * avoid using cached position of a key when GT is requested (CASSANDRA-2633)
 * fix counting bloom filter true positives (CASSANDRA-2637)
 * initialize local ep state prior to gossip startup if needed (CASSANDRA-2638)
 * fix counter increment lost after restart (CASSANDRA-2642)
 * add quote-escaping via backslash to CLI (CASSANDRA-2623)
 * fix pig example script (CASSANDRA-2487)
 * fix dynamic snitch race in adding latencies (CASSANDRA-2618)
 * Start/stop cassandra after more important services such as mdadm in
   debian packaging (CASSANDRA-2481)


0.8.0-beta2
 * fix NPE compacting index CFs (CASSANDRA-2528)
 * Remove checking all column families on startup for compaction candidates 
   (CASSANDRA-2444)
 * validate CQL create keyspace options (CASSANDRA-2525)
 * fix nodetool setcompactionthroughput (CASSANDRA-2550)
 * move	gossip heartbeat back to its own thread (CASSANDRA-2554)
 * validate cql TRUNCATE columnfamily before truncating (CASSANDRA-2570)
 * fix batch_mutate for mixed standard-counter mutations (CASSANDRA-2457)
 * disallow making schema changes to system keyspace (CASSANDRA-2563)
 * fix sending mutation messages multiple times (CASSANDRA-2557)
 * fix incorrect use of NBHM.size in ReadCallback that could cause
   reads to time out even when responses were received (CASSANDRA-2552)
 * trigger read repair correctly for LOCAL_QUORUM reads (CASSANDRA-2556)
 * Allow configuring the number of compaction thread (CASSANDRA-2558)
 * forceUserDefinedCompaction will attempt to compact what it is given
   even if the pessimistic estimate is that there is not enough disk space;
   automatic compactions will only compact 2 or more sstables (CASSANDRA-2575)
 * refuse to apply migrations with older timestamps than the current 
   schema (CASSANDRA-2536)
 * remove unframed Thrift transport option
 * include indexes in snapshots (CASSANDRA-2596)
 * improve ignoring of obsolete mutations in index maintenance (CASSANDRA-2401)
 * recognize attempt to drop just the index while leaving the column
   definition alone (CASSANDRA-2619)
  

0.8.0-beta1
 * remove Avro RPC support (CASSANDRA-926)
 * support for columns that act as incr/decr counters 
   (CASSANDRA-1072, 1937, 1944, 1936, 2101, 2093, 2288, 2105, 2384, 2236, 2342,
   2454)
 * CQL (CASSANDRA-1703, 1704, 1705, 1706, 1707, 1708, 1710, 1711, 1940, 
   2124, 2302, 2277, 2493)
 * avoid double RowMutation serialization on write path (CASSANDRA-1800)
 * make NetworkTopologyStrategy the default (CASSANDRA-1960)
 * configurable internode encryption (CASSANDRA-1567, 2152)
 * human readable column names in sstable2json output (CASSANDRA-1933)
 * change default JMX port to 7199 (CASSANDRA-2027)
 * backwards compatible internal messaging (CASSANDRA-1015)
 * atomic switch of memtables and sstables (CASSANDRA-2284)
 * add pluggable SeedProvider (CASSANDRA-1669)
 * Fix clustertool to not throw exception when calling get_endpoints (CASSANDRA-2437)
 * upgrade to thrift 0.6 (CASSANDRA-2412) 
 * repair works on a token range instead of full ring (CASSANDRA-2324)
 * purge tombstones from row cache (CASSANDRA-2305)
 * push replication_factor into strategy_options (CASSANDRA-1263)
 * give snapshots the same name on each node (CASSANDRA-1791)
 * remove "nodetool loadbalance" (CASSANDRA-2448)
 * multithreaded compaction (CASSANDRA-2191)
 * compaction throttling (CASSANDRA-2156)
 * add key type information and alias (CASSANDRA-2311, 2396)
 * cli no longer divides read_repair_chance by 100 (CASSANDRA-2458)
 * made CompactionInfo.getTaskType return an enum (CASSANDRA-2482)
 * add a server-wide cap on measured memtable memory usage and aggressively
   flush to keep under that threshold (CASSANDRA-2006)
 * add unified UUIDType (CASSANDRA-2233)
 * add off-heap row cache support (CASSANDRA-1969)


0.7.5
 * improvements/fixes to PIG driver (CASSANDRA-1618, CASSANDRA-2387,
   CASSANDRA-2465, CASSANDRA-2484)
 * validate index names (CASSANDRA-1761)
 * reduce contention on Table.flusherLock (CASSANDRA-1954)
 * try harder to detect failures during streaming, cleaning up temporary
   files more reliably (CASSANDRA-2088)
 * shut down server for OOM on a Thrift thread (CASSANDRA-2269)
 * fix tombstone handling in repair and sstable2json (CASSANDRA-2279)
 * preserve version when streaming data from old sstables (CASSANDRA-2283)
 * don't start repair if a neighboring node is marked as dead (CASSANDRA-2290)
 * purge tombstones from row cache (CASSANDRA-2305)
 * Avoid seeking when sstable2json exports the entire file (CASSANDRA-2318)
 * clear Built flag in system table when dropping an index (CASSANDRA-2320)
 * don't allow arbitrary argument for stress.java (CASSANDRA-2323)
 * validate values for index predicates in get_indexed_slice (CASSANDRA-2328)
 * queue secondary indexes for flush before the parent (CASSANDRA-2330)
 * allow job configuration to set the CL used in Hadoop jobs (CASSANDRA-2331)
 * add memtable_flush_queue_size defaulting to 4 (CASSANDRA-2333)
 * Allow overriding of initial_token, storage_port and rpc_port from system
   properties (CASSANDRA-2343)
 * fix comparator used for non-indexed secondary expressions in index scan
   (CASSANDRA-2347)
 * ensure size calculation and write phase of large-row compaction use
   the same threshold for TTL expiration (CASSANDRA-2349)
 * fix race when iterating CFs during add/drop (CASSANDRA-2350)
 * add ConsistencyLevel command to CLI (CASSANDRA-2354)
 * allow negative numbers in the cli (CASSANDRA-2358)
 * hard code serialVersionUID for tokens class (CASSANDRA-2361)
 * fix potential infinite loop in ByteBufferUtil.inputStream (CASSANDRA-2365)
 * fix encoding bugs in HintedHandoffManager, SystemTable when default
   charset is not UTF8 (CASSANDRA-2367)
 * avoids having removed node reappearing in Gossip (CASSANDRA-2371)
 * fix incorrect truncation of long to int when reading columns via block
   index (CASSANDRA-2376)
 * fix NPE during stream session (CASSANDRA-2377)
 * fix race condition that could leave orphaned data files when dropping CF or
   KS (CASSANDRA-2381)
 * fsync statistics component on write (CASSANDRA-2382)
 * fix duplicate results from CFS.scan (CASSANDRA-2406)
 * add IntegerType to CLI help (CASSANDRA-2414)
 * avoid caching token-only decoratedkeys (CASSANDRA-2416)
 * convert mmap assertion to if/throw so scrub can catch it (CASSANDRA-2417)
 * don't overwrite gc log (CASSANDR-2418)
 * invalidate row cache for streamed row to avoid inconsitencies
   (CASSANDRA-2420)
 * avoid copies in range/index scans (CASSANDRA-2425)
 * make sure we don't wipe data during cleanup if the node has not join
   the ring (CASSANDRA-2428)
 * Try harder to close files after compaction (CASSANDRA-2431)
 * re-set bootstrapped flag after move finishes (CASSANDRA-2435)
 * display validation_class in CLI 'describe keyspace' (CASSANDRA-2442)
 * make cleanup compactions cleanup the row cache (CASSANDRA-2451)
 * add column fields validation to scrub (CASSANDRA-2460)
 * use 64KB flush buffer instead of in_memory_compaction_limit (CASSANDRA-2463)
 * fix backslash substitutions in CLI (CASSANDRA-2492)
 * disable cache saving for system CFS (CASSANDRA-2502)
 * fixes for verifying destination availability under hinted conditions
   so UE can be thrown intead of timing out (CASSANDRA-2514)
 * fix update of validation class in column metadata (CASSANDRA-2512)
 * support LOCAL_QUORUM, EACH_QUORUM CLs outside of NTS (CASSANDRA-2516)
 * preserve version when streaming data from old sstables (CASSANDRA-2283)
 * fix backslash substitutions in CLI (CASSANDRA-2492)
 * count a row deletion as one operation towards memtable threshold 
   (CASSANDRA-2519)
 * support LOCAL_QUORUM, EACH_QUORUM CLs outside of NTS (CASSANDRA-2516)


0.7.4
 * add nodetool join command (CASSANDRA-2160)
 * fix secondary indexes on pre-existing or streamed data (CASSANDRA-2244)
 * initialize endpoint in gossiper earlier (CASSANDRA-2228)
 * add ability to write to Cassandra from Pig (CASSANDRA-1828)
 * add rpc_[min|max]_threads (CASSANDRA-2176)
 * add CL.TWO, CL.THREE (CASSANDRA-2013)
 * avoid exporting an un-requested row in sstable2json, when exporting 
   a key that does not exist (CASSANDRA-2168)
 * add incremental_backups option (CASSANDRA-1872)
 * add configurable row limit to Pig loadfunc (CASSANDRA-2276)
 * validate column values in batches as well as single-Column inserts
   (CASSANDRA-2259)
 * move sample schema from cassandra.yaml to schema-sample.txt,
   a cli scripts (CASSANDRA-2007)
 * avoid writing empty rows when scrubbing tombstoned rows (CASSANDRA-2296)
 * fix assertion error in range and index scans for CL < ALL
   (CASSANDRA-2282)
 * fix commitlog replay when flush position refers to data that didn't
   get synced before server died (CASSANDRA-2285)
 * fix fd leak in sstable2json with non-mmap'd i/o (CASSANDRA-2304)
 * reduce memory use during streaming of multiple sstables (CASSANDRA-2301)
 * purge tombstoned rows from cache after GCGraceSeconds (CASSANDRA-2305)
 * allow zero replicas in a NTS datacenter (CASSANDRA-1924)
 * make range queries respect snitch for local replicas (CASSANDRA-2286)
 * fix HH delivery when column index is larger than 2GB (CASSANDRA-2297)
 * make 2ary indexes use parent CF flush thresholds during initial build
   (CASSANDRA-2294)
 * update memtable_throughput to be a long (CASSANDRA-2158)


0.7.3
 * Keep endpoint state until aVeryLongTime (CASSANDRA-2115)
 * lower-latency read repair (CASSANDRA-2069)
 * add hinted_handoff_throttle_delay_in_ms option (CASSANDRA-2161)
 * fixes for cache save/load (CASSANDRA-2172, -2174)
 * Handle whole-row deletions in CFOutputFormat (CASSANDRA-2014)
 * Make memtable_flush_writers flush in parallel (CASSANDRA-2178)
 * Add compaction_preheat_key_cache option (CASSANDRA-2175)
 * refactor stress.py to have only one copy of the format string 
   used for creating row keys (CASSANDRA-2108)
 * validate index names for \w+ (CASSANDRA-2196)
 * Fix Cassandra cli to respect timeout if schema does not settle 
   (CASSANDRA-2187)
 * fix for compaction and cleanup writing old-format data into new-version 
   sstable (CASSANDRA-2211, -2216)
 * add nodetool scrub (CASSANDRA-2217, -2240)
 * fix sstable2json large-row pagination (CASSANDRA-2188)
 * fix EOFing on requests for the last bytes in a file (CASSANDRA-2213)
 * fix BufferedRandomAccessFile bugs (CASSANDRA-2218, -2241)
 * check for memtable flush_after_mins exceeded every 10s (CASSANDRA-2183)
 * fix cache saving on Windows (CASSANDRA-2207)
 * add validateSchemaAgreement call + synchronization to schema
   modification operations (CASSANDRA-2222)
 * fix for reversed slice queries on large rows (CASSANDRA-2212)
 * fat clients were writing local data (CASSANDRA-2223)
 * set DEFAULT_MEMTABLE_LIFETIME_IN_MINS to 24h
 * improve detection and cleanup of partially-written sstables 
   (CASSANDRA-2206)
 * fix supercolumn de/serialization when subcolumn comparator is different
   from supercolumn's (CASSANDRA-2104)
 * fix starting up on Windows when CASSANDRA_HOME contains whitespace
   (CASSANDRA-2237)
 * add [get|set][row|key]cacheSavePeriod to JMX (CASSANDRA-2100)
 * fix Hadoop ColumnFamilyOutputFormat dropping of mutations
   when batch fills up (CASSANDRA-2255)
 * move file deletions off of scheduledtasks executor (CASSANDRA-2253)


0.7.2
 * copy DecoratedKey.key when inserting into caches to avoid retaining
   a reference to the underlying buffer (CASSANDRA-2102)
 * format subcolumn names with subcomparator (CASSANDRA-2136)
 * fix column bloom filter deserialization (CASSANDRA-2165)


0.7.1
 * refactor MessageDigest creation code. (CASSANDRA-2107)
 * buffer network stack to avoid inefficient small TCP messages while avoiding
   the nagle/delayed ack problem (CASSANDRA-1896)
 * check log4j configuration for changes every 10s (CASSANDRA-1525, 1907)
 * more-efficient cross-DC replication (CASSANDRA-1530, -2051, -2138)
 * avoid polluting page cache with commitlog or sstable writes
   and seq scan operations (CASSANDRA-1470)
 * add RMI authentication options to nodetool (CASSANDRA-1921)
 * make snitches configurable at runtime (CASSANDRA-1374)
 * retry hadoop split requests on connection failure (CASSANDRA-1927)
 * implement describeOwnership for BOP, COPP (CASSANDRA-1928)
 * make read repair behave as expected for ConsistencyLevel > ONE
   (CASSANDRA-982, 2038)
 * distributed test harness (CASSANDRA-1859, 1964)
 * reduce flush lock contention (CASSANDRA-1930)
 * optimize supercolumn deserialization (CASSANDRA-1891)
 * fix CFMetaData.apply to only compare objects of the same class 
   (CASSANDRA-1962)
 * allow specifying specific SSTables to compact from JMX (CASSANDRA-1963)
 * fix race condition in MessagingService.targets (CASSANDRA-1959, 2094, 2081)
 * refuse to open sstables from a future version (CASSANDRA-1935)
 * zero-copy reads (CASSANDRA-1714)
 * fix copy bounds for word Text in wordcount demo (CASSANDRA-1993)
 * fixes for contrib/javautils (CASSANDRA-1979)
 * check more frequently for memtable expiration (CASSANDRA-2000)
 * fix writing SSTable column count statistics (CASSANDRA-1976)
 * fix streaming of multiple CFs during bootstrap (CASSANDRA-1992)
 * explicitly set JVM GC new generation size with -Xmn (CASSANDRA-1968)
 * add short options for CLI flags (CASSANDRA-1565)
 * make keyspace argument to "describe keyspace" in CLI optional
   when authenticated to keyspace already (CASSANDRA-2029)
 * added option to specify -Dcassandra.join_ring=false on startup
   to allow "warm spare" nodes or performing JMX maintenance before
   joining the ring (CASSANDRA-526)
 * log migrations at INFO (CASSANDRA-2028)
 * add CLI verbose option in file mode (CASSANDRA-2030)
 * add single-line "--" comments to CLI (CASSANDRA-2032)
 * message serialization tests (CASSANDRA-1923)
 * switch from ivy to maven-ant-tasks (CASSANDRA-2017)
 * CLI attempts to block for new schema to propagate (CASSANDRA-2044)
 * fix potential overflow in nodetool cfstats (CASSANDRA-2057)
 * add JVM shutdownhook to sync commitlog (CASSANDRA-1919)
 * allow nodes to be up without being part of  normal traffic (CASSANDRA-1951)
 * fix CLI "show keyspaces" with null options on NTS (CASSANDRA-2049)
 * fix possible ByteBuffer race conditions (CASSANDRA-2066)
 * reduce garbage generated by MessagingService to prevent load spikes
   (CASSANDRA-2058)
 * fix math in RandomPartitioner.describeOwnership (CASSANDRA-2071)
 * fix deletion of sstable non-data components (CASSANDRA-2059)
 * avoid blocking gossip while deleting handoff hints (CASSANDRA-2073)
 * ignore messages from newer versions, keep track of nodes in gossip 
   regardless of version (CASSANDRA-1970)
 * cache writing moved to CompactionManager to reduce i/o contention and
   updated to use non-cache-polluting writes (CASSANDRA-2053)
 * page through large rows when exporting to JSON (CASSANDRA-2041)
 * add flush_largest_memtables_at and reduce_cache_sizes_at options
   (CASSANDRA-2142)
 * add cli 'describe cluster' command (CASSANDRA-2127)
 * add cli support for setting username/password at 'connect' command 
   (CASSANDRA-2111)
 * add -D option to Stress.java to allow reading hosts from a file 
   (CASSANDRA-2149)
 * bound hints CF throughput between 32M and 256M (CASSANDRA-2148)
 * continue starting when invalid saved cache entries are encountered
   (CASSANDRA-2076)
 * add max_hint_window_in_ms option (CASSANDRA-1459)


0.7.0-final
 * fix offsets to ByteBuffer.get (CASSANDRA-1939)


0.7.0-rc4
 * fix cli crash after backgrounding (CASSANDRA-1875)
 * count timeouts in storageproxy latencies, and include latency 
   histograms in StorageProxyMBean (CASSANDRA-1893)
 * fix CLI get recognition of supercolumns (CASSANDRA-1899)
 * enable keepalive on intra-cluster sockets (CASSANDRA-1766)
 * count timeouts towards dynamicsnitch latencies (CASSANDRA-1905)
 * Expose index-building status in JMX + cli schema description
   (CASSANDRA-1871)
 * allow [LOCAL|EACH]_QUORUM to be used with non-NetworkTopology 
   replication Strategies
 * increased amount of index locks for faster commitlog replay
 * collect secondary index tombstones immediately (CASSANDRA-1914)
 * revert commitlog changes from #1780 (CASSANDRA-1917)
 * change RandomPartitioner min token to -1 to avoid collision w/
   tokens on actual nodes (CASSANDRA-1901)
 * examine the right nibble when validating TimeUUID (CASSANDRA-1910)
 * include secondary indexes in cleanup (CASSANDRA-1916)
 * CFS.scrubDataDirectories should also cleanup invalid secondary indexes
   (CASSANDRA-1904)
 * ability to disable/enable gossip on nodes to force them down
   (CASSANDRA-1108)


0.7.0-rc3
 * expose getNaturalEndpoints in StorageServiceMBean taking byte[]
   key; RMI cannot serialize ByteBuffer (CASSANDRA-1833)
 * infer org.apache.cassandra.locator for replication strategy classes
   when not otherwise specified
 * validation that generates less garbage (CASSANDRA-1814)
 * add TTL support to CLI (CASSANDRA-1838)
 * cli defaults to bytestype for subcomparator when creating
   column families (CASSANDRA-1835)
 * unregister index MBeans when index is dropped (CASSANDRA-1843)
 * make ByteBufferUtil.clone thread-safe (CASSANDRA-1847)
 * change exception for read requests during bootstrap from 
   InvalidRequest to Unavailable (CASSANDRA-1862)
 * respect row-level tombstones post-flush in range scans
   (CASSANDRA-1837)
 * ReadResponseResolver check digests against each other (CASSANDRA-1830)
 * return InvalidRequest when remove of subcolumn without supercolumn
   is requested (CASSANDRA-1866)
 * flush before repair (CASSANDRA-1748)
 * SSTableExport validates key order (CASSANDRA-1884)
 * large row support for SSTableExport (CASSANDRA-1867)
 * Re-cache hot keys post-compaction without hitting disk (CASSANDRA-1878)
 * manage read repair in coordinator instead of data source, to
   provide latency information to dynamic snitch (CASSANDRA-1873)


0.7.0-rc2
 * fix live-column-count of slice ranges including tombstoned supercolumn 
   with live subcolumn (CASSANDRA-1591)
 * rename o.a.c.internal.AntientropyStage -> AntiEntropyStage,
   o.a.c.request.Request_responseStage -> RequestResponseStage,
   o.a.c.internal.Internal_responseStage -> InternalResponseStage
 * add AbstractType.fromString (CASSANDRA-1767)
 * require index_type to be present when specifying index_name
   on ColumnDef (CASSANDRA-1759)
 * fix add/remove index bugs in CFMetadata (CASSANDRA-1768)
 * rebuild Strategy during system_update_keyspace (CASSANDRA-1762)
 * cli updates prompt to ... in continuation lines (CASSANDRA-1770)
 * support multiple Mutations per key in hadoop ColumnFamilyOutputFormat
   (CASSANDRA-1774)
 * improvements to Debian init script (CASSANDRA-1772)
 * use local classloader to check for version.properties (CASSANDRA-1778)
 * Validate that column names in column_metadata are valid for the
   defined comparator, and decode properly in cli (CASSANDRA-1773)
 * use cross-platform newlines in cli (CASSANDRA-1786)
 * add ExpiringColumn support to sstable import/export (CASSANDRA-1754)
 * add flush for each append to periodic commitlog mode; added
   periodic_without_flush option to disable this (CASSANDRA-1780)
 * close file handle used for post-flush truncate (CASSANDRA-1790)
 * various code cleanup (CASSANDRA-1793, -1794, -1795)
 * fix range queries against wrapped range (CASSANDRA-1781)
 * fix consistencylevel calculations for NetworkTopologyStrategy
   (CASSANDRA-1804)
 * cli support index type enum names (CASSANDRA-1810)
 * improved validation of column_metadata (CASSANDRA-1813)
 * reads at ConsistencyLevel > 1 throw UnavailableException
   immediately if insufficient live nodes exist (CASSANDRA-1803)
 * copy bytebuffers for local writes to avoid retaining the entire
   Thrift frame (CASSANDRA-1801)
 * fix NPE adding index to column w/o prior metadata (CASSANDRA-1764)
 * reduce fat client timeout (CASSANDRA-1730)
 * fix botched merge of CASSANDRA-1316


0.7.0-rc1
 * fix compaction and flush races with schema updates (CASSANDRA-1715)
 * add clustertool, config-converter, sstablekeys, and schematool 
   Windows .bat files (CASSANDRA-1723)
 * reject range queries received during bootstrap (CASSANDRA-1739)
 * fix wrapping-range queries on non-minimum token (CASSANDRA-1700)
 * add nodetool cfhistogram (CASSANDRA-1698)
 * limit repaired ranges to what the nodes have in common (CASSANDRA-1674)
 * index scan treats missing columns as not matching secondary
   expressions (CASSANDRA-1745)
 * Fix misuse of DataOutputBuffer.getData in AntiEntropyService
   (CASSANDRA-1729)
 * detect and warn when obsolete version of JNA is present (CASSANDRA-1760)
 * reduce fat client timeout (CASSANDRA-1730)
 * cleanup smallest CFs first to increase free temp space for larger ones
   (CASSANDRA-1811)
 * Update windows .bat files to work outside of main Cassandra
   directory (CASSANDRA-1713)
 * fix read repair regression from 0.6.7 (CASSANDRA-1727)
 * more-efficient read repair (CASSANDRA-1719)
 * fix hinted handoff replay (CASSANDRA-1656)
 * log type of dropped messages (CASSANDRA-1677)
 * upgrade to SLF4J 1.6.1
 * fix ByteBuffer bug in ExpiringColumn.updateDigest (CASSANDRA-1679)
 * fix IntegerType.getString (CASSANDRA-1681)
 * make -Djava.net.preferIPv4Stack=true the default (CASSANDRA-628)
 * add INTERNAL_RESPONSE verb to differentiate from responses related
   to client requests (CASSANDRA-1685)
 * log tpstats when dropping messages (CASSANDRA-1660)
 * include unreachable nodes in describeSchemaVersions (CASSANDRA-1678)
 * Avoid dropping messages off the client request path (CASSANDRA-1676)
 * fix jna errno reporting (CASSANDRA-1694)
 * add friendlier error for UnknownHostException on startup (CASSANDRA-1697)
 * include jna dependency in RPM package (CASSANDRA-1690)
 * add --skip-keys option to stress.py (CASSANDRA-1696)
 * improve cli handling of non-string keys and column names 
   (CASSANDRA-1701, -1693)
 * r/m extra subcomparator line in cli keyspaces output (CASSANDRA-1712)
 * add read repair chance to cli "show keyspaces"
 * upgrade to ConcurrentLinkedHashMap 1.1 (CASSANDRA-975)
 * fix index scan routing (CASSANDRA-1722)
 * fix tombstoning of supercolumns in range queries (CASSANDRA-1734)
 * clear endpoint cache after updating keyspace metadata (CASSANDRA-1741)
 * fix wrapping-range queries on non-minimum token (CASSANDRA-1700)
 * truncate includes secondary indexes (CASSANDRA-1747)
 * retain reference to PendingFile sstables (CASSANDRA-1749)
 * fix sstableimport regression (CASSANDRA-1753)
 * fix for bootstrap when no non-system tables are defined (CASSANDRA-1732)
 * handle replica unavailability in index scan (CASSANDRA-1755)
 * fix service initialization order deadlock (CASSANDRA-1756)
 * multi-line cli commands (CASSANDRA-1742)
 * fix race between snapshot and compaction (CASSANDRA-1736)
 * add listEndpointsPendingHints, deleteHintsForEndpoint JMX methods 
   (CASSANDRA-1551)


0.7.0-beta3
 * add strategy options to describe_keyspace output (CASSANDRA-1560)
 * log warning when using randomly generated token (CASSANDRA-1552)
 * re-organize JMX into .db, .net, .internal, .request (CASSANDRA-1217)
 * allow nodes to change IPs between restarts (CASSANDRA-1518)
 * remember ring state between restarts by default (CASSANDRA-1518)
 * flush index built flag so we can read it before log replay (CASSANDRA-1541)
 * lock row cache updates to prevent race condition (CASSANDRA-1293)
 * remove assertion causing rare (and harmless) error messages in
   commitlog (CASSANDRA-1330)
 * fix moving nodes with no keyspaces defined (CASSANDRA-1574)
 * fix unbootstrap when no data is present in a transfer range (CASSANDRA-1573)
 * take advantage of AVRO-495 to simplify our avro IDL (CASSANDRA-1436)
 * extend authorization hierarchy to column family (CASSANDRA-1554)
 * deletion support in secondary indexes (CASSANDRA-1571)
 * meaningful error message for invalid replication strategy class 
   (CASSANDRA-1566)
 * allow keyspace creation with RF > N (CASSANDRA-1428)
 * improve cli error handling (CASSANDRA-1580)
 * add cache save/load ability (CASSANDRA-1417, 1606, 1647)
 * add StorageService.getDrainProgress (CASSANDRA-1588)
 * Disallow bootstrap to an in-use token (CASSANDRA-1561)
 * Allow dynamic secondary index creation and destruction (CASSANDRA-1532)
 * log auto-guessed memtable thresholds (CASSANDRA-1595)
 * add ColumnDef support to cli (CASSANDRA-1583)
 * reduce index sample time by 75% (CASSANDRA-1572)
 * add cli support for column, strategy metadata (CASSANDRA-1578, 1612)
 * add cli support for schema modification (CASSANDRA-1584)
 * delete temp files on failed compactions (CASSANDRA-1596)
 * avoid blocking for dead nodes during removetoken (CASSANDRA-1605)
 * remove ConsistencyLevel.ZERO (CASSANDRA-1607)
 * expose in-progress compaction type in jmx (CASSANDRA-1586)
 * removed IClock & related classes from internals (CASSANDRA-1502)
 * fix removing tokens from SystemTable on decommission and removetoken
   (CASSANDRA-1609)
 * include CF metadata in cli 'show keyspaces' (CASSANDRA-1613)
 * switch from Properties to HashMap in PropertyFileSnitch to
   avoid synchronization bottleneck (CASSANDRA-1481)
 * PropertyFileSnitch configuration file renamed to 
   cassandra-topology.properties
 * add cli support for get_range_slices (CASSANDRA-1088, CASSANDRA-1619)
 * Make memtable flush thresholds per-CF instead of global 
   (CASSANDRA-1007, 1637)
 * add cli support for binary data without CfDef hints (CASSANDRA-1603)
 * fix building SSTable statistics post-stream (CASSANDRA-1620)
 * fix potential infinite loop in 2ary index queries (CASSANDRA-1623)
 * allow creating NTS keyspaces with no replicas configured (CASSANDRA-1626)
 * add jmx histogram of sstables accessed per read (CASSANDRA-1624)
 * remove system_rename_column_family and system_rename_keyspace from the
   client API until races can be fixed (CASSANDRA-1630, CASSANDRA-1585)
 * add cli sanity tests (CASSANDRA-1582)
 * update GC settings in cassandra.bat (CASSANDRA-1636)
 * cli support for index queries (CASSANDRA-1635)
 * cli support for updating schema memtable settings (CASSANDRA-1634)
 * cli --file option (CASSANDRA-1616)
 * reduce automatically chosen memtable sizes by 50% (CASSANDRA-1641)
 * move endpoint cache from snitch to strategy (CASSANDRA-1643)
 * fix commitlog recovery deleting the newly-created segment as well as
   the old ones (CASSANDRA-1644)
 * upgrade to Thrift 0.5 (CASSANDRA-1367)
 * renamed CL.DCQUORUM to LOCAL_QUORUM and DCQUORUMSYNC to EACH_QUORUM
 * cli truncate support (CASSANDRA-1653)
 * update GC settings in cassandra.bat (CASSANDRA-1636)
 * avoid logging when a node's ip/token is gossipped back to it (CASSANDRA-1666)


0.7-beta2
 * always use UTF-8 for hint keys (CASSANDRA-1439)
 * remove cassandra.yaml dependency from Hadoop and Pig (CASSADRA-1322)
 * expose CfDef metadata in describe_keyspaces (CASSANDRA-1363)
 * restore use of mmap_index_only option (CASSANDRA-1241)
 * dropping a keyspace with no column families generated an error 
   (CASSANDRA-1378)
 * rename RackAwareStrategy to OldNetworkTopologyStrategy, RackUnawareStrategy 
   to SimpleStrategy, DatacenterShardStrategy to NetworkTopologyStrategy,
   AbstractRackAwareSnitch to AbstractNetworkTopologySnitch (CASSANDRA-1392)
 * merge StorageProxy.mutate, mutateBlocking (CASSANDRA-1396)
 * faster UUIDType, LongType comparisons (CASSANDRA-1386, 1393)
 * fix setting read_repair_chance from CLI addColumnFamily (CASSANDRA-1399)
 * fix updates to indexed columns (CASSANDRA-1373)
 * fix race condition leaving to FileNotFoundException (CASSANDRA-1382)
 * fix sharded lock hash on index write path (CASSANDRA-1402)
 * add support for GT/E, LT/E in subordinate index clauses (CASSANDRA-1401)
 * cfId counter got out of sync when CFs were added (CASSANDRA-1403)
 * less chatty schema updates (CASSANDRA-1389)
 * rename column family mbeans. 'type' will now include either 
   'IndexColumnFamilies' or 'ColumnFamilies' depending on the CFS type.
   (CASSANDRA-1385)
 * disallow invalid keyspace and column family names. This includes name that
   matches a '^\w+' regex. (CASSANDRA-1377)
 * use JNA, if present, to take snapshots (CASSANDRA-1371)
 * truncate hints if starting 0.7 for the first time (CASSANDRA-1414)
 * fix FD leak in single-row slicepredicate queries (CASSANDRA-1416)
 * allow index expressions against columns that are not part of the 
   SlicePredicate (CASSANDRA-1410)
 * config-converter properly handles snitches and framed support 
   (CASSANDRA-1420)
 * remove keyspace argument from multiget_count (CASSANDRA-1422)
 * allow specifying cassandra.yaml location as (local or remote) URL
   (CASSANDRA-1126)
 * fix using DynamicEndpointSnitch with NetworkTopologyStrategy
   (CASSANDRA-1429)
 * Add CfDef.default_validation_class (CASSANDRA-891)
 * fix EstimatedHistogram.max (CASSANDRA-1413)
 * quorum read optimization (CASSANDRA-1622)
 * handle zero-length (or missing) rows during HH paging (CASSANDRA-1432)
 * include secondary indexes during schema migrations (CASSANDRA-1406)
 * fix commitlog header race during schema change (CASSANDRA-1435)
 * fix ColumnFamilyStoreMBeanIterator to use new type name (CASSANDRA-1433)
 * correct filename generated by xml->yaml converter (CASSANDRA-1419)
 * add CMSInitiatingOccupancyFraction=75 and UseCMSInitiatingOccupancyOnly
   to default JVM options
 * decrease jvm heap for cassandra-cli (CASSANDRA-1446)
 * ability to modify keyspaces and column family definitions on a live cluster
   (CASSANDRA-1285)
 * support for Hadoop Streaming [non-jvm map/reduce via stdin/out]
   (CASSANDRA-1368)
 * Move persistent sstable stats from the system table to an sstable component
   (CASSANDRA-1430)
 * remove failed bootstrap attempt from pending ranges when gossip times
   it out after 1h (CASSANDRA-1463)
 * eager-create tcp connections to other cluster members (CASSANDRA-1465)
 * enumerate stages and derive stage from message type instead of 
   transmitting separately (CASSANDRA-1465)
 * apply reversed flag during collation from different data sources
   (CASSANDRA-1450)
 * make failure to remove commitlog segment non-fatal (CASSANDRA-1348)
 * correct ordering of drain operations so CL.recover is no longer 
   necessary (CASSANDRA-1408)
 * removed keyspace from describe_splits method (CASSANDRA-1425)
 * rename check_schema_agreement to describe_schema_versions
   (CASSANDRA-1478)
 * fix QUORUM calculation for RF > 3 (CASSANDRA-1487)
 * remove tombstones during non-major compactions when bloom filter
   verifies that row does not exist in other sstables (CASSANDRA-1074)
 * nodes that coordinated a loadbalance in the past could not be seen by
   newly added nodes (CASSANDRA-1467)
 * exposed endpoint states (gossip details) via jmx (CASSANDRA-1467)
 * ensure that compacted sstables are not included when new readers are
   instantiated (CASSANDRA-1477)
 * by default, calculate heap size and memtable thresholds at runtime (CASSANDRA-1469)
 * fix races dealing with adding/dropping keyspaces and column families in
   rapid succession (CASSANDRA-1477)
 * clean up of Streaming system (CASSANDRA-1503, 1504, 1506)
 * add options to configure Thrift socket keepalive and buffer sizes (CASSANDRA-1426)
 * make contrib CassandraServiceDataCleaner recursive (CASSANDRA-1509)
 * min, max compaction threshold are configurable and persistent 
   per-ColumnFamily (CASSANDRA-1468)
 * fix replaying the last mutation in a commitlog unnecessarily 
   (CASSANDRA-1512)
 * invoke getDefaultUncaughtExceptionHandler from DTPE with the original
   exception rather than the ExecutionException wrapper (CASSANDRA-1226)
 * remove Clock from the Thrift (and Avro) API (CASSANDRA-1501)
 * Close intra-node sockets when connection is broken (CASSANDRA-1528)
 * RPM packaging spec file (CASSANDRA-786)
 * weighted request scheduler (CASSANDRA-1485)
 * treat expired columns as deleted (CASSANDRA-1539)
 * make IndexInterval configurable (CASSANDRA-1488)
 * add describe_snitch to Thrift API (CASSANDRA-1490)
 * MD5 authenticator compares plain text submitted password with MD5'd
   saved property, instead of vice versa (CASSANDRA-1447)
 * JMX MessagingService pending and completed counts (CASSANDRA-1533)
 * fix race condition processing repair responses (CASSANDRA-1511)
 * make repair blocking (CASSANDRA-1511)
 * create EndpointSnitchInfo and MBean to expose rack and DC (CASSANDRA-1491)
 * added option to contrib/word_count to output results back to Cassandra
   (CASSANDRA-1342)
 * rewrite Hadoop ColumnFamilyRecordWriter to pool connections, retry to
   multiple Cassandra nodes, and smooth impact on the Cassandra cluster
   by using smaller batch sizes (CASSANDRA-1434)
 * fix setting gc_grace_seconds via CLI (CASSANDRA-1549)
 * support TTL'd index values (CASSANDRA-1536)
 * make removetoken work like decommission (CASSANDRA-1216)
 * make cli comparator-aware and improve quote rules (CASSANDRA-1523,-1524)
 * make nodetool compact and cleanup blocking (CASSANDRA-1449)
 * add memtable, cache information to GCInspector logs (CASSANDRA-1558)
 * enable/disable HintedHandoff via JMX (CASSANDRA-1550)
 * Ignore stray files in the commit log directory (CASSANDRA-1547)
 * Disallow bootstrap to an in-use token (CASSANDRA-1561)


0.7-beta1
 * sstable versioning (CASSANDRA-389)
 * switched to slf4j logging (CASSANDRA-625)
 * add (optional) expiration time for column (CASSANDRA-699)
 * access levels for authentication/authorization (CASSANDRA-900)
 * add ReadRepairChance to CF definition (CASSANDRA-930)
 * fix heisenbug in system tests, especially common on OS X (CASSANDRA-944)
 * convert to byte[] keys internally and all public APIs (CASSANDRA-767)
 * ability to alter schema definitions on a live cluster (CASSANDRA-44)
 * renamed configuration file to cassandra.xml, and log4j.properties to
   log4j-server.properties, which must now be loaded from
   the classpath (which is how our scripts in bin/ have always done it)
   (CASSANDRA-971)
 * change get_count to require a SlicePredicate. create multi_get_count
   (CASSANDRA-744)
 * re-organized endpointsnitch implementations and added SimpleSnitch
   (CASSANDRA-994)
 * Added preload_row_cache option (CASSANDRA-946)
 * add CRC to commitlog header (CASSANDRA-999)
 * removed deprecated batch_insert and get_range_slice methods (CASSANDRA-1065)
 * add truncate thrift method (CASSANDRA-531)
 * http mini-interface using mx4j (CASSANDRA-1068)
 * optimize away copy of sliced row on memtable read path (CASSANDRA-1046)
 * replace constant-size 2GB mmaped segments and special casing for index 
   entries spanning segment boundaries, with SegmentedFile that computes 
   segments that always contain entire entries/rows (CASSANDRA-1117)
 * avoid reading large rows into memory during compaction (CASSANDRA-16)
 * added hadoop OutputFormat (CASSANDRA-1101)
 * efficient Streaming (no more anticompaction) (CASSANDRA-579)
 * split commitlog header into separate file and add size checksum to
   mutations (CASSANDRA-1179)
 * avoid allocating a new byte[] for each mutation on replay (CASSANDRA-1219)
 * revise HH schema to be per-endpoint (CASSANDRA-1142)
 * add joining/leaving status to nodetool ring (CASSANDRA-1115)
 * allow multiple repair sessions per node (CASSANDRA-1190)
 * optimize away MessagingService for local range queries (CASSANDRA-1261)
 * make framed transport the default so malformed requests can't OOM the 
   server (CASSANDRA-475)
 * significantly faster reads from row cache (CASSANDRA-1267)
 * take advantage of row cache during range queries (CASSANDRA-1302)
 * make GCGraceSeconds a per-ColumnFamily value (CASSANDRA-1276)
 * keep persistent row size and column count statistics (CASSANDRA-1155)
 * add IntegerType (CASSANDRA-1282)
 * page within a single row during hinted handoff (CASSANDRA-1327)
 * push DatacenterShardStrategy configuration into keyspace definition,
   eliminating datacenter.properties. (CASSANDRA-1066)
 * optimize forward slices starting with '' and single-index-block name 
   queries by skipping the column index (CASSANDRA-1338)
 * streaming refactor (CASSANDRA-1189)
 * faster comparison for UUID types (CASSANDRA-1043)
 * secondary index support (CASSANDRA-749 and subtasks)
 * make compaction buckets deterministic (CASSANDRA-1265)


0.6.6
 * Allow using DynamicEndpointSnitch with RackAwareStrategy (CASSANDRA-1429)
 * remove the remaining vestiges of the unfinished DatacenterShardStrategy 
   (replaced by NetworkTopologyStrategy in 0.7)
   

0.6.5
 * fix key ordering in range query results with RandomPartitioner
   and ConsistencyLevel > ONE (CASSANDRA-1145)
 * fix for range query starting with the wrong token range (CASSANDRA-1042)
 * page within a single row during hinted handoff (CASSANDRA-1327)
 * fix compilation on non-sun JDKs (CASSANDRA-1061)
 * remove String.trim() call on row keys in batch mutations (CASSANDRA-1235)
 * Log summary of dropped messages instead of spamming log (CASSANDRA-1284)
 * add dynamic endpoint snitch (CASSANDRA-981)
 * fix streaming for keyspaces with hyphens in their name (CASSANDRA-1377)
 * fix errors in hard-coded bloom filter optKPerBucket by computing it
   algorithmically (CASSANDRA-1220
 * remove message deserialization stage, and uncap read/write stages
   so slow reads/writes don't block gossip processing (CASSANDRA-1358)
 * add jmx port configuration to Debian package (CASSANDRA-1202)
 * use mlockall via JNA, if present, to prevent Linux from swapping
   out parts of the JVM (CASSANDRA-1214)


0.6.4
 * avoid queuing multiple hint deliveries for the same endpoint
   (CASSANDRA-1229)
 * better performance for and stricter checking of UTF8 column names
   (CASSANDRA-1232)
 * extend option to lower compaction priority to hinted handoff
   as well (CASSANDRA-1260)
 * log errors in gossip instead of re-throwing (CASSANDRA-1289)
 * avoid aborting commitlog replay prematurely if a flushed-but-
   not-removed commitlog segment is encountered (CASSANDRA-1297)
 * fix duplicate rows being read during mapreduce (CASSANDRA-1142)
 * failure detection wasn't closing command sockets (CASSANDRA-1221)
 * cassandra-cli.bat works on windows (CASSANDRA-1236)
 * pre-emptively drop requests that cannot be processed within RPCTimeout
   (CASSANDRA-685)
 * add ack to Binary write verb and update CassandraBulkLoader
   to wait for acks for each row (CASSANDRA-1093)
 * added describe_partitioner Thrift method (CASSANDRA-1047)
 * Hadoop jobs no longer require the Cassandra storage-conf.xml
   (CASSANDRA-1280, CASSANDRA-1047)
 * log thread pool stats when GC is excessive (CASSANDRA-1275)
 * remove gossip message size limit (CASSANDRA-1138)
 * parallelize local and remote reads during multiget, and respect snitch 
   when determining whether to do local read for CL.ONE (CASSANDRA-1317)
 * fix read repair to use requested consistency level on digest mismatch,
   rather than assuming QUORUM (CASSANDRA-1316)
 * process digest mismatch re-reads in parallel (CASSANDRA-1323)
 * switch hints CF comparator to BytesType (CASSANDRA-1274)


0.6.3
 * retry to make streaming connections up to 8 times. (CASSANDRA-1019)
 * reject describe_ring() calls on invalid keyspaces (CASSANDRA-1111)
 * fix cache size calculation for size of 100% (CASSANDRA-1129)
 * fix cache capacity only being recalculated once (CASSANDRA-1129)
 * remove hourly scan of all hints on the off chance that the gossiper
   missed a status change; instead, expose deliverHintsToEndpoint to JMX
   so it can be done manually, if necessary (CASSANDRA-1141)
 * don't reject reads at CL.ALL (CASSANDRA-1152)
 * reject deletions to supercolumns in CFs containing only standard
   columns (CASSANDRA-1139)
 * avoid preserving login information after client disconnects
   (CASSANDRA-1057)
 * prefer sun jdk to openjdk in debian init script (CASSANDRA-1174)
 * detect partioner config changes between restarts and fail fast 
   (CASSANDRA-1146)
 * use generation time to resolve node token reassignment disagreements
   (CASSANDRA-1118)
 * restructure the startup ordering of Gossiper and MessageService to avoid
   timing anomalies (CASSANDRA-1160)
 * detect incomplete commit log hearders (CASSANDRA-1119)
 * force anti-entropy service to stream files on the stream stage to avoid
   sending streams out of order (CASSANDRA-1169)
 * remove inactive stream managers after AES streams files (CASSANDRA-1169)
 * allow removing entire row through batch_mutate Deletion (CASSANDRA-1027)
 * add JMX metrics for row-level bloom filter false positives (CASSANDRA-1212)
 * added a redhat init script to contrib (CASSANDRA-1201)
 * use midpoint when bootstrapping a new machine into range with not
   much data yet instead of random token (CASSANDRA-1112)
 * kill server on OOM in executor stage as well as Thrift (CASSANDRA-1226)
 * remove opportunistic repairs, when two machines with overlapping replica
   responsibilities happen to finish major compactions of the same CF near
   the same time.  repairs are now fully manual (CASSANDRA-1190)
 * add ability to lower compaction priority (default is no change from 0.6.2)
   (CASSANDRA-1181)


0.6.2
 * fix contrib/word_count build. (CASSANDRA-992)
 * split CommitLogExecutorService into BatchCommitLogExecutorService and 
   PeriodicCommitLogExecutorService (CASSANDRA-1014)
 * add latency histograms to CFSMBean (CASSANDRA-1024)
 * make resolving timestamp ties deterministic by using value bytes
   as a tiebreaker (CASSANDRA-1039)
 * Add option to turn off Hinted Handoff (CASSANDRA-894)
 * fix windows startup (CASSANDRA-948)
 * make concurrent_reads, concurrent_writes configurable at runtime via JMX
   (CASSANDRA-1060)
 * disable GCInspector on non-Sun JVMs (CASSANDRA-1061)
 * fix tombstone handling in sstable rows with no other data (CASSANDRA-1063)
 * fix size of row in spanned index entries (CASSANDRA-1056)
 * install json2sstable, sstable2json, and sstablekeys to Debian package
 * StreamingService.StreamDestinations wouldn't empty itself after streaming
   finished (CASSANDRA-1076)
 * added Collections.shuffle(splits) before returning the splits in 
   ColumnFamilyInputFormat (CASSANDRA-1096)
 * do not recalculate cache capacity post-compaction if it's been manually 
   modified (CASSANDRA-1079)
 * better defaults for flush sorter + writer executor queue sizes
   (CASSANDRA-1100)
 * windows scripts for SSTableImport/Export (CASSANDRA-1051)
 * windows script for nodetool (CASSANDRA-1113)
 * expose PhiConvictThreshold (CASSANDRA-1053)
 * make repair of RF==1 a no-op (CASSANDRA-1090)
 * improve default JVM GC options (CASSANDRA-1014)
 * fix SlicePredicate serialization inside Hadoop jobs (CASSANDRA-1049)
 * close Thrift sockets in Hadoop ColumnFamilyRecordReader (CASSANDRA-1081)


0.6.1
 * fix NPE in sstable2json when no excluded keys are given (CASSANDRA-934)
 * keep the replica set constant throughout the read repair process
   (CASSANDRA-937)
 * allow querying getAllRanges with empty token list (CASSANDRA-933)
 * fix command line arguments inversion in clustertool (CASSANDRA-942)
 * fix race condition that could trigger a false-positive assertion
   during post-flush discard of old commitlog segments (CASSANDRA-936)
 * fix neighbor calculation for anti-entropy repair (CASSANDRA-924)
 * perform repair even for small entropy differences (CASSANDRA-924)
 * Use hostnames in CFInputFormat to allow Hadoop's naive string-based
   locality comparisons to work (CASSANDRA-955)
 * cache read-only BufferedRandomAccessFile length to avoid
   3 system calls per invocation (CASSANDRA-950)
 * nodes with IPv6 (and no IPv4) addresses could not join cluster
   (CASSANDRA-969)
 * Retrieve the correct number of undeleted columns, if any, from
   a supercolumn in a row that had been deleted previously (CASSANDRA-920)
 * fix index scans that cross the 2GB mmap boundaries for both mmap
   and standard i/o modes (CASSANDRA-866)
 * expose drain via nodetool (CASSANDRA-978)


0.6.0-RC1
 * JMX drain to flush memtables and run through commit log (CASSANDRA-880)
 * Bootstrapping can skip ranges under the right conditions (CASSANDRA-902)
 * fix merging row versions in range_slice for CL > ONE (CASSANDRA-884)
 * default write ConsistencyLeven chaned from ZERO to ONE
 * fix for index entries spanning mmap buffer boundaries (CASSANDRA-857)
 * use lexical comparison if time part of TimeUUIDs are the same 
   (CASSANDRA-907)
 * bound read, mutation, and response stages to fix possible OOM
   during log replay (CASSANDRA-885)
 * Use microseconds-since-epoch (UTC) in cli, instead of milliseconds
 * Treat batch_mutate Deletion with null supercolumn as "apply this predicate 
   to top level supercolumns" (CASSANDRA-834)
 * Streaming destination nodes do not update their JMX status (CASSANDRA-916)
 * Fix internal RPC timeout calculation (CASSANDRA-911)
 * Added Pig loadfunc to contrib/pig (CASSANDRA-910)


0.6.0-beta3
 * fix compaction bucketing bug (CASSANDRA-814)
 * update windows batch file (CASSANDRA-824)
 * deprecate KeysCachedFraction configuration directive in favor
   of KeysCached; move to unified-per-CF key cache (CASSANDRA-801)
 * add invalidateRowCache to ColumnFamilyStoreMBean (CASSANDRA-761)
 * send Handoff hints to natural locations to reduce load on
   remaining nodes in a failure scenario (CASSANDRA-822)
 * Add RowWarningThresholdInMB configuration option to warn before very 
   large rows get big enough to threaten node stability, and -x option to
   be able to remove them with sstable2json if the warning is unheeded
   until it's too late (CASSANDRA-843)
 * Add logging of GC activity (CASSANDRA-813)
 * fix ConcurrentModificationException in commitlog discard (CASSANDRA-853)
 * Fix hardcoded row count in Hadoop RecordReader (CASSANDRA-837)
 * Add a jmx status to the streaming service and change several DEBUG
   messages to INFO (CASSANDRA-845)
 * fix classpath in cassandra-cli.bat for Windows (CASSANDRA-858)
 * allow re-specifying host, port to cassandra-cli if invalid ones
   are first tried (CASSANDRA-867)
 * fix race condition handling rpc timeout in the coordinator
   (CASSANDRA-864)
 * Remove CalloutLocation and StagingFileDirectory from storage-conf files 
   since those settings are no longer used (CASSANDRA-878)
 * Parse a long from RowWarningThresholdInMB instead of an int (CASSANDRA-882)
 * Remove obsolete ControlPort code from DatabaseDescriptor (CASSANDRA-886)
 * move skipBytes side effect out of assert (CASSANDRA-899)
 * add "double getLoad" to StorageServiceMBean (CASSANDRA-898)
 * track row stats per CF at compaction time (CASSANDRA-870)
 * disallow CommitLogDirectory matching a DataFileDirectory (CASSANDRA-888)
 * default key cache size is 200k entries, changed from 10% (CASSANDRA-863)
 * add -Dcassandra-foreground=yes to cassandra.bat
 * exit if cluster name is changed unexpectedly (CASSANDRA-769)


0.6.0-beta1/beta2
 * add batch_mutate thrift command, deprecating batch_insert (CASSANDRA-336)
 * remove get_key_range Thrift API, deprecated in 0.5 (CASSANDRA-710)
 * add optional login() Thrift call for authentication (CASSANDRA-547)
 * support fat clients using gossiper and StorageProxy to perform
   replication in-process [jvm-only] (CASSANDRA-535)
 * support mmapped I/O for reads, on by default on 64bit JVMs 
   (CASSANDRA-408, CASSANDRA-669)
 * improve insert concurrency, particularly during Hinted Handoff
   (CASSANDRA-658)
 * faster network code (CASSANDRA-675)
 * stress.py moved to contrib (CASSANDRA-635)
 * row caching [must be explicitly enabled per-CF in config] (CASSANDRA-678)
 * present a useful measure of compaction progress in JMX (CASSANDRA-599)
 * add bin/sstablekeys (CASSNADRA-679)
 * add ConsistencyLevel.ANY (CASSANDRA-687)
 * make removetoken remove nodes from gossip entirely (CASSANDRA-644)
 * add ability to set cache sizes at runtime (CASSANDRA-708)
 * report latency and cache hit rate statistics with lifetime totals
   instead of average over the last minute (CASSANDRA-702)
 * support get_range_slice for RandomPartitioner (CASSANDRA-745)
 * per-keyspace replication factory and replication strategy (CASSANDRA-620)
 * track latency in microseconds (CASSANDRA-733)
 * add describe_ Thrift methods, deprecating get_string_property and 
   get_string_list_property
 * jmx interface for tracking operation mode and streams in general.
   (CASSANDRA-709)
 * keep memtables in sorted order to improve range query performance
   (CASSANDRA-799)
 * use while loop instead of recursion when trimming sstables compaction list 
   to avoid blowing stack in pathological cases (CASSANDRA-804)
 * basic Hadoop map/reduce support (CASSANDRA-342)


0.5.1
 * ensure all files for an sstable are streamed to the same directory.
   (CASSANDRA-716)
 * more accurate load estimate for bootstrapping (CASSANDRA-762)
 * tolerate dead or unavailable bootstrap target on write (CASSANDRA-731)
 * allow larger numbers of keys (> 140M) in a sstable bloom filter
   (CASSANDRA-790)
 * include jvm argument improvements from CASSANDRA-504 in debian package
 * change streaming chunk size to 32MB to accomodate Windows XP limitations
   (was 64MB) (CASSANDRA-795)
 * fix get_range_slice returning results in the wrong order (CASSANDRA-781)
 

0.5.0 final
 * avoid attempting to delete temporary bootstrap files twice (CASSANDRA-681)
 * fix bogus NaN in nodeprobe cfstats output (CASSANDRA-646)
 * provide a policy for dealing with single thread executors w/ a full queue
   (CASSANDRA-694)
 * optimize inner read in MessagingService, vastly improving multiple-node
   performance (CASSANDRA-675)
 * wait for table flush before streaming data back to a bootstrapping node.
   (CASSANDRA-696)
 * keep track of bootstrapping sources by table so that bootstrapping doesn't 
   give the indication of finishing early (CASSANDRA-673)


0.5.0 RC3
 * commit the correct version of the patch for CASSANDRA-663


0.5.0 RC2 (unreleased)
 * fix bugs in converting get_range_slice results to Thrift 
   (CASSANDRA-647, CASSANDRA-649)
 * expose java.util.concurrent.TimeoutException in StorageProxy methods
   (CASSANDRA-600)
 * TcpConnectionManager was holding on to disconnected connections, 
   giving the false indication they were being used. (CASSANDRA-651)
 * Remove duplicated write. (CASSANDRA-662)
 * Abort bootstrap if IP is already in the token ring (CASSANDRA-663)
 * increase default commitlog sync period, and wait for last sync to 
   finish before submitting another (CASSANDRA-668)


0.5.0 RC1
 * Fix potential NPE in get_range_slice (CASSANDRA-623)
 * add CRC32 to commitlog entries (CASSANDRA-605)
 * fix data streaming on windows (CASSANDRA-630)
 * GC compacted sstables after cleanup and compaction (CASSANDRA-621)
 * Speed up anti-entropy validation (CASSANDRA-629)
 * Fix anti-entropy assertion error (CASSANDRA-639)
 * Fix pending range conflicts when bootstapping or moving
   multiple nodes at once (CASSANDRA-603)
 * Handle obsolete gossip related to node movement in the case where
   one or more nodes is down when the movement occurs (CASSANDRA-572)
 * Include dead nodes in gossip to avoid a variety of problems
   and fix HH to removed nodes (CASSANDRA-634)
 * return an InvalidRequestException for mal-formed SlicePredicates
   (CASSANDRA-643)
 * fix bug determining closest neighbor for use in multiple datacenters
   (CASSANDRA-648)
 * Vast improvements in anticompaction speed (CASSANDRA-607)
 * Speed up log replay and writes by avoiding redundant serializations
   (CASSANDRA-652)


0.5.0 beta 2
 * Bootstrap improvements (several tickets)
 * add nodeprobe repair anti-entropy feature (CASSANDRA-193, CASSANDRA-520)
 * fix possibility of partition when many nodes restart at once
   in clusters with multiple seeds (CASSANDRA-150)
 * fix NPE in get_range_slice when no data is found (CASSANDRA-578)
 * fix potential NPE in hinted handoff (CASSANDRA-585)
 * fix cleanup of local "system" keyspace (CASSANDRA-576)
 * improve computation of cluster load balance (CASSANDRA-554)
 * added super column read/write, column count, and column/row delete to
   cassandra-cli (CASSANDRA-567, CASSANDRA-594)
 * fix returning live subcolumns of deleted supercolumns (CASSANDRA-583)
 * respect JAVA_HOME in bin/ scripts (several tickets)
 * add StorageService.initClient for fat clients on the JVM (CASSANDRA-535)
   (see contrib/client_only for an example of use)
 * make consistency_level functional in get_range_slice (CASSANDRA-568)
 * optimize key deserialization for RandomPartitioner (CASSANDRA-581)
 * avoid GCing tombstones except on major compaction (CASSANDRA-604)
 * increase failure conviction threshold, resulting in less nodes
   incorrectly (and temporarily) marked as down (CASSANDRA-610)
 * respect memtable thresholds during log replay (CASSANDRA-609)
 * support ConsistencyLevel.ALL on read (CASSANDRA-584)
 * add nodeprobe removetoken command (CASSANDRA-564)


0.5.0 beta
 * Allow multiple simultaneous flushes, improving flush throughput 
   on multicore systems (CASSANDRA-401)
 * Split up locks to improve write and read throughput on multicore systems
   (CASSANDRA-444, CASSANDRA-414)
 * More efficient use of memory during compaction (CASSANDRA-436)
 * autobootstrap option: when enabled, all non-seed nodes will attempt
   to bootstrap when started, until bootstrap successfully
   completes. -b option is removed.  (CASSANDRA-438)
 * Unless a token is manually specified in the configuration xml,
   a bootstraping node will use a token that gives it half the
   keys from the most-heavily-loaded node in the cluster,
   instead of generating a random token. 
   (CASSANDRA-385, CASSANDRA-517)
 * Miscellaneous bootstrap fixes (several tickets)
 * Ability to change a node's token even after it has data on it
   (CASSANDRA-541)
 * Ability to decommission a live node from the ring (CASSANDRA-435)
 * Semi-automatic loadbalancing via nodeprobe (CASSANDRA-192)
 * Add ability to set compaction thresholds at runtime via
   JMX / nodeprobe.  (CASSANDRA-465)
 * Add "comment" field to ColumnFamily definition. (CASSANDRA-481)
 * Additional JMX metrics (CASSANDRA-482)
 * JSON based export and import tools (several tickets)
 * Hinted Handoff fixes (several tickets)
 * Add key cache to improve read performance (CASSANDRA-423)
 * Simplified construction of custom ReplicationStrategy classes
   (CASSANDRA-497)
 * Graphical application (Swing) for ring integrity verification and 
   visualization was added to contrib (CASSANDRA-252)
 * Add DCQUORUM, DCQUORUMSYNC consistency levels and corresponding
   ReplicationStrategy / EndpointSnitch classes.  Experimental.
   (CASSANDRA-492)
 * Web client interface added to contrib (CASSANDRA-457)
 * More-efficient flush for Random, CollatedOPP partitioners 
   for normal writes (CASSANDRA-446) and bulk load (CASSANDRA-420)
 * Add MemtableFlushAfterMinutes, a global replacement for the old 
   per-CF FlushPeriodInMinutes setting (CASSANDRA-463)
 * optimizations to slice reading (CASSANDRA-350) and supercolumn
   queries (CASSANDRA-510)
 * force binding to given listenaddress for nodes with multiple
   interfaces (CASSANDRA-546)
 * stress.py benchmarking tool improvements (several tickets)
 * optimized replica placement code (CASSANDRA-525)
 * faster log replay on restart (CASSANDRA-539, CASSANDRA-540)
 * optimized local-node writes (CASSANDRA-558)
 * added get_range_slice, deprecating get_key_range (CASSANDRA-344)
 * expose TimedOutException to thrift (CASSANDRA-563)
 

0.4.2
 * Add validation disallowing null keys (CASSANDRA-486)
 * Fix race conditions in TCPConnectionManager (CASSANDRA-487)
 * Fix using non-utf8-aware comparison as a sanity check.
   (CASSANDRA-493)
 * Improve default garbage collector options (CASSANDRA-504)
 * Add "nodeprobe flush" (CASSANDRA-505)
 * remove NotFoundException from get_slice throws list (CASSANDRA-518)
 * fix get (not get_slice) of entire supercolumn (CASSANDRA-508)
 * fix null token during bootstrap (CASSANDRA-501)


0.4.1
 * Fix FlushPeriod columnfamily configuration regression
   (CASSANDRA-455)
 * Fix long column name support (CASSANDRA-460)
 * Fix for serializing a row that only contains tombstones
   (CASSANDRA-458)
 * Fix for discarding unneeded commitlog segments (CASSANDRA-459)
 * Add SnapshotBeforeCompaction configuration option (CASSANDRA-426)
 * Fix compaction abort under insufficient disk space (CASSANDRA-473)
 * Fix reading subcolumn slice from tombstoned CF (CASSANDRA-484)
 * Fix race condition in RVH causing occasional NPE (CASSANDRA-478)


0.4.0
 * fix get_key_range problems when a node is down (CASSANDRA-440)
   and add UnavailableException to more Thrift methods
 * Add example EndPointSnitch contrib code (several tickets)


0.4.0 RC2
 * fix SSTable generation clash during compaction (CASSANDRA-418)
 * reject method calls with null parameters (CASSANDRA-308)
 * properly order ranges in nodeprobe output (CASSANDRA-421)
 * fix logging of certain errors on executor threads (CASSANDRA-425)


0.4.0 RC1
 * Bootstrap feature is live; use -b on startup (several tickets)
 * Added multiget api (CASSANDRA-70)
 * fix Deadlock with SelectorManager.doProcess and TcpConnection.write
   (CASSANDRA-392)
 * remove key cache b/c of concurrency bugs in third-party
   CLHM library (CASSANDRA-405)
 * update non-major compaction logic to use two threshold values
   (CASSANDRA-407)
 * add periodic / batch commitlog sync modes (several tickets)
 * inline BatchMutation into batch_insert params (CASSANDRA-403)
 * allow setting the logging level at runtime via mbean (CASSANDRA-402)
 * change default comparator to BytesType (CASSANDRA-400)
 * add forwards-compatible ConsistencyLevel parameter to get_key_range
   (CASSANDRA-322)
 * r/m special case of blocking for local destination when writing with 
   ConsistencyLevel.ZERO (CASSANDRA-399)
 * Fixes to make BinaryMemtable [bulk load interface] useful (CASSANDRA-337);
   see contrib/bmt_example for an example of using it.
 * More JMX properties added (several tickets)
 * Thrift changes (several tickets)
    - Merged _super get methods with the normal ones; return values
      are now of ColumnOrSuperColumn.
    - Similarly, merged batch_insert_super into batch_insert.



0.4.0 beta
 * On-disk data format has changed to allow billions of keys/rows per
   node instead of only millions
 * Multi-keyspace support
 * Scan all sstables for all queries to avoid situations where
   different types of operation on the same ColumnFamily could
   disagree on what data was present
 * Snapshot support via JMX
 * Thrift API has changed a _lot_:
    - removed time-sorted CFs; instead, user-defined comparators
      may be defined on the column names, which are now byte arrays.
      Default comparators are provided for UTF8, Bytes, Ascii, Long (i64),
      and UUID types.
    - removed colon-delimited strings in thrift api in favor of explicit
      structs such as ColumnPath, ColumnParent, etc.  Also normalized
      thrift struct and argument naming.
    - Added columnFamily argument to get_key_range.
    - Change signature of get_slice to accept starting and ending
      columns as well as an offset.  (This allows use of indexes.)
      Added "ascending" flag to allow reasonably-efficient reverse
      scans as well.  Removed get_slice_by_range as redundant.
    - get_key_range operates on one CF at a time
    - changed `block` boolean on insert methods to ConsistencyLevel enum,
      with options of NONE, ONE, QUORUM, and ALL.
    - added similar consistency_level parameter to read methods
    - column-name-set slice with no names given now returns zero columns
      instead of all of them.  ("all" can run your server out of memory.
      use a range-based slice with a high max column count instead.)
 * Removed the web interface. Node information can now be obtained by 
   using the newly introduced nodeprobe utility.
 * More JMX stats
 * Remove magic values from internals (e.g. special key to indicate
   when to flush memtables)
 * Rename configuration "table" to "keyspace"
 * Moved to crash-only design; no more shutdown (just kill the process)
 * Lots of bug fixes

Full list of issues resolved in 0.4 is at https://issues.apache.org/jira/secure/IssueNavigator.jspa?reset=true&&pid=12310865&fixfor=12313862&resolution=1&sorter/field=issuekey&sorter/order=DESC


0.3.0 RC3
 * Fix potential deadlock under load in TCPConnection.
   (CASSANDRA-220)


0.3.0 RC2
 * Fix possible data loss when server is stopped after replaying
   log but before new inserts force memtable flush.
   (CASSANDRA-204)
 * Added BUGS file


0.3.0 RC1
 * Range queries on keys, including user-defined key collation
 * Remove support
 * Workarounds for a weird bug in JDK select/register that seems
   particularly common on VM environments. Cassandra should deploy
   fine on EC2 now
 * Much improved infrastructure: the beginnings of a decent test suite
   ("ant test" for unit tests; "nosetests" for system tests), code
   coverage reporting, etc.
 * Expanded node status reporting via JMX
 * Improved error reporting/logging on both server and client
 * Reduced memory footprint in default configuration
 * Combined blocking and non-blocking versions of insert APIs
 * Added FlushPeriodInMinutes configuration parameter to force
   flushing of infrequently-updated ColumnFamilies<|MERGE_RESOLUTION|>--- conflicted
+++ resolved
@@ -1,7 +1,8 @@
-<<<<<<< HEAD
 2.2.2
  * Fall back to 1/4 commitlog volume for commitlog_total_space on small disks
    (CASSANDRA-10199)
+Merged from 2.1:
+ * Only check KeyCache when it is enabled
 
 
 2.2.1
@@ -21,10 +22,6 @@
  * UDF / UDA execution time in trace (CASSANDRA-9723)
  * Fix broken internode SSL (CASSANDRA-9884)
 Merged from 2.1:
-=======
-2.1.10
- * Only check KeyCache when it is enabled
->>>>>>> 8a8a5a42
  * Change streaming_socket_timeout_in_ms default to 1 hour (CASSANDRA-8611)
  * (cqlsh) update list of CQL keywords (CASSANDRA-9232)
  * Avoid race condition during read repair (CASSANDRA-9460)
