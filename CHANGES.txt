<<<<<<< HEAD
4.0-alpha3
=======
3.11.6
Merged from 3.0:
 * Make sure index summary redistribution does not start when compactions are paused (CASSANDRA-15265)
 * Ensure legacy rows have primary key livenessinfo when they contain illegal cells (CASSANDRA-15365)
>>>>>>> 4b547f14
Merged from 2.2:
 * In-JVM DTest: Set correct internode message version for upgrade test (CASSANDRA-15371)

4.0-alpha2
 * Fix SASI non-literal string comparisons (range operators) (CASSANDRA-15169)
 * Upgrade Guava to 27, and to java-driver 3.6.0 (from 3.4.0-SNAPSHOT) (CASSANDRA-14655)
 * Extract an AbstractCompactionController to allow for custom implementations (CASSANDRA-15286)
 * Move chronicle-core version from snapshot to stable, and include carrotsearch in generated pom.xml (CASSANDRA-15321)
 * Untangle RepairMessage sub-hierarchy of messages, use new messaging (more) correctly (CASSANDRA-15163)
 * Add `allocate_tokens_for_local_replication_factor` option for token allocation (CASSANDRA-15260)
 * Add Alibaba Cloud Platform snitch (CASSANDRA-15092)
Merged from 3.0:
 * Add ability to cap max negotiable protocol version (CASSANDRA-15193)
 * Gossip tokens on startup if available (CASSANDRA-15335)
 * Fix resource leak in CompressedSequentialWriter (CASSANDRA-15340)
 * Fix bad merge that reverted CASSANDRA-14993 (CASSANDRA-15289)
 * Add support for network topology and query tracing for inJVM dtest (CASSANDRA-15319)


4.0-alpha1
 * Inaccurate exception message with nodetool snapshot (CASSANDRA-15287)
 * Fix InternodeOutboundMetrics overloaded bytes/count mixup (CASSANDRA-15186)
 * Enhance & reenable RepairTest with compression=off and compression=on (CASSANDRA-15272)
 * Improve readability of Table metrics Virtual tables units (CASSANDRA-15194)
 * Fix error with non-existent table for nodetool tablehistograms (CASSANDRA-14410)
 * Avoid result truncation in decimal operations (CASSANDRA-15232)
 * Catch non-IOException in FileUtils.close to make sure that all resources are closed (CASSANDRA-15225)
 * Align load column in nodetool status output (CASSANDRA-14787)
 * CassandraNetworkAuthorizer uses cached roles info (CASSANDRA-15089)
 * Introduce optional timeouts for idle client sessions (CASSANDRA-11097)
 * Fix AlterTableStatement dropped type validation order (CASSANDRA-15203)
 * Update Netty dependencies to latest, clean up SocketFactory (CASSANDRA-15195)
 * Native Transport - Apply noSpamLogger to ConnectionLimitHandler (CASSANDRA-15167)
 * Reduce heap pressure during compactions (CASSANDRA-14654)
 * Support building Cassandra with JDK 11 (CASSANDRA-15108)
 * Use quilt to patch cassandra.in.sh in Debian packaging (CASSANDRA-14710)
 * Take sstable references before calculating approximate key count (CASSANDRA-14647)
 * Restore snapshotting of system keyspaces on version change (CASSANDRA-14412)
 * Fix AbstractBTreePartition locking in java 11 (CASSANDRA-14607)
 * SimpleClient should pass connection properties as options (CASSANDRA-15056)
 * Set repaired data tracking flag on range reads if enabled (CASSANDRA-15019)
 * Calculate pending ranges for BOOTSTRAP_REPLACE correctly (CASSANDRA-14802)
 * Make TableCQLHelper reuse the single quote pattern (CASSANDRA-15033)
 * Add Zstd compressor (CASSANDRA-14482)
 * Fix IR prepare anti-compaction race (CASSANDRA-15027)
 * Fix SimpleStrategy option validation (CASSANDRA-15007)
 * Don't try to cancel 2i compactions when starting anticompaction (CASSANDRA-15024)
 * Avoid NPE in RepairRunnable.recordFailure (CASSANDRA-15025)
 * SSL Cert Hot Reloading should check for sanity of the new keystore/truststore before loading it (CASSANDRA-14991)
 * Avoid leaking threads when failing anticompactions and rate limit anticompactions (CASSANDRA-15002)
 * Validate token() arguments early instead of throwing NPE at execution (CASSANDRA-14989)
 * Add a new tool to dump audit logs (CASSANDRA-14885)
 * Fix generating javadoc with Java11 (CASSANDRA-14988)
 * Only cancel conflicting compactions when starting anticompactions and sub range compactions (CASSANDRA-14935)
 * Use a stub IndexRegistry for non-daemon use cases (CASSANDRA-14938)
 * Don't enable client transports when bootstrap is pending (CASSANDRA-14525)
 * Make antiCompactGroup throw exception on error and anticompaction non cancellable
   again (CASSANDRA-14936)
 * Catch empty/invalid bounds in SelectStatement (CASSANDRA-14849)
 * Auto-expand replication_factor for NetworkTopologyStrategy (CASSANDRA-14303)
 * Transient Replication: support EACH_QUORUM (CASSANDRA-14727)
 * BufferPool: allocating thread for new chunks should acquire directly (CASSANDRA-14832)
 * Send correct messaging version in internode messaging handshake's third message (CASSANDRA-14896)
 * Make Read and Write Latency columns consistent for proxyhistograms and tablehistograms (CASSANDRA-11939)
 * Make protocol checksum type option case insensitive (CASSANDRA-14716)
 * Forbid re-adding static columns as regular and vice versa (CASSANDRA-14913)
 * Audit log allows system keyspaces to be audited via configuration options (CASSANDRA-14498)
 * Lower default chunk_length_in_kb from 64kb to 16kb (CASSANDRA-13241)
 * Startup checker should wait for count rather than percentage (CASSANDRA-14297)
 * Fix incorrect sorting of replicas in SimpleStrategy.calculateNaturalReplicas (CASSANDRA-14862)
 * Partitioned outbound internode TCP connections can occur when nodes restart (CASSANDRA-14358)
 * Don't write to system_distributed.repair_history, system_traces.sessions, system_traces.events in mixed version 3.X/4.0 clusters (CASSANDRA-14841)
 * Avoid running query to self through messaging service (CASSANDRA-14807)
 * Allow using custom script for chronicle queue BinLog archival (CASSANDRA-14373)
 * Transient->Full range movements mishandle consistency level upgrade (CASSANDRA-14759)
 * ReplicaCollection follow-up (CASSANDRA-14726)
 * Transient node receives full data requests (CASSANDRA-14762)
 * Enable snapshot artifacts publish (CASSANDRA-12704)
 * Introduce RangesAtEndpoint.unwrap to simplify StreamSession.addTransferRanges (CASSANDRA-14770)
 * LOCAL_QUORUM may speculate to non-local nodes, resulting in Timeout instead of Unavailable (CASSANDRA-14735)
 * Avoid creating empty compaction tasks after truncate (CASSANDRA-14780)
 * Fail incremental repair prepare phase if it encounters sstables from un-finalized sessions (CASSANDRA-14763)
 * Add a check for receiving digest response from transient node (CASSANDRA-14750)
 * Fail query on transient replica if coordinator only expects full data (CASSANDRA-14704)
 * Remove mentions of transient replication from repair path (CASSANDRA-14698)
 * Fix handleRepairStatusChangedNotification to remove first then add (CASSANDRA-14720)
 * Allow transient node to serve as a repair coordinator (CASSANDRA-14693)
 * DecayingEstimatedHistogramReservoir.EstimatedHistogramReservoirSnapshot returns wrong value for size() and incorrectly calculates count (CASSANDRA-14696)
 * AbstractReplicaCollection equals and hash code should throw due to conflict between order sensitive/insensitive uses (CASSANDRA-14700)
 * Detect inconsistencies in repaired data on the read path (CASSANDRA-14145)
 * Add checksumming to the native protocol (CASSANDRA-13304)
 * Make AuthCache more easily extendable (CASSANDRA-14662)
 * Extend RolesCache to include detailed role info (CASSANDRA-14497)
 * Add fqltool compare (CASSANDRA-14619)
 * Add fqltool replay (CASSANDRA-14618)
 * Log keyspace in full query log (CASSANDRA-14656)
 * Transient Replication and Cheap Quorums (CASSANDRA-14404)
 * Log server-generated timestamp and nowInSeconds used by queries in FQL (CASSANDRA-14675)
 * Add diagnostic events for read repairs (CASSANDRA-14668)
 * Use consistent nowInSeconds and timestamps values within a request (CASSANDRA-14671)
 * Add sampler for query time and expose with nodetool (CASSANDRA-14436)
 * Clean up Message.Request implementations (CASSANDRA-14677)
 * Disable old native protocol versions on demand (CASANDRA-14659)
 * Allow specifying now-in-seconds in native protocol (CASSANDRA-14664)
 * Improve BTree build performance by avoiding data copy (CASSANDRA-9989)
 * Make monotonic read / read repair configurable (CASSANDRA-14635)
 * Refactor CompactionStrategyManager (CASSANDRA-14621)
 * Flush netty client messages immediately by default (CASSANDRA-13651)
 * Improve read repair blocking behavior (CASSANDRA-10726)
 * Add a virtual table to expose settings (CASSANDRA-14573)
 * Fix up chunk cache handling of metrics (CASSANDRA-14628)
 * Extend IAuthenticator to accept peer SSL certificates (CASSANDRA-14652)
 * Incomplete handling of exceptions when decoding incoming messages (CASSANDRA-14574)
 * Add diagnostic events for user audit logging (CASSANDRA-13668)
 * Allow retrieving diagnostic events via JMX (CASSANDRA-14435)
 * Add base classes for diagnostic events (CASSANDRA-13457)
 * Clear view system metadata when dropping keyspace (CASSANDRA-14646)
 * Allocate ReentrantLock on-demand in java11 AtomicBTreePartitionerBase (CASSANDRA-14637)
 * Make all existing virtual tables use LocalPartitioner (CASSANDRA-14640)
 * Revert 4.0 GC alg back to CMS (CASANDRA-14636)
 * Remove hardcoded java11 jvm args in idea workspace files (CASSANDRA-14627)
 * Update netty to 4.1.128 (CASSANDRA-14633)
 * Add a virtual table to expose thread pools (CASSANDRA-14523)
 * Add a virtual table to expose caches (CASSANDRA-14538, CASSANDRA-14626)
 * Fix toDate function for timestamp arguments (CASSANDRA-14502)
 * Revert running dtests by default in circleci (CASSANDRA-14614)
 * Stream entire SSTables when possible (CASSANDRA-14556)
 * Cell reconciliation should not depend on nowInSec (CASSANDRA-14592)
 * Add experimental support for Java 11 (CASSANDRA-9608)
 * Make PeriodicCommitLogService.blockWhenSyncLagsNanos configurable (CASSANDRA-14580)
 * Improve logging in MessageInHandler's constructor (CASSANDRA-14576)
 * Set broadcast address in internode messaging handshake (CASSANDRA-14579)
 * Wait for schema agreement prior to building MVs (CASSANDRA-14571)
 * Make all DDL statements idempotent and not dependent on global state (CASSANDRA-13426)
 * Bump the hints messaging version to match the current one (CASSANDRA-14536)
 * OffsetAwareConfigurationLoader doesn't set ssl storage port causing bind errors in CircleCI (CASSANDRA-14546)
 * Report why native_transport_port fails to bind (CASSANDRA-14544)
 * Optimize internode messaging protocol (CASSANDRA-14485)
 * Internode messaging handshake sends wrong messaging version number (CASSANDRA-14540)
 * Add a virtual table to expose active client connections (CASSANDRA-14458)
 * Clean up and refactor client metrics (CASSANDRA-14524)
 * Nodetool import row cache invalidation races with adding sstables to tracker (CASSANDRA-14529)
 * Fix assertions in LWTs after TableMetadata was made immutable (CASSANDRA-14356)
 * Abort compactions quicker (CASSANDRA-14397)
 * Support light-weight transactions in cassandra-stress (CASSANDRA-13529)
 * Make AsyncOneResponse use the correct timeout (CASSANDRA-14509)
 * Add option to sanity check tombstones on reads/compactions (CASSANDRA-14467)
 * Add a virtual table to expose all running sstable tasks (CASSANDRA-14457)
 * Let nodetool import take a list of directories (CASSANDRA-14442)
 * Avoid unneeded memory allocations / cpu for disabled log levels (CASSANDRA-14488)
 * Implement virtual keyspace interface (CASSANDRA-7622)
 * nodetool import cleanup and improvements (CASSANDRA-14417)
 * Bump jackson version to >= 2.9.5 (CASSANDRA-14427)
 * Allow nodetool toppartitions without specifying table (CASSANDRA-14360)
 * Audit logging for database activity (CASSANDRA-12151)
 * Clean up build artifacts in docs container (CASSANDRA-14432)
 * Minor network authz improvements (Cassandra-14413)
 * Automatic sstable upgrades (CASSANDRA-14197)
 * Replace deprecated junit.framework.Assert usages with org.junit.Assert (CASSANDRA-14431)
 * Cassandra-stress throws NPE if insert section isn't specified in user profile (CASSSANDRA-14426)
 * List clients by protocol versions `nodetool clientstats --by-protocol` (CASSANDRA-14335)
 * Improve LatencyMetrics performance by reducing write path processing (CASSANDRA-14281)
 * Add network authz (CASSANDRA-13985)
 * Use the correct IP/Port for Streaming when localAddress is left unbound (CASSANDRA-14389)
 * nodetool listsnapshots is missing local system keyspace snapshots (CASSANDRA-14381)
 * Remove StreamCoordinator.streamExecutor thread pool (CASSANDRA-14402)
 * Rename nodetool --with-port to --print-port to disambiguate from --port (CASSANDRA-14392)
 * Client TOPOLOGY_CHANGE messages have wrong port. (CASSANDRA-14398)
 * Add ability to load new SSTables from a separate directory (CASSANDRA-6719)
 * Eliminate background repair and probablistic read_repair_chance table options
   (CASSANDRA-13910)
 * Bind to correct local address in 4.0 streaming (CASSANDRA-14362)
 * Use standard Amazon naming for datacenter and rack in Ec2Snitch (CASSANDRA-7839)
 * Fix junit failure for SSTableReaderTest (CASSANDRA-14387)
 * Abstract write path for pluggable storage (CASSANDRA-14118)
 * nodetool describecluster should be more informative (CASSANDRA-13853)
 * Compaction performance improvements (CASSANDRA-14261) 
 * Refactor Pair usage to avoid boxing ints/longs (CASSANDRA-14260)
 * Add options to nodetool tablestats to sort and limit output (CASSANDRA-13889)
 * Rename internals to reflect CQL vocabulary (CASSANDRA-14354)
 * Add support for hybrid MIN(), MAX() speculative retry policies
   (CASSANDRA-14293, CASSANDRA-14338, CASSANDRA-14352)
 * Fix some regressions caused by 14058 (CASSANDRA-14353)
 * Abstract repair for pluggable storage (CASSANDRA-14116)
 * Add meaningful toString() impls (CASSANDRA-13653)
 * Add sstableloader option to accept target keyspace name (CASSANDRA-13884)
 * Move processing of EchoMessage response to gossip stage (CASSANDRA-13713)
 * Add coordinator write metric per CF (CASSANDRA-14232)
 * Correct and clarify SSLFactory.getSslContext method and call sites (CASSANDRA-14314)
 * Handle static and partition deletion properly on ThrottledUnfilteredIterator (CASSANDRA-14315)
 * NodeTool clientstats should show SSL Cipher (CASSANDRA-14322)
 * Add ability to specify driver name and version (CASSANDRA-14275)
 * Abstract streaming for pluggable storage (CASSANDRA-14115)
 * Forced incremental repairs should promote sstables if they can (CASSANDRA-14294)
 * Use Murmur3 for validation compactions (CASSANDRA-14002)
 * Comma at the end of the seed list is interpretated as localhost (CASSANDRA-14285)
 * Refactor read executor and response resolver, abstract read repair (CASSANDRA-14058)
 * Add optional startup delay to wait until peers are ready (CASSANDRA-13993)
 * Add a few options to nodetool verify (CASSANDRA-14201)
 * CVE-2017-5929 Security vulnerability and redefine default log rotation policy (CASSANDRA-14183)
 * Use JVM default SSL validation algorithm instead of custom default (CASSANDRA-13259)
 * Better document in code InetAddressAndPort usage post 7544, incorporate port into UUIDGen node (CASSANDRA-14226)
 * Fix sstablemetadata date string for minLocalDeletionTime (CASSANDRA-14132)
 * Make it possible to change neverPurgeTombstones during runtime (CASSANDRA-14214)
 * Remove GossipDigestSynVerbHandler#doSort() (CASSANDRA-14174)
 * Add nodetool clientlist (CASSANDRA-13665)
 * Revert ProtocolVersion changes from CASSANDRA-7544 (CASSANDRA-14211)
 * Non-disruptive seed node list reload (CASSANDRA-14190)
 * Nodetool tablehistograms to print statics for all the tables (CASSANDRA-14185)
 * Migrate dtests to use pytest and python3 (CASSANDRA-14134)
 * Allow storage port to be configurable per node (CASSANDRA-7544)
 * Make sub-range selection for non-frozen collections return null instead of empty (CASSANDRA-14182)
 * BloomFilter serialization format should not change byte ordering (CASSANDRA-9067)
 * Remove unused on-heap BloomFilter implementation (CASSANDRA-14152)
 * Delete temp test files on exit (CASSANDRA-14153)
 * Make PartitionUpdate and Mutation immutable (CASSANDRA-13867)
 * Fix CommitLogReplayer exception for CDC data (CASSANDRA-14066)
 * Fix cassandra-stress startup failure (CASSANDRA-14106)
 * Remove initialDirectories from CFS (CASSANDRA-13928)
 * Fix trivial log format error (CASSANDRA-14015)
 * Allow sstabledump to do a json object per partition (CASSANDRA-13848)
 * Add option to optimise merkle tree comparison across replicas (CASSANDRA-3200)
 * Remove unused and deprecated methods from AbstractCompactionStrategy (CASSANDRA-14081)
 * Fix Distribution.average in cassandra-stress (CASSANDRA-14090)
 * Support a means of logging all queries as they were invoked (CASSANDRA-13983)
 * Presize collections (CASSANDRA-13760)
 * Add GroupCommitLogService (CASSANDRA-13530)
 * Parallelize initial materialized view build (CASSANDRA-12245)
 * Fix flaky SecondaryIndexManagerTest.assert[Not]MarkedAsBuilt (CASSANDRA-13965)
 * Make LWTs send resultset metadata on every request (CASSANDRA-13992)
 * Fix flaky indexWithFailedInitializationIsNotQueryableAfterPartialRebuild (CASSANDRA-13963)
 * Introduce leaf-only iterator (CASSANDRA-9988)
 * Upgrade Guava to 23.3 and Airline to 0.8 (CASSANDRA-13997)
 * Allow only one concurrent call to StatusLogger (CASSANDRA-12182)
 * Refactoring to specialised functional interfaces (CASSANDRA-13982)
 * Speculative retry should allow more friendly params (CASSANDRA-13876)
 * Throw exception if we send/receive repair messages to incompatible nodes (CASSANDRA-13944)
 * Replace usages of MessageDigest with Guava's Hasher (CASSANDRA-13291)
 * Add nodetool cmd to print hinted handoff window (CASSANDRA-13728)
 * Fix some alerts raised by static analysis (CASSANDRA-13799)
 * Checksum sstable metadata (CASSANDRA-13321, CASSANDRA-13593)
 * Add result set metadata to prepared statement MD5 hash calculation (CASSANDRA-10786)
 * Refactor GcCompactionTest to avoid boxing (CASSANDRA-13941)
 * Expose recent histograms in JmxHistograms (CASSANDRA-13642)
 * Fix buffer length comparison when decompressing in netty-based streaming (CASSANDRA-13899)
 * Properly close StreamCompressionInputStream to release any ByteBuf (CASSANDRA-13906)
 * Add SERIAL and LOCAL_SERIAL support for cassandra-stress (CASSANDRA-13925)
 * LCS needlessly checks for L0 STCS candidates multiple times (CASSANDRA-12961)
 * Correctly close netty channels when a stream session ends (CASSANDRA-13905)
 * Update lz4 to 1.4.0 (CASSANDRA-13741)
 * Optimize Paxos prepare and propose stage for local requests (CASSANDRA-13862)
 * Throttle base partitions during MV repair streaming to prevent OOM (CASSANDRA-13299)
 * Use compaction threshold for STCS in L0 (CASSANDRA-13861)
 * Fix problem with min_compress_ratio: 1 and disallow ratio < 1 (CASSANDRA-13703)
 * Add extra information to SASI timeout exception (CASSANDRA-13677)
 * Add incremental repair support for --hosts, --force, and subrange repair (CASSANDRA-13818)
 * Rework CompactionStrategyManager.getScanners synchronization (CASSANDRA-13786)
 * Add additional unit tests for batch behavior, TTLs, Timestamps (CASSANDRA-13846)
 * Add keyspace and table name in schema validation exception (CASSANDRA-13845)
 * Emit metrics whenever we hit tombstone failures and warn thresholds (CASSANDRA-13771)
 * Make netty EventLoopGroups daemon threads (CASSANDRA-13837)
 * Race condition when closing stream sessions (CASSANDRA-13852)
 * NettyFactoryTest is failing in trunk on macOS (CASSANDRA-13831)
 * Allow changing log levels via nodetool for related classes (CASSANDRA-12696)
 * Add stress profile yaml with LWT (CASSANDRA-7960)
 * Reduce memory copies and object creations when acting on ByteBufs (CASSANDRA-13789)
 * Simplify mx4j configuration (Cassandra-13578)
 * Fix trigger example on 4.0 (CASSANDRA-13796)
 * Force minumum timeout value (CASSANDRA-9375)
 * Use netty for streaming (CASSANDRA-12229)
 * Use netty for internode messaging (CASSANDRA-8457)
 * Add bytes repaired/unrepaired to nodetool tablestats (CASSANDRA-13774)
 * Don't delete incremental repair sessions if they still have sstables (CASSANDRA-13758)
 * Fix pending repair manager index out of bounds check (CASSANDRA-13769)
 * Don't use RangeFetchMapCalculator when RF=1 (CASSANDRA-13576)
 * Don't optimise trivial ranges in RangeFetchMapCalculator (CASSANDRA-13664)
 * Use an ExecutorService for repair commands instead of new Thread(..).start() (CASSANDRA-13594)
 * Fix race / ref leak in anticompaction (CASSANDRA-13688)
 * Expose tasks queue length via JMX (CASSANDRA-12758)
 * Fix race / ref leak in PendingRepairManager (CASSANDRA-13751)
 * Enable ppc64le runtime as unsupported architecture (CASSANDRA-13615)
 * Improve sstablemetadata output (CASSANDRA-11483)
 * Support for migrating legacy users to roles has been dropped (CASSANDRA-13371)
 * Introduce error metrics for repair (CASSANDRA-13387)
 * Refactoring to primitive functional interfaces in AuthCache (CASSANDRA-13732)
 * Update metrics to 3.1.5 (CASSANDRA-13648)
 * batch_size_warn_threshold_in_kb can now be set at runtime (CASSANDRA-13699)
 * Avoid always rebuilding secondary indexes at startup (CASSANDRA-13725)
 * Upgrade JMH from 1.13 to 1.19 (CASSANDRA-13727)
 * Upgrade SLF4J from 1.7.7 to 1.7.25 (CASSANDRA-12996)
 * Default for start_native_transport now true if not set in config (CASSANDRA-13656)
 * Don't add localhost to the graph when calculating where to stream from (CASSANDRA-13583)
 * Make CDC availability more deterministic via hard-linking (CASSANDRA-12148)
 * Allow skipping equality-restricted clustering columns in ORDER BY clause (CASSANDRA-10271)
 * Use common nowInSec for validation compactions (CASSANDRA-13671)
 * Improve handling of IR prepare failures (CASSANDRA-13672)
 * Send IR coordinator messages synchronously (CASSANDRA-13673)
 * Flush system.repair table before IR finalize promise (CASSANDRA-13660)
 * Fix column filter creation for wildcard queries (CASSANDRA-13650)
 * Add 'nodetool getbatchlogreplaythrottle' and 'nodetool setbatchlogreplaythrottle' (CASSANDRA-13614)
 * fix race condition in PendingRepairManager (CASSANDRA-13659)
 * Allow noop incremental repair state transitions (CASSANDRA-13658)
 * Run repair with down replicas (CASSANDRA-10446)
 * Added started & completed repair metrics (CASSANDRA-13598)
 * Added started & completed repair metrics (CASSANDRA-13598)
 * Improve secondary index (re)build failure and concurrency handling (CASSANDRA-10130)
 * Improve calculation of available disk space for compaction (CASSANDRA-13068)
 * Change the accessibility of RowCacheSerializer for third party row cache plugins (CASSANDRA-13579)
 * Allow sub-range repairs for a preview of repaired data (CASSANDRA-13570)
 * NPE in IR cleanup when columnfamily has no sstables (CASSANDRA-13585)
 * Fix Randomness of stress values (CASSANDRA-12744)
 * Allow selecting Map values and Set elements (CASSANDRA-7396)
 * Fast and garbage-free Streaming Histogram (CASSANDRA-13444)
 * Update repairTime for keyspaces on completion (CASSANDRA-13539)
 * Add configurable upper bound for validation executor threads (CASSANDRA-13521)
 * Bring back maxHintTTL propery (CASSANDRA-12982)
 * Add testing guidelines (CASSANDRA-13497)
 * Add more repair metrics (CASSANDRA-13531)
 * RangeStreamer should be smarter when picking endpoints for streaming (CASSANDRA-4650)
 * Avoid rewrapping an exception thrown for cache load functions (CASSANDRA-13367)
 * Log time elapsed for each incremental repair phase (CASSANDRA-13498)
 * Add multiple table operation support to cassandra-stress (CASSANDRA-8780)
 * Fix incorrect cqlsh results when selecting same columns multiple times (CASSANDRA-13262)
 * Fix WriteResponseHandlerTest is sensitive to test execution order (CASSANDRA-13421)
 * Improve incremental repair logging (CASSANDRA-13468)
 * Start compaction when incremental repair finishes (CASSANDRA-13454)
 * Add repair streaming preview (CASSANDRA-13257)
 * Cleanup isIncremental/repairedAt usage (CASSANDRA-13430)
 * Change protocol to allow sending key space independent of query string (CASSANDRA-10145)
 * Make gc_log and gc_warn settable at runtime (CASSANDRA-12661)
 * Take number of files in L0 in account when estimating remaining compaction tasks (CASSANDRA-13354)
 * Skip building views during base table streams on range movements (CASSANDRA-13065)
 * Improve error messages for +/- operations on maps and tuples (CASSANDRA-13197)
 * Remove deprecated repair JMX APIs (CASSANDRA-11530)
 * Fix version check to enable streaming keep-alive (CASSANDRA-12929)
 * Make it possible to monitor an ideal consistency level separate from actual consistency level (CASSANDRA-13289)
 * Outbound TCP connections ignore internode authenticator (CASSANDRA-13324)
 * Upgrade junit from 4.6 to 4.12 (CASSANDRA-13360)
 * Cleanup ParentRepairSession after repairs (CASSANDRA-13359)
 * Upgrade snappy-java to 1.1.2.6 (CASSANDRA-13336)
 * Incremental repair not streaming correct sstables (CASSANDRA-13328)
 * Upgrade the jna version to 4.3.0 (CASSANDRA-13300)
 * Add the currentTimestamp, currentDate, currentTime and currentTimeUUID functions (CASSANDRA-13132)
 * Remove config option index_interval (CASSANDRA-10671)
 * Reduce lock contention for collection types and serializers (CASSANDRA-13271)
 * Make it possible to override MessagingService.Verb ids (CASSANDRA-13283)
 * Avoid synchronized on prepareForRepair in ActiveRepairService (CASSANDRA-9292)
 * Adds the ability to use uncompressed chunks in compressed files (CASSANDRA-10520)
 * Don't flush sstables when streaming for incremental repair (CASSANDRA-13226)
 * Remove unused method (CASSANDRA-13227)
 * Fix minor bugs related to #9143 (CASSANDRA-13217)
 * Output warning if user increases RF (CASSANDRA-13079)
 * Remove pre-3.0 streaming compatibility code for 4.0 (CASSANDRA-13081)
 * Add support for + and - operations on dates (CASSANDRA-11936)
 * Fix consistency of incrementally repaired data (CASSANDRA-9143)
 * Increase commitlog version (CASSANDRA-13161)
 * Make TableMetadata immutable, optimize Schema (CASSANDRA-9425)
 * Refactor ColumnCondition (CASSANDRA-12981)
 * Parallelize streaming of different keyspaces (CASSANDRA-4663)
 * Improved compactions metrics (CASSANDRA-13015)
 * Speed-up start-up sequence by avoiding un-needed flushes (CASSANDRA-13031)
 * Use Caffeine (W-TinyLFU) for on-heap caches (CASSANDRA-10855)
 * Thrift removal (CASSANDRA-11115)
 * Remove pre-3.0 compatibility code for 4.0 (CASSANDRA-12716)
 * Add column definition kind to dropped columns in schema (CASSANDRA-12705)
 * Add (automate) Nodetool Documentation (CASSANDRA-12672)
 * Update bundled cqlsh python driver to 3.7.0 (CASSANDRA-12736)
 * Reject invalid replication settings when creating or altering a keyspace (CASSANDRA-12681)
 * Clean up the SSTableReader#getScanner API wrt removal of RateLimiter (CASSANDRA-12422)
 * Use new token allocation for non bootstrap case as well (CASSANDRA-13080)
 * Avoid byte-array copy when key cache is disabled (CASSANDRA-13084)
 * Require forceful decommission if number of nodes is less than replication factor (CASSANDRA-12510)
 * Allow IN restrictions on column families with collections (CASSANDRA-12654)
 * Log message size in trace message in OutboundTcpConnection (CASSANDRA-13028)
 * Add timeUnit Days for cassandra-stress (CASSANDRA-13029)
 * Add mutation size and batch metrics (CASSANDRA-12649)
 * Add method to get size of endpoints to TokenMetadata (CASSANDRA-12999)
 * Expose time spent waiting in thread pool queue (CASSANDRA-8398)
 * Conditionally update index built status to avoid unnecessary flushes (CASSANDRA-12969)
 * cqlsh auto completion: refactor definition of compaction strategy options (CASSANDRA-12946)
 * Add support for arithmetic operators (CASSANDRA-11935)
 * Add histogram for delay to deliver hints (CASSANDRA-13234)
 * Fix cqlsh automatic protocol downgrade regression (CASSANDRA-13307)
 * Changing `max_hint_window_in_ms` at runtime (CASSANDRA-11720)
 * Trivial format error in StorageProxy (CASSANDRA-13551)
 * Nodetool repair can hang forever if we lose the notification for the repair completing/failing (CASSANDRA-13480)
 * Anticompaction can cause noisy log messages (CASSANDRA-13684)
 * Switch to client init for sstabledump (CASSANDRA-13683)
 * CQLSH: Don't pause when capturing data (CASSANDRA-13743)
 * nodetool clearsnapshot requires --all to clear all snapshots (CASSANDRA-13391)
 * Correctly count range tombstones in traces and tombstone thresholds (CASSANDRA-8527)
 * cqlshrc.sample uses incorrect option for time formatting (CASSANDRA-14243)
 * Multi-version in-JVM dtests (CASSANDRA-14937)
 * Allow instance class loaders to be garbage collected for inJVM dtest (CASSANDRA-15170)


3.11.5
 * Make sure user defined compaction transactions are always closed (CASSANDRA-15123)
 * Fix cassandra-env.sh to use $CASSANDRA_CONF to find cassandra-jaas.config (CASSANDRA-14305)
 * Fixed nodetool cfstats printing index name twice (CASSANDRA-14903)
 * Add flag to disable SASI indexes, and warnings on creation (CASSANDRA-14866)
Merged from 3.0:
 * Fix LegacyLayout RangeTombstoneList IndexOutOfBoundsException when upgrading and RangeTombstone bounds are asymmetric (CASSANDRA-15172)
 * Fix NPE when using allocate_tokens_for_keyspace on new DC/rack (CASSANDRA-14952)
 * Filter sstables earlier when running cleanup (CASSANDRA-15100)
 * Use mean row count instead of mean column count for index selectivity calculation (CASSANDRA-15259)
 * Avoid updating unchanged gossip states (CASSANDRA-15097)
 * Prevent recreation of previously dropped columns with a different kind (CASSANDRA-14948)
 * Prevent client requests from blocking on executor task queue (CASSANDRA-15013)
 * Toughen up column drop/recreate type validations (CASSANDRA-15204)
 * LegacyLayout should handle paging states that cross a collection column (CASSANDRA-15201)
 * Prevent RuntimeException when username or password is empty/null (CASSANDRA-15198)
 * Multiget thrift query returns null records after digest mismatch (CASSANDRA-14812)
 * Handle paging states serialized with a different version than the session's (CASSANDRA-15176)
 * Throw IOE instead of asserting on unsupporter peer versions (CASSANDRA-15066)
 * Update token metadata when handling MOVING/REMOVING_TOKEN events (CASSANDRA-15120)
 * Add ability to customize cassandra log directory using $CASSANDRA_LOG_DIR (CASSANDRA-15090)
 * Fix assorted gossip races and add related runtime checks (CASSANDRA-15059)
 * cassandra-stress works with frozen collections: list and set (CASSANDRA-14907)
 * Fix handling FS errors on writing and reading flat files - LogTransaction and hints (CASSANDRA-15053)
 * Avoid double closing the iterator to avoid overcounting the number of requests (CASSANDRA-15058)
 * Improve `nodetool status -r` speed (CASSANDRA-14847)
 * Improve merkle tree size and time on heap (CASSANDRA-14096)
 * Add missing commands to nodetool_completion (CASSANDRA-14916)
 * Anti-compaction temporarily corrupts sstable state for readers (CASSANDRA-15004)
Merged from 2.2:
 * Handle exceptions during authentication/authorization (CASSANDRA-15041)
 * Support cross version messaging in in-jvm upgrade dtests (CASSANDRA-15078)
 * Fix index summary redistribution cancellation (CASSANDRA-15045)
 * Refactor Circle CI configuration (CASSANDRA-14806)
 * Fixing invalid CQL in security documentation (CASSANDRA-15020)


3.11.4
 * Make stop-server.bat wait for Cassandra to terminate (CASSANDRA-14829)
 * Correct sstable sorting for garbagecollect and levelled compaction (CASSANDRA-14870)
Merged from 3.0:
 * Improve merkle tree size and time on heap (CASSANDRA-14096)
 * Severe concurrency issues in STCS,DTCS,TWCS,TMD.Topology,TypeParser
 * Add a script to make running the cqlsh tests in cassandra repo easier (CASSANDRA-14951)
 * If SizeEstimatesRecorder misses a 'onDropTable' notification, the size_estimates table will never be cleared for that table. (CASSANDRA-14905)
 * Streaming needs to synchronise access to LifecycleTransaction (CASSANDRA-14554)
 * Fix cassandra-stress write hang with default options (CASSANDRA-14616)
 * Netty epoll IOExceptions caused by unclean client disconnects being logged at INFO (CASSANDRA-14909)
 * Unfiltered.isEmpty conflicts with Row extends AbstractCollection.isEmpty (CASSANDRA-14588)
 * RangeTombstoneList doesn't properly clean up mergeable or superseded rts in some cases (CASSANDRA-14894)
 * Fix handling of collection tombstones for dropped columns from legacy sstables (CASSANDRA-14912)
 * Throw exception if Columns serialized subset encode more columns than possible (CASSANDRA-14591)
 * Drop/add column name with different Kind can result in corruption (CASSANDRA-14843)
 * Fix missing rows when reading 2.1 SSTables with static columns in 3.0 (CASSANDRA-14873)
 * Move TWCS message 'No compaction necessary for bucket size' to Trace level (CASSANDRA-14884)
 * Sstable min/max metadata can cause data loss (CASSANDRA-14861)
 * Dropped columns can cause reverse sstable iteration to return prematurely (CASSANDRA-14838)
 * Legacy sstables with  multi block range tombstones create invalid bound sequences (CASSANDRA-14823)
 * Expand range tombstone validation checks to multiple interim request stages (CASSANDRA-14824)
 * Reverse order reads can return incomplete results (CASSANDRA-14803)
 * Avoid calling iter.next() in a loop when notifying indexers about range tombstones (CASSANDRA-14794)
 * Fix purging semi-expired RT boundaries in reversed iterators (CASSANDRA-14672)
 * DESC order reads can fail to return the last Unfiltered in the partition (CASSANDRA-14766)
 * Fix corrupted collection deletions for dropped columns in 3.0 <-> 2.{1,2} messages (CASSANDRA-14568)
 * Fix corrupted static collection deletions in 3.0 <-> 2.{1,2} messages (CASSANDRA-14568)
 * Handle failures in parallelAllSSTableOperation (cleanup/upgradesstables/etc) (CASSANDRA-14657)
 * Improve TokenMetaData cache populating performance avoid long locking (CASSANDRA-14660)
 * Backport: Flush netty client messages immediately (not by default) (CASSANDRA-13651)
 * Fix static column order for SELECT * wildcard queries (CASSANDRA-14638)
 * sstableloader should use discovered broadcast address to connect intra-cluster (CASSANDRA-14522)
 * Fix reading columns with non-UTF names from schema (CASSANDRA-14468)
Merged from 2.2:
 * CircleCI docker image should bake in more dependencies (CASSANDRA-14985)
 * MigrationManager attempts to pull schema from different major version nodes (CASSANDRA-14928)
 * Returns null instead of NaN or Infinity in JSON strings (CASSANDRA-14377)
Merged from 2.1:
 * Paged Range Slice queries with DISTINCT can drop rows from results (CASSANDRA-14956)
 * Update release checksum algorithms to SHA-256, SHA-512 (CASSANDRA-14970)


3.11.3
 * Validate supported column type with SASI analyzer (CASSANDRA-13669)
 * Remove BTree.Builder Recycler to reduce memory usage (CASSANDRA-13929)
 * Reduce nodetool GC thread count (CASSANDRA-14475)
 * Fix New SASI view creation during Index Redistribution (CASSANDRA-14055)
 * Remove string formatting lines from BufferPool hot path (CASSANDRA-14416)
 * Detect OpenJDK jvm type and architecture (CASSANDRA-12793)
 * Don't use guava collections in the non-system keyspace jmx attributes (CASSANDRA-12271)
 * Allow existing nodes to use all peers in shadow round (CASSANDRA-13851)
 * Fix cqlsh to read connection.ssl cqlshrc option again (CASSANDRA-14299)
 * Downgrade log level to trace for CommitLogSegmentManager (CASSANDRA-14370)
 * CQL fromJson(null) throws NullPointerException (CASSANDRA-13891)
 * Serialize empty buffer as empty string for json output format (CASSANDRA-14245)
 * Allow logging implementation to be interchanged for embedded testing (CASSANDRA-13396)
 * SASI tokenizer for simple delimiter based entries (CASSANDRA-14247)
 * Fix Loss of digits when doing CAST from varint/bigint to decimal (CASSANDRA-14170)
 * RateBasedBackPressure unnecessarily invokes a lock on the Guava RateLimiter (CASSANDRA-14163)
 * Fix wildcard GROUP BY queries (CASSANDRA-14209)
Merged from 3.0:
 * Fix corrupted static collection deletions in 3.0 -> 2.{1,2} messages (CASSANDRA-14568)
 * Fix potential IndexOutOfBoundsException with counters (CASSANDRA-14167)
 * Always close RT markers returned by ReadCommand#executeLocally() (CASSANDRA-14515)
 * Reverse order queries with range tombstones can cause data loss (CASSANDRA-14513)
 * Fix regression of lagging commitlog flush log message (CASSANDRA-14451)
 * Add Missing dependencies in pom-all (CASSANDRA-14422)
 * Cleanup StartupClusterConnectivityChecker and PING Verb (CASSANDRA-14447)
 * Cassandra not starting when using enhanced startup scripts in windows (CASSANDRA-14418)
 * Fix progress stats and units in compactionstats (CASSANDRA-12244)
 * Better handle missing partition columns in system_schema.columns (CASSANDRA-14379)
 * Delay hints store excise by write timeout to avoid race with decommission (CASSANDRA-13740)
 * Add missed CQL keywords to documentation (CASSANDRA-14359)
 * Fix unbounded validation compactions on repair / revert CASSANDRA-13797 (CASSANDRA-14332)
 * Avoid deadlock when running nodetool refresh before node is fully up (CASSANDRA-14310)
 * Handle all exceptions when opening sstables (CASSANDRA-14202)
 * Handle incompletely written hint descriptors during startup (CASSANDRA-14080)
 * Handle repeat open bound from SRP in read repair (CASSANDRA-14330)
 * Use zero as default score in DynamicEndpointSnitch (CASSANDRA-14252)
 * Respect max hint window when hinting for LWT (CASSANDRA-14215)
 * Adding missing WriteType enum values to v3, v4, and v5 spec (CASSANDRA-13697)
 * Don't regenerate bloomfilter and summaries on startup (CASSANDRA-11163)
 * Fix NPE when performing comparison against a null frozen in LWT (CASSANDRA-14087)
 * Log when SSTables are deleted (CASSANDRA-14302)
 * Fix batch commitlog sync regression (CASSANDRA-14292)
 * Write to pending endpoint when view replica is also base replica (CASSANDRA-14251)
 * Chain commit log marker potential performance regression in batch commit mode (CASSANDRA-14194)
 * Fully utilise specified compaction threads (CASSANDRA-14210)
 * Pre-create deletion log records to finish compactions quicker (CASSANDRA-12763)
Merged from 2.2:
 * Fix compaction failure caused by reading un-flushed data (CASSANDRA-12743)
 * Use Bounds instead of Range for sstables in anticompaction (CASSANDRA-14411)
 * Fix JSON queries with IN restrictions and ORDER BY clause (CASSANDRA-14286)
 * CQL fromJson(null) throws NullPointerException (CASSANDRA-13891)
Merged from 2.1:
 * Check checksum before decompressing data (CASSANDRA-14284)


3.11.2
 * Fix ReadCommandTest (CASSANDRA-14234)
 * Remove trailing period from latency reports at keyspace level (CASSANDRA-14233)
 * Remove dependencies on JVM internal classes from JMXServerUtils (CASSANDRA-14173) 
 * Add DEFAULT, UNSET, MBEAN and MBEANS to `ReservedKeywords` (CASSANDRA-14205)
 * Print correct snitch info from nodetool describecluster (CASSANDRA-13528)
 * Enable CDC unittest (CASSANDRA-14141)
 * Acquire read lock before accessing CompactionStrategyManager fields (CASSANDRA-14139)
 * Avoid invalidating disk boundaries unnecessarily (CASSANDRA-14083)
 * Avoid exposing compaction strategy index externally (CASSANDRA-14082)
 * Fix imbalanced disks when replacing node with same address with JBOD (CASSANDRA-14084)
 * Reload compaction strategies when disk boundaries are invalidated (CASSANDRA-13948)
 * Remove OpenJDK log warning (CASSANDRA-13916)
 * Prevent compaction strategies from looping indefinitely (CASSANDRA-14079)
 * Cache disk boundaries (CASSANDRA-13215)
 * Add asm jar to build.xml for maven builds (CASSANDRA-11193)
 * Round buffer size to powers of 2 for the chunk cache (CASSANDRA-13897)
 * Update jackson JSON jars (CASSANDRA-13949)
 * Avoid locks when checking LCS fanout and if we should defrag (CASSANDRA-13930)
Merged from 3.0:
 * Fix unit test failures in ViewComplexTest (CASSANDRA-14219)
 * Add MinGW uname check to start scripts (CASSANDRA-12840)
 * Use the correct digest file and reload sstable metadata in nodetool verify (CASSANDRA-14217)
 * Handle failure when mutating repaired status in Verifier (CASSANDRA-13933)
 * Set encoding for javadoc generation (CASSANDRA-14154)
 * Fix index target computation for dense composite tables with dropped compact storage (CASSANDRA-14104)
 * Improve commit log chain marker updating (CASSANDRA-14108)
 * Extra range tombstone bound creates double rows (CASSANDRA-14008)
 * Fix SStable ordering by max timestamp in SinglePartitionReadCommand (CASSANDRA-14010)
 * Accept role names containing forward-slash (CASSANDRA-14088)
 * Optimize CRC check chance probability calculations (CASSANDRA-14094)
 * Fix cleanup on keyspace with no replicas (CASSANDRA-13526)
 * Fix updating base table rows with TTL not removing materialized view entries (CASSANDRA-14071)
 * Reduce garbage created by DynamicSnitch (CASSANDRA-14091)
 * More frequent commitlog chained markers (CASSANDRA-13987)
 * Fix serialized size of DataLimits (CASSANDRA-14057)
 * Add flag to allow dropping oversized read repair mutations (CASSANDRA-13975)
 * Fix SSTableLoader logger message (CASSANDRA-14003)
 * Fix repair race that caused gossip to block (CASSANDRA-13849)
 * Tracing interferes with digest requests when using RandomPartitioner (CASSANDRA-13964)
 * Add flag to disable materialized views, and warnings on creation (CASSANDRA-13959)
 * Don't let user drop or generally break tables in system_distributed (CASSANDRA-13813)
 * Provide a JMX call to sync schema with local storage (CASSANDRA-13954)
 * Mishandling of cells for removed/dropped columns when reading legacy files (CASSANDRA-13939)
 * Deserialise sstable metadata in nodetool verify (CASSANDRA-13922)
Merged from 2.2:
 * Fix the inspectJvmOptions startup check (CASSANDRA-14112)
 * Fix race that prevents submitting compaction for a table when executor is full (CASSANDRA-13801)
 * Rely on the JVM to handle OutOfMemoryErrors (CASSANDRA-13006)
 * Grab refs during scrub/index redistribution/cleanup (CASSANDRA-13873)
Merged from 2.1:
 * Protect against overflow of local expiration time (CASSANDRA-14092)
 * RPM package spec: fix permissions for installed jars and config files (CASSANDRA-14181)
 * More PEP8 compliance for cqlsh


3.11.1
 * Fix the computation of cdc_total_space_in_mb for exabyte filesystems (CASSANDRA-13808)
 * AbstractTokenTreeBuilder#serializedSize returns wrong value when there is a single leaf and overflow collisions (CASSANDRA-13869)
 * Add a compaction option to TWCS to ignore sstables overlapping checks (CASSANDRA-13418)
 * BTree.Builder memory leak (CASSANDRA-13754)
 * Revert CASSANDRA-10368 of supporting non-pk column filtering due to correctness (CASSANDRA-13798)
 * Add a skip read validation flag to cassandra-stress (CASSANDRA-13772)
 * Fix cassandra-stress hang issues when an error during cluster connection happens (CASSANDRA-12938)
 * Better bootstrap failure message when blocked by (potential) range movement (CASSANDRA-13744)
 * "ignore" option is ignored in sstableloader (CASSANDRA-13721)
 * Deadlock in AbstractCommitLogSegmentManager (CASSANDRA-13652)
 * Duplicate the buffer before passing it to analyser in SASI operation (CASSANDRA-13512)
 * Properly evict pstmts from prepared statements cache (CASSANDRA-13641)
Merged from 3.0:
 * Improve TRUNCATE performance (CASSANDRA-13909)
 * Implement short read protection on partition boundaries (CASSANDRA-13595)
 * Fix ISE thrown by UPI.Serializer.hasNext() for some SELECT queries (CASSANDRA-13911)
 * Filter header only commit logs before recovery (CASSANDRA-13918)
 * AssertionError prepending to a list (CASSANDRA-13149)
 * Fix support for SuperColumn tables (CASSANDRA-12373)
 * Handle limit correctly on tables with strict liveness (CASSANDRA-13883)
 * Fix missing original update in TriggerExecutor (CASSANDRA-13894)
 * Remove non-rpc-ready nodes from counter leader candidates (CASSANDRA-13043)
 * Improve short read protection performance (CASSANDRA-13794)
 * Fix sstable reader to support range-tombstone-marker for multi-slices (CASSANDRA-13787)
 * Fix short read protection for tables with no clustering columns (CASSANDRA-13880)
 * Make isBuilt volatile in PartitionUpdate (CASSANDRA-13619)
 * Prevent integer overflow of timestamps in CellTest and RowsTest (CASSANDRA-13866)
 * Fix counter application order in short read protection (CASSANDRA-12872)
 * Don't block RepairJob execution on validation futures (CASSANDRA-13797)
 * Wait for all management tasks to complete before shutting down CLSM (CASSANDRA-13123)
 * INSERT statement fails when Tuple type is used as clustering column with default DESC order (CASSANDRA-13717)
 * Fix pending view mutations handling and cleanup batchlog when there are local and remote paired mutations (CASSANDRA-13069)
 * Improve config validation and documentation on overflow and NPE (CASSANDRA-13622)
 * Range deletes in a CAS batch are ignored (CASSANDRA-13655)
 * Avoid assertion error when IndexSummary > 2G (CASSANDRA-12014)
 * Change repair midpoint logging for tiny ranges (CASSANDRA-13603)
 * Better handle corrupt final commitlog segment (CASSANDRA-11995)
 * StreamingHistogram is not thread safe (CASSANDRA-13756)
 * Fix MV timestamp issues (CASSANDRA-11500)
 * Better tolerate improperly formatted bcrypt hashes (CASSANDRA-13626)
 * Fix race condition in read command serialization (CASSANDRA-13363)
 * Fix AssertionError in short read protection (CASSANDRA-13747)
 * Don't skip corrupted sstables on startup (CASSANDRA-13620)
 * Fix the merging of cells with different user type versions (CASSANDRA-13776)
 * Copy session properties on cqlsh.py do_login (CASSANDRA-13640)
 * Potential AssertionError during ReadRepair of range tombstone and partition deletions (CASSANDRA-13719)
 * Don't let stress write warmup data if n=0 (CASSANDRA-13773)
 * Gossip thread slows down when using batch commit log (CASSANDRA-12966)
 * Randomize batchlog endpoint selection with only 1 or 2 racks (CASSANDRA-12884)
 * Fix digest calculation for counter cells (CASSANDRA-13750)
 * Fix ColumnDefinition.cellValueType() for non-frozen collection and change SSTabledump to use type.toJSONString() (CASSANDRA-13573)
 * Skip materialized view addition if the base table doesn't exist (CASSANDRA-13737)
 * Drop table should remove corresponding entries in dropped_columns table (CASSANDRA-13730)
 * Log warn message until legacy auth tables have been migrated (CASSANDRA-13371)
 * Fix incorrect [2.1 <- 3.0] serialization of counter cells created in 2.0 (CASSANDRA-13691)
 * Fix invalid writetime for null cells (CASSANDRA-13711)
 * Fix ALTER TABLE statement to atomically propagate changes to the table and its MVs (CASSANDRA-12952)
 * Fixed ambiguous output of nodetool tablestats command (CASSANDRA-13722)
 * Fix Digest mismatch Exception if hints file has UnknownColumnFamily (CASSANDRA-13696)
 * Purge tombstones created by expired cells (CASSANDRA-13643)
 * Make concat work with iterators that have different subsets of columns (CASSANDRA-13482)
 * Set test.runners based on cores and memory size (CASSANDRA-13078)
 * Allow different NUMACTL_ARGS to be passed in (CASSANDRA-13557)
 * Allow native function calls in CQLSSTableWriter (CASSANDRA-12606)
 * Fix secondary index queries on COMPACT tables (CASSANDRA-13627)
 * Nodetool listsnapshots output is missing a newline, if there are no snapshots (CASSANDRA-13568)
 * sstabledump reports incorrect usage for argument order (CASSANDRA-13532)
Merged from 2.2:
 * Safely handle empty buffers when outputting to JSON (CASSANDRA-13868)
 * Copy session properties on cqlsh.py do_login (CASSANDRA-13847)
 * Fix load over calculated issue in IndexSummaryRedistribution (CASSANDRA-13738)
 * Fix compaction and flush exception not captured (CASSANDRA-13833)
 * Uncaught exceptions in Netty pipeline (CASSANDRA-13649)
 * Prevent integer overflow on exabyte filesystems (CASSANDRA-13067)
 * Fix queries with LIMIT and filtering on clustering columns (CASSANDRA-11223)
 * Fix potential NPE when resume bootstrap fails (CASSANDRA-13272)
 * Fix toJSONString for the UDT, tuple and collection types (CASSANDRA-13592)
 * Fix nested Tuples/UDTs validation (CASSANDRA-13646)
Merged from 2.1:
 * Clone HeartBeatState when building gossip messages. Make its generation/version volatile (CASSANDRA-13700)


3.11.0
 * Allow native function calls in CQLSSTableWriter (CASSANDRA-12606)
 * Replace string comparison with regex/number checks in MessagingService test (CASSANDRA-13216)
 * Fix formatting of duration columns in CQLSH (CASSANDRA-13549)
 * Fix the problem with duplicated rows when using paging with SASI (CASSANDRA-13302)
 * Allow CONTAINS statements filtering on the partition key and it’s parts (CASSANDRA-13275)
 * Fall back to even ranges calculation in clusters with vnodes when tokens are distributed unevenly (CASSANDRA-13229)
 * Fix duration type validation to prevent overflow (CASSANDRA-13218)
 * Forbid unsupported creation of SASI indexes over partition key columns (CASSANDRA-13228)
 * Reject multiple values for a key in CQL grammar. (CASSANDRA-13369)
 * UDA fails without input rows (CASSANDRA-13399)
 * Fix compaction-stress by using daemonInitialization (CASSANDRA-13188)
 * V5 protocol flags decoding broken (CASSANDRA-13443)
 * Use write lock not read lock for removing sstables from compaction strategies. (CASSANDRA-13422)
 * Use corePoolSize equal to maxPoolSize in JMXEnabledThreadPoolExecutors (CASSANDRA-13329)
 * Avoid rebuilding SASI indexes containing no values (CASSANDRA-12962)
 * Add charset to Analyser input stream (CASSANDRA-13151)
 * Fix testLimitSSTables flake caused by concurrent flush (CASSANDRA-12820)
 * cdc column addition strikes again (CASSANDRA-13382)
 * Fix static column indexes (CASSANDRA-13277)
 * DataOutputBuffer.asNewBuffer broken (CASSANDRA-13298)
 * unittest CipherFactoryTest failed on MacOS (CASSANDRA-13370)
 * Forbid SELECT restrictions and CREATE INDEX over non-frozen UDT columns (CASSANDRA-13247)
 * Default logging we ship will incorrectly print "?:?" for "%F:%L" pattern (CASSANDRA-13317)
 * Possible AssertionError in UnfilteredRowIteratorWithLowerBound (CASSANDRA-13366)
 * Support unaligned memory access for AArch64 (CASSANDRA-13326)
 * Improve SASI range iterator efficiency on intersection with an empty range (CASSANDRA-12915).
 * Fix equality comparisons of columns using the duration type (CASSANDRA-13174)
 * Move to FastThreadLocalThread and FastThreadLocal (CASSANDRA-13034)
 * nodetool stopdaemon errors out (CASSANDRA-13030)
 * Tables in system_distributed should not use gcgs of 0 (CASSANDRA-12954)
 * Fix primary index calculation for SASI (CASSANDRA-12910)
 * More fixes to the TokenAllocator (CASSANDRA-12990)
 * NoReplicationTokenAllocator should work with zero replication factor (CASSANDRA-12983)
 * Address message coalescing regression (CASSANDRA-12676)
 * Delete illegal character from StandardTokenizerImpl.jflex (CASSANDRA-13417)
 * Fix cqlsh automatic protocol downgrade regression (CASSANDRA-13307)
 * Tracing payload not passed from QueryMessage to tracing session (CASSANDRA-12835)
Merged from 3.0:
 * Filter header only commit logs before recovery (CASSANDRA-13918)
 * Ensure int overflow doesn't occur when calculating large partition warning size (CASSANDRA-13172)
 * Ensure consistent view of partition columns between coordinator and replica in ColumnFilter (CASSANDRA-13004)
 * Failed unregistering mbean during drop keyspace (CASSANDRA-13346)
 * nodetool scrub/cleanup/upgradesstables exit code is wrong (CASSANDRA-13542)
 * Fix the reported number of sstable data files accessed per read (CASSANDRA-13120)
 * Fix schema digest mismatch during rolling upgrades from versions before 3.0.12 (CASSANDRA-13559)
 * Upgrade JNA version to 4.4.0 (CASSANDRA-13072)
 * Interned ColumnIdentifiers should use minimal ByteBuffers (CASSANDRA-13533)
 * Fix repair process violating start/end token limits for small ranges (CASSANDRA-13052)
 * Add storage port options to sstableloader (CASSANDRA-13518)
 * Properly handle quoted index names in cqlsh DESCRIBE output (CASSANDRA-12847)
 * Fix NPE in StorageService.excise() (CASSANDRA-13163)
 * Expire OutboundTcpConnection messages by a single Thread (CASSANDRA-13265)
 * Fail repair if insufficient responses received (CASSANDRA-13397)
 * Fix SSTableLoader fail when the loaded table contains dropped columns (CASSANDRA-13276)
 * Avoid name clashes in CassandraIndexTest (CASSANDRA-13427)
 * Handling partially written hint files (CASSANDRA-12728)
 * Interrupt replaying hints on decommission (CASSANDRA-13308)
 * Handling partially written hint files (CASSANDRA-12728)
 * Fix NPE issue in StorageService (CASSANDRA-13060)
 * Make reading of range tombstones more reliable (CASSANDRA-12811)
 * Fix startup problems due to schema tables not completely flushed (CASSANDRA-12213)
 * Fix view builder bug that can filter out data on restart (CASSANDRA-13405)
 * Fix 2i page size calculation when there are no regular columns (CASSANDRA-13400)
 * Fix the conversion of 2.X expired rows without regular column data (CASSANDRA-13395)
 * Fix hint delivery when using ext+internal IPs with prefer_local enabled (CASSANDRA-13020)
 * Legacy deserializer can create empty range tombstones (CASSANDRA-13341)
 * Legacy caching options can prevent 3.0 upgrade (CASSANDRA-13384)
 * Use the Kernel32 library to retrieve the PID on Windows and fix startup checks (CASSANDRA-13333)
 * Fix code to not exchange schema across major versions (CASSANDRA-13274)
 * Dropping column results in "corrupt" SSTable (CASSANDRA-13337)
 * Bugs handling range tombstones in the sstable iterators (CASSANDRA-13340)
 * Fix CONTAINS filtering for null collections (CASSANDRA-13246)
 * Applying: Use a unique metric reservoir per test run when using Cassandra-wide metrics residing in MBeans (CASSANDRA-13216)
 * Propagate row deletions in 2i tables on upgrade (CASSANDRA-13320)
 * Slice.isEmpty() returns false for some empty slices (CASSANDRA-13305)
 * Add formatted row output to assertEmpty in CQL Tester (CASSANDRA-13238)
 * Prevent data loss on upgrade 2.1 - 3.0 by adding component separator to LogRecord absolute path (CASSANDRA-13294)
 * Improve testing on macOS by eliminating sigar logging (CASSANDRA-13233)
 * Cqlsh copy-from should error out when csv contains invalid data for collections (CASSANDRA-13071)
 * Fix "multiple versions of ant detected..." when running ant test (CASSANDRA-13232)
 * Coalescing strategy sleeps too much (CASSANDRA-13090)
 * Faster StreamingHistogram (CASSANDRA-13038)
 * Legacy deserializer can create unexpected boundary range tombstones (CASSANDRA-13237)
 * Remove unnecessary assertion from AntiCompactionTest (CASSANDRA-13070)
 * Fix cqlsh COPY for dates before 1900 (CASSANDRA-13185)
 * Use keyspace replication settings on system.size_estimates table (CASSANDRA-9639)
 * Add vm.max_map_count StartupCheck (CASSANDRA-13008)
 * Obfuscate password in stress-graphs (CASSANDRA-12233)
 * Hint related logging should include the IP address of the destination in addition to
   host ID (CASSANDRA-13205)
 * Reloading logback.xml does not work (CASSANDRA-13173)
 * Lightweight transactions temporarily fail after upgrade from 2.1 to 3.0 (CASSANDRA-13109)
 * Duplicate rows after upgrading from 2.1.16 to 3.0.10/3.9 (CASSANDRA-13125)
 * Fix UPDATE queries with empty IN restrictions (CASSANDRA-13152)
 * Fix handling of partition with partition-level deletion plus
   live rows in sstabledump (CASSANDRA-13177)
 * Provide user workaround when system_schema.columns does not contain entries
   for a table that's in system_schema.tables (CASSANDRA-13180)
 * Nodetool upgradesstables/scrub/compact ignores system tables (CASSANDRA-13410)
 * Fix schema version calculation for rolling upgrades (CASSANDRA-13441)
Merged from 2.2:
 * Nodes started with join_ring=False should be able to serve requests when authentication is enabled (CASSANDRA-11381)
 * cqlsh COPY FROM: increment error count only for failures, not for attempts (CASSANDRA-13209)
 * Avoid starting gossiper in RemoveTest (CASSANDRA-13407)
 * Fix weightedSize() for row-cache reported by JMX and NodeTool (CASSANDRA-13393)
 * Fix JVM metric names (CASSANDRA-13103)
 * Honor truststore-password parameter in cassandra-stress (CASSANDRA-12773)
 * Discard in-flight shadow round responses (CASSANDRA-12653)
 * Don't anti-compact repaired data to avoid inconsistencies (CASSANDRA-13153)
 * Wrong logger name in AnticompactionTask (CASSANDRA-13343)
 * Commitlog replay may fail if last mutation is within 4 bytes of end of segment (CASSANDRA-13282)
 * Fix queries updating multiple time the same list (CASSANDRA-13130)
 * Fix GRANT/REVOKE when keyspace isn't specified (CASSANDRA-13053)
 * Fix flaky LongLeveledCompactionStrategyTest (CASSANDRA-12202)
 * Fix failing COPY TO STDOUT (CASSANDRA-12497)
 * Fix ColumnCounter::countAll behaviour for reverse queries (CASSANDRA-13222)
 * Exceptions encountered calling getSeeds() breaks OTC thread (CASSANDRA-13018)
 * Fix negative mean latency metric (CASSANDRA-12876)
 * Use only one file pointer when creating commitlog segments (CASSANDRA-12539)
Merged from 2.1:
 * Fix 2ndary index queries on partition keys for tables with static columns (CASSANDRA-13147)
 * Fix ParseError unhashable type list in cqlsh copy from (CASSANDRA-13364)
 * Remove unused repositories (CASSANDRA-13278)
 * Log stacktrace of uncaught exceptions (CASSANDRA-13108)
 * Use portable stderr for java error in startup (CASSANDRA-13211)
 * Fix Thread Leak in OutboundTcpConnection (CASSANDRA-13204)
 * Upgrade netty version to fix memory leak with client encryption (CASSANDRA-13114)
 * Coalescing strategy can enter infinite loop (CASSANDRA-13159)


3.10
 * Fix secondary index queries regression (CASSANDRA-13013)
 * Add duration type to the protocol V5 (CASSANDRA-12850)
 * Fix duration type validation (CASSANDRA-13143)
 * Fix flaky GcCompactionTest (CASSANDRA-12664)
 * Fix TestHintedHandoff.hintedhandoff_decom_test (CASSANDRA-13058)
 * Fixed query monitoring for range queries (CASSANDRA-13050)
 * Remove outboundBindAny configuration property (CASSANDRA-12673)
 * Use correct bounds for all-data range when filtering (CASSANDRA-12666)
 * Remove timing window in test case (CASSANDRA-12875)
 * Resolve unit testing without JCE security libraries installed (CASSANDRA-12945)
 * Fix inconsistencies in cassandra-stress load balancing policy (CASSANDRA-12919)
 * Fix validation of non-frozen UDT cells (CASSANDRA-12916)
 * Don't shut down socket input/output on StreamSession (CASSANDRA-12903)
 * Fix Murmur3PartitionerTest (CASSANDRA-12858)
 * Move cqlsh syntax rules into separate module and allow easier customization (CASSANDRA-12897)
 * Fix CommitLogSegmentManagerTest (CASSANDRA-12283)
 * Fix cassandra-stress truncate option (CASSANDRA-12695)
 * Fix crossNode value when receiving messages (CASSANDRA-12791)
 * Don't load MX4J beans twice (CASSANDRA-12869)
 * Extend native protocol request flags, add versions to SUPPORTED, and introduce ProtocolVersion enum (CASSANDRA-12838)
 * Set JOINING mode when running pre-join tasks (CASSANDRA-12836)
 * remove net.mintern.primitive library due to license issue (CASSANDRA-12845)
 * Properly format IPv6 addresses when logging JMX service URL (CASSANDRA-12454)
 * Optimize the vnode allocation for single replica per DC (CASSANDRA-12777)
 * Use non-token restrictions for bounds when token restrictions are overridden (CASSANDRA-12419)
 * Fix CQLSH auto completion for PER PARTITION LIMIT (CASSANDRA-12803)
 * Use different build directories for Eclipse and Ant (CASSANDRA-12466)
 * Avoid potential AttributeError in cqlsh due to no table metadata (CASSANDRA-12815)
 * Fix RandomReplicationAwareTokenAllocatorTest.testExistingCluster (CASSANDRA-12812)
 * Upgrade commons-codec to 1.9 (CASSANDRA-12790)
 * Add duration data type (CASSANDRA-11873)
 * Make the fanout size for LeveledCompactionStrategy to be configurable (CASSANDRA-11550)
 * Fix timeout in ReplicationAwareTokenAllocatorTest (CASSANDRA-12784)
 * Improve sum aggregate functions (CASSANDRA-12417)
 * Make cassandra.yaml docs for batch_size_*_threshold_in_kb reflect changes in CASSANDRA-10876 (CASSANDRA-12761)
 * cqlsh fails to format collections when using aliases (CASSANDRA-11534)
 * Check for hash conflicts in prepared statements (CASSANDRA-12733)
 * Exit query parsing upon first error (CASSANDRA-12598)
 * Fix cassandra-stress to use single seed in UUID generation (CASSANDRA-12729)
 * CQLSSTableWriter does not allow Update statement (CASSANDRA-12450)
 * Config class uses boxed types but DD exposes primitive types (CASSANDRA-12199)
 * Add pre- and post-shutdown hooks to Storage Service (CASSANDRA-12461)
 * Add hint delivery metrics (CASSANDRA-12693)
 * Remove IndexInfo cache from FileIndexInfoRetriever (CASSANDRA-12731)
 * ColumnIndex does not reuse buffer (CASSANDRA-12502)
 * cdc column addition still breaks schema migration tasks (CASSANDRA-12697)
 * Upgrade metrics-reporter dependencies (CASSANDRA-12089)
 * Tune compaction thread count via nodetool (CASSANDRA-12248)
 * Add +=/-= shortcut syntax for update queries (CASSANDRA-12232)
 * Include repair session IDs in repair start message (CASSANDRA-12532)
 * Add a blocking task to Index, run before joining the ring (CASSANDRA-12039)
 * Fix NPE when using CQLSSTableWriter (CASSANDRA-12667)
 * Support optional backpressure strategies at the coordinator (CASSANDRA-9318)
 * Make randompartitioner work with new vnode allocation (CASSANDRA-12647)
 * Fix cassandra-stress graphing (CASSANDRA-12237)
 * Allow filtering on partition key columns for queries without secondary indexes (CASSANDRA-11031)
 * Fix Cassandra Stress reporting thread model and precision (CASSANDRA-12585)
 * Add JMH benchmarks.jar (CASSANDRA-12586)
 * Cleanup uses of AlterTableStatementColumn (CASSANDRA-12567)
 * Add keep-alive to streaming (CASSANDRA-11841)
 * Tracing payload is passed through newSession(..) (CASSANDRA-11706)
 * avoid deleting non existing sstable files and improve related log messages (CASSANDRA-12261)
 * json/yaml output format for nodetool compactionhistory (CASSANDRA-12486)
 * Retry all internode messages once after a connection is
   closed and reopened (CASSANDRA-12192)
 * Add support to rebuild from targeted replica (CASSANDRA-9875)
 * Add sequence distribution type to cassandra stress (CASSANDRA-12490)
 * "SELECT * FROM foo LIMIT ;" does not error out (CASSANDRA-12154)
 * Define executeLocally() at the ReadQuery Level (CASSANDRA-12474)
 * Extend read/write failure messages with a map of replica addresses
   to error codes in the v5 native protocol (CASSANDRA-12311)
 * Fix rebuild of SASI indexes with existing index files (CASSANDRA-12374)
 * Let DatabaseDescriptor not implicitly startup services (CASSANDRA-9054, 12550)
 * Fix clustering indexes in presence of static columns in SASI (CASSANDRA-12378)
 * Fix queries on columns with reversed type on SASI indexes (CASSANDRA-12223)
 * Added slow query log (CASSANDRA-12403)
 * Count full coordinated request against timeout (CASSANDRA-12256)
 * Allow TTL with null value on insert and update (CASSANDRA-12216)
 * Make decommission operation resumable (CASSANDRA-12008)
 * Add support to one-way targeted repair (CASSANDRA-9876)
 * Remove clientutil jar (CASSANDRA-11635)
 * Fix compaction throughput throttle (CASSANDRA-12366, CASSANDRA-12717)
 * Delay releasing Memtable memory on flush until PostFlush has finished running (CASSANDRA-12358)
 * Cassandra stress should dump all setting on startup (CASSANDRA-11914)
 * Make it possible to compact a given token range (CASSANDRA-10643)
 * Allow updating DynamicEndpointSnitch properties via JMX (CASSANDRA-12179)
 * Collect metrics on queries by consistency level (CASSANDRA-7384)
 * Add support for GROUP BY to SELECT statement (CASSANDRA-10707)
 * Deprecate memtable_cleanup_threshold and update default for memtable_flush_writers (CASSANDRA-12228)
 * Upgrade to OHC 0.4.4 (CASSANDRA-12133)
 * Add version command to cassandra-stress (CASSANDRA-12258)
 * Create compaction-stress tool (CASSANDRA-11844)
 * Garbage-collecting compaction operation and schema option (CASSANDRA-7019)
 * Add beta protocol flag for v5 native protocol (CASSANDRA-12142)
 * Support filtering on non-PRIMARY KEY columns in the CREATE
   MATERIALIZED VIEW statement's WHERE clause (CASSANDRA-10368)
 * Unify STDOUT and SYSTEMLOG logback format (CASSANDRA-12004)
 * COPY FROM should raise error for non-existing input files (CASSANDRA-12174)
 * Faster write path (CASSANDRA-12269)
 * Option to leave omitted columns in INSERT JSON unset (CASSANDRA-11424)
 * Support json/yaml output in nodetool tpstats (CASSANDRA-12035)
 * Expose metrics for successful/failed authentication attempts (CASSANDRA-10635)
 * Prepend snapshot name with "truncated" or "dropped" when a snapshot
   is taken before truncating or dropping a table (CASSANDRA-12178)
 * Optimize RestrictionSet (CASSANDRA-12153)
 * cqlsh does not automatically downgrade CQL version (CASSANDRA-12150)
 * Omit (de)serialization of state variable in UDAs (CASSANDRA-9613)
 * Create a system table to expose prepared statements (CASSANDRA-8831)
 * Reuse DataOutputBuffer from ColumnIndex (CASSANDRA-11970)
 * Remove DatabaseDescriptor dependency from SegmentedFile (CASSANDRA-11580)
 * Add supplied username to authentication error messages (CASSANDRA-12076)
 * Remove pre-startup check for open JMX port (CASSANDRA-12074)
 * Remove compaction Severity from DynamicEndpointSnitch (CASSANDRA-11738)
 * Restore resumable hints delivery (CASSANDRA-11960)
 * Properly record CAS contention (CASSANDRA-12626)
Merged from 3.0:
 * Dump threads when unit tests time out (CASSANDRA-13117)
 * Better error when modifying function permissions without explicit keyspace (CASSANDRA-12925)
 * Indexer is not correctly invoked when building indexes over sstables (CASSANDRA-13075)
 * Stress daemon help is incorrect (CASSANDRA-12563)
 * Read repair is not blocking repair to finish in foreground repair (CASSANDRA-13115)
 * Replace empty strings with null values if they cannot be converted (CASSANDRA-12794)
 * Remove support for non-JavaScript UDFs (CASSANDRA-12883)
 * Fix deserialization of 2.x DeletedCells (CASSANDRA-12620)
 * Add parent repair session id to anticompaction log message (CASSANDRA-12186)
 * Improve contention handling on failure to acquire MV lock for streaming and hints (CASSANDRA-12905)
 * Fix DELETE and UPDATE queries with empty IN restrictions (CASSANDRA-12829)
 * Mark MVs as built after successful bootstrap (CASSANDRA-12984)
 * Estimated TS drop-time histogram updated with Cell.NO_DELETION_TIME (CASSANDRA-13040)
 * Nodetool compactionstats fails with NullPointerException (CASSANDRA-13021)
 * Thread local pools never cleaned up (CASSANDRA-13033)
 * Set RPC_READY to false when draining or if a node is marked as shutdown (CASSANDRA-12781)
 * CQL often queries static columns unnecessarily (CASSANDRA-12768)
 * Make sure sstables only get committed when it's safe to discard commit log records (CASSANDRA-12956)
 * Reject default_time_to_live option when creating or altering MVs (CASSANDRA-12868)
 * Nodetool should use a more sane max heap size (CASSANDRA-12739)
 * LocalToken ensures token values are cloned on heap (CASSANDRA-12651)
 * AnticompactionRequestSerializer serializedSize is incorrect (CASSANDRA-12934)
 * Prevent reloading of logback.xml from UDF sandbox (CASSANDRA-12535)
 * Reenable HeapPool (CASSANDRA-12900)
 * Disallow offheap_buffers memtable allocation (CASSANDRA-11039)
 * Fix CommitLogSegmentManagerTest (CASSANDRA-12283)
 * Pass root cause to CorruptBlockException when uncompression failed (CASSANDRA-12889)
 * Batch with multiple conditional updates for the same partition causes AssertionError (CASSANDRA-12867)
 * Make AbstractReplicationStrategy extendable from outside its package (CASSANDRA-12788)
 * Don't tell users to turn off consistent rangemovements during rebuild. (CASSANDRA-12296)
 * Fix CommitLogTest.testDeleteIfNotDirty (CASSANDRA-12854)
 * Avoid deadlock due to MV lock contention (CASSANDRA-12689)
 * Fix for KeyCacheCqlTest flakiness (CASSANDRA-12801)
 * Include SSTable filename in compacting large row message (CASSANDRA-12384)
 * Fix potential socket leak (CASSANDRA-12329, CASSANDRA-12330)
 * Fix ViewTest.testCompaction (CASSANDRA-12789)
 * Improve avg aggregate functions (CASSANDRA-12417)
 * Preserve quoted reserved keyword column names in MV creation (CASSANDRA-11803)
 * nodetool stopdaemon errors out (CASSANDRA-12646)
 * Split materialized view mutations on build to prevent OOM (CASSANDRA-12268)
 * mx4j does not work in 3.0.8 (CASSANDRA-12274)
 * Abort cqlsh copy-from in case of no answer after prolonged period of time (CASSANDRA-12740)
 * Avoid sstable corrupt exception due to dropped static column (CASSANDRA-12582)
 * Make stress use client mode to avoid checking commit log size on startup (CASSANDRA-12478)
 * Fix exceptions with new vnode allocation (CASSANDRA-12715)
 * Unify drain and shutdown processes (CASSANDRA-12509)
 * Fix NPE in ComponentOfSlice.isEQ() (CASSANDRA-12706)
 * Fix failure in LogTransactionTest (CASSANDRA-12632)
 * Fix potentially incomplete non-frozen UDT values when querying with the
   full primary key specified (CASSANDRA-12605)
 * Make sure repaired tombstones are dropped when only_purge_repaired_tombstones is enabled (CASSANDRA-12703)
 * Skip writing MV mutations to commitlog on mutation.applyUnsafe() (CASSANDRA-11670)
 * Establish consistent distinction between non-existing partition and NULL value for LWTs on static columns (CASSANDRA-12060)
 * Extend ColumnIdentifier.internedInstances key to include the type that generated the byte buffer (CASSANDRA-12516)
 * Handle composite prefixes with final EOC=0 as in 2.x and refactor LegacyLayout.decodeBound (CASSANDRA-12423)
 * select_distinct_with_deletions_test failing on non-vnode environments (CASSANDRA-11126)
 * Stack Overflow returned to queries while upgrading (CASSANDRA-12527)
 * Fix legacy regex for temporary files from 2.2 (CASSANDRA-12565)
 * Add option to state current gc_grace_seconds to tools/bin/sstablemetadata (CASSANDRA-12208)
 * Fix file system race condition that may cause LogAwareFileLister to fail to classify files (CASSANDRA-11889)
 * Fix file handle leaks due to simultaneous compaction/repair and
   listing snapshots, calculating snapshot sizes, or making schema
   changes (CASSANDRA-11594)
 * Fix nodetool repair exits with 0 for some errors (CASSANDRA-12508)
 * Do not shut down BatchlogManager twice during drain (CASSANDRA-12504)
 * Disk failure policy should not be invoked on out of space (CASSANDRA-12385)
 * Calculate last compacted key on startup (CASSANDRA-6216)
 * Add schema to snapshot manifest, add USING TIMESTAMP clause to ALTER TABLE statements (CASSANDRA-7190)
 * If CF has no clustering columns, any row cache is full partition cache (CASSANDRA-12499)
 * Correct log message for statistics of offheap memtable flush (CASSANDRA-12776)
 * Explicitly set locale for string validation (CASSANDRA-12541,CASSANDRA-12542,CASSANDRA-12543,CASSANDRA-12545)
Merged from 2.2:
 * Fix speculative retry bugs (CASSANDRA-13009)
 * Fix handling of nulls and unsets in IN conditions (CASSANDRA-12981)
 * Fix race causing infinite loop if Thrift server is stopped before it starts listening (CASSANDRA-12856)
 * CompactionTasks now correctly drops sstables out of compaction when not enough disk space is available (CASSANDRA-12979)
 * Fix DynamicEndpointSnitch noop in multi-datacenter situations (CASSANDRA-13074)
 * cqlsh copy-from: encode column names to avoid primary key parsing errors (CASSANDRA-12909)
 * Temporarily fix bug that creates commit log when running offline tools (CASSANDRA-8616)
 * Reduce granuality of OpOrder.Group during index build (CASSANDRA-12796)
 * Test bind parameters and unset parameters in InsertUpdateIfConditionTest (CASSANDRA-12980)
 * Use saved tokens when setting local tokens on StorageService.joinRing (CASSANDRA-12935)
 * cqlsh: fix DESC TYPES errors (CASSANDRA-12914)
 * Fix leak on skipped SSTables in sstableupgrade (CASSANDRA-12899)
 * Avoid blocking gossip during pending range calculation (CASSANDRA-12281)
 * Fix purgeability of tombstones with max timestamp (CASSANDRA-12792)
 * Fail repair if participant dies during sync or anticompaction (CASSANDRA-12901)
 * cqlsh COPY: unprotected pk values before converting them if not using prepared statements (CASSANDRA-12863)
 * Fix Util.spinAssertEquals (CASSANDRA-12283)
 * Fix potential NPE for compactionstats (CASSANDRA-12462)
 * Prepare legacy authenticate statement if credentials table initialised after node startup (CASSANDRA-12813)
 * Change cassandra.wait_for_tracing_events_timeout_secs default to 0 (CASSANDRA-12754)
 * Clean up permissions when a UDA is dropped (CASSANDRA-12720)
 * Limit colUpdateTimeDelta histogram updates to reasonable deltas (CASSANDRA-11117)
 * Fix leak errors and execution rejected exceptions when draining (CASSANDRA-12457)
 * Fix merkle tree depth calculation (CASSANDRA-12580)
 * Make Collections deserialization more robust (CASSANDRA-12618)
 * Fix exceptions when enabling gossip on nodes that haven't joined the ring (CASSANDRA-12253)
 * Fix authentication problem when invoking cqlsh copy from a SOURCE command (CASSANDRA-12642)
 * Decrement pending range calculator jobs counter in finally block
 * cqlshlib tests: increase default execute timeout (CASSANDRA-12481)
 * Forward writes to replacement node when replace_address != broadcast_address (CASSANDRA-8523)
 * Fail repair on non-existing table (CASSANDRA-12279)
 * Enable repair -pr and -local together (fix regression of CASSANDRA-7450) (CASSANDRA-12522)
 * Better handle invalid system roles table (CASSANDRA-12700)
 * Split consistent range movement flag correction (CASSANDRA-12786)
Merged from 2.1:
 * cqlsh copy-from: sort user type fields in csv (CASSANDRA-12959)
 * Don't skip sstables based on maxLocalDeletionTime (CASSANDRA-12765)


3.8, 3.9
 * Fix value skipping with counter columns (CASSANDRA-11726)
 * Fix nodetool tablestats miss SSTable count (CASSANDRA-12205)
 * Fixed flacky SSTablesIteratedTest (CASSANDRA-12282)
 * Fixed flacky SSTableRewriterTest: check file counts before calling validateCFS (CASSANDRA-12348)
 * cqlsh: Fix handling of $$-escaped strings (CASSANDRA-12189)
 * Fix SSL JMX requiring truststore containing server cert (CASSANDRA-12109)
 * RTE from new CDC column breaks in flight queries (CASSANDRA-12236)
 * Fix hdr logging for single operation workloads (CASSANDRA-12145)
 * Fix SASI PREFIX search in CONTAINS mode with partial terms (CASSANDRA-12073)
 * Increase size of flushExecutor thread pool (CASSANDRA-12071)
 * Partial revert of CASSANDRA-11971, cannot recycle buffer in SP.sendMessagesToNonlocalDC (CASSANDRA-11950)
 * Upgrade netty to 4.0.39 (CASSANDRA-12032, CASSANDRA-12034)
 * Improve details in compaction log message (CASSANDRA-12080)
 * Allow unset values in CQLSSTableWriter (CASSANDRA-11911)
 * Chunk cache to request compressor-compatible buffers if pool space is exhausted (CASSANDRA-11993)
 * Remove DatabaseDescriptor dependencies from SequentialWriter (CASSANDRA-11579)
 * Move skip_stop_words filter before stemming (CASSANDRA-12078)
 * Support seek() in EncryptedFileSegmentInputStream (CASSANDRA-11957)
 * SSTable tools mishandling LocalPartitioner (CASSANDRA-12002)
 * When SEPWorker assigned work, set thread name to match pool (CASSANDRA-11966)
 * Add cross-DC latency metrics (CASSANDRA-11596)
 * Allow terms in selection clause (CASSANDRA-10783)
 * Add bind variables to trace (CASSANDRA-11719)
 * Switch counter shards' clock to timestamps (CASSANDRA-9811)
 * Introduce HdrHistogram and response/service/wait separation to stress tool (CASSANDRA-11853)
 * entry-weighers in QueryProcessor should respect partitionKeyBindIndexes field (CASSANDRA-11718)
 * Support older ant versions (CASSANDRA-11807)
 * Estimate compressed on disk size when deciding if sstable size limit reached (CASSANDRA-11623)
 * cassandra-stress profiles should support case sensitive schemas (CASSANDRA-11546)
 * Remove DatabaseDescriptor dependency from FileUtils (CASSANDRA-11578)
 * Faster streaming (CASSANDRA-9766)
 * Add prepared query parameter to trace for "Execute CQL3 prepared query" session (CASSANDRA-11425)
 * Add repaired percentage metric (CASSANDRA-11503)
 * Add Change-Data-Capture (CASSANDRA-8844)
Merged from 3.0:
 * Fix paging for 2.x to 3.x upgrades (CASSANDRA-11195)
 * Fix clean interval not sent to commit log for empty memtable flush (CASSANDRA-12436)
 * Fix potential resource leak in RMIServerSocketFactoryImpl (CASSANDRA-12331)
 * Make sure compaction stats are updated when compaction is interrupted (CASSANDRA-12100)
 * Change commitlog and sstables to track dirty and clean intervals (CASSANDRA-11828)
 * NullPointerException during compaction on table with static columns (CASSANDRA-12336)
 * Fixed ConcurrentModificationException when reading metrics in GraphiteReporter (CASSANDRA-11823)
 * Fix upgrade of super columns on thrift (CASSANDRA-12335)
 * Fixed flacky BlacklistingCompactionsTest, switched to fixed size types and increased corruption size (CASSANDRA-12359)
 * Rerun ReplicationAwareTokenAllocatorTest on failure to avoid flakiness (CASSANDRA-12277)
 * Exception when computing read-repair for range tombstones (CASSANDRA-12263)
 * Lost counter writes in compact table and static columns (CASSANDRA-12219)
 * AssertionError with MVs on updating a row that isn't indexed due to a null value (CASSANDRA-12247)
 * Disable RR and speculative retry with EACH_QUORUM reads (CASSANDRA-11980)
 * Add option to override compaction space check (CASSANDRA-12180)
 * Faster startup by only scanning each directory for temporary files once (CASSANDRA-12114)
 * Respond with v1/v2 protocol header when responding to driver that attempts
   to connect with too low of a protocol version (CASSANDRA-11464)
 * NullPointerExpception when reading/compacting table (CASSANDRA-11988)
 * Fix problem with undeleteable rows on upgrade to new sstable format (CASSANDRA-12144)
 * Fix potential bad messaging service message for paged range reads
   within mixed-version 3.x clusters (CASSANDRA-12249)
 * Fix paging logic for deleted partitions with static columns (CASSANDRA-12107)
 * Wait until the message is being send to decide which serializer must be used (CASSANDRA-11393)
 * Fix migration of static thrift column names with non-text comparators (CASSANDRA-12147)
 * Fix upgrading sparse tables that are incorrectly marked as dense (CASSANDRA-11315)
 * Fix reverse queries ignoring range tombstones (CASSANDRA-11733)
 * Avoid potential race when rebuilding CFMetaData (CASSANDRA-12098)
 * Avoid missing sstables when getting the canonical sstables (CASSANDRA-11996)
 * Always select the live sstables when getting sstables in bounds (CASSANDRA-11944)
 * Fix column ordering of results with static columns for Thrift requests in
   a mixed 2.x/3.x cluster, also fix potential non-resolved duplication of
   those static columns in query results (CASSANDRA-12123)
 * Avoid digest mismatch with empty but static rows (CASSANDRA-12090)
 * Fix EOF exception when altering column type (CASSANDRA-11820)
 * Fix potential race in schema during new table creation (CASSANDRA-12083)
 * cqlsh: fix error handling in rare COPY FROM failure scenario (CASSANDRA-12070)
 * Disable autocompaction during drain (CASSANDRA-11878)
 * Add a metrics timer to MemtablePool and use it to track time spent blocked on memory in MemtableAllocator (CASSANDRA-11327)
 * Fix upgrading schema with super columns with non-text subcomparators (CASSANDRA-12023)
 * Add TimeWindowCompactionStrategy (CASSANDRA-9666)
 * Fix JsonTransformer output of partition with deletion info (CASSANDRA-12418)
 * Fix NPE in SSTableLoader when specifying partial directory path (CASSANDRA-12609)
Merged from 2.2:
 * Add local address entry in PropertyFileSnitch (CASSANDRA-11332)
 * cqlsh copy: fix missing counter values (CASSANDRA-12476)
 * Move migration tasks to non-periodic queue, assure flush executor shutdown after non-periodic executor (CASSANDRA-12251)
 * cqlsh copy: fixed possible race in initializing feeding thread (CASSANDRA-11701)
 * Only set broadcast_rpc_address on Ec2MultiRegionSnitch if it's not set (CASSANDRA-11357)
 * Update StorageProxy range metrics for timeouts, failures and unavailables (CASSANDRA-9507)
 * Add Sigar to classes included in clientutil.jar (CASSANDRA-11635)
 * Add decay to histograms and timers used for metrics (CASSANDRA-11752)
 * Fix hanging stream session (CASSANDRA-10992)
 * Fix INSERT JSON, fromJson() support of smallint, tinyint types (CASSANDRA-12371)
 * Restore JVM metric export for metric reporters (CASSANDRA-12312)
 * Release sstables of failed stream sessions only when outgoing transfers are finished (CASSANDRA-11345)
 * Wait for tracing events before returning response and query at same consistency level client side (CASSANDRA-11465)
 * cqlsh copyutil should get host metadata by connected address (CASSANDRA-11979)
 * Fixed cqlshlib.test.remove_test_db (CASSANDRA-12214)
 * Synchronize ThriftServer::stop() (CASSANDRA-12105)
 * Use dedicated thread for JMX notifications (CASSANDRA-12146)
 * Improve streaming synchronization and fault tolerance (CASSANDRA-11414)
 * MemoryUtil.getShort() should return an unsigned short also for architectures not supporting unaligned memory accesses (CASSANDRA-11973)
Merged from 2.1:
 * Fix queries with empty ByteBuffer values in clustering column restrictions (CASSANDRA-12127)
 * Disable passing control to post-flush after flush failure to prevent data loss (CASSANDRA-11828)
 * Allow STCS-in-L0 compactions to reduce scope with LCS (CASSANDRA-12040)
 * cannot use cql since upgrading python to 2.7.11+ (CASSANDRA-11850)
 * Fix filtering on clustering columns when 2i is used (CASSANDRA-11907)


3.0.8
 * Fix potential race in schema during new table creation (CASSANDRA-12083)
 * cqlsh: fix error handling in rare COPY FROM failure scenario (CASSANDRA-12070)
 * Disable autocompaction during drain (CASSANDRA-11878)
 * Add a metrics timer to MemtablePool and use it to track time spent blocked on memory in MemtableAllocator (CASSANDRA-11327)
 * Fix upgrading schema with super columns with non-text subcomparators (CASSANDRA-12023)
 * Add TimeWindowCompactionStrategy (CASSANDRA-9666)
Merged from 2.2:
 * Allow nodetool info to run with readonly JMX access (CASSANDRA-11755)
 * Validate bloom_filter_fp_chance against lowest supported
   value when the table is created (CASSANDRA-11920)
 * Don't send erroneous NEW_NODE notifications on restart (CASSANDRA-11038)
 * StorageService shutdown hook should use a volatile variable (CASSANDRA-11984)
Merged from 2.1:
 * Add system property to set the max number of native transport requests in queue (CASSANDRA-11363)
 * Fix queries with empty ByteBuffer values in clustering column restrictions (CASSANDRA-12127)
 * Disable passing control to post-flush after flush failure to prevent data loss (CASSANDRA-11828)
 * Allow STCS-in-L0 compactions to reduce scope with LCS (CASSANDRA-12040)
 * cannot use cql since upgrading python to 2.7.11+ (CASSANDRA-11850)
 * Fix filtering on clustering columns when 2i is used (CASSANDRA-11907)
 * Avoid stalling paxos when the paxos state expires (CASSANDRA-12043)
 * Remove finished incoming streaming connections from MessagingService (CASSANDRA-11854)
 * Don't try to get sstables for non-repairing column families (CASSANDRA-12077)
 * Avoid marking too many sstables as repaired (CASSANDRA-11696)
 * Prevent select statements with clustering key > 64k (CASSANDRA-11882)
 * Fix clock skew corrupting other nodes with paxos (CASSANDRA-11991)
 * Remove distinction between non-existing static columns and existing but null in LWTs (CASSANDRA-9842)
 * Cache local ranges when calculating repair neighbors (CASSANDRA-11934)
 * Allow LWT operation on static column with only partition keys (CASSANDRA-10532)
 * Create interval tree over canonical sstables to avoid missing sstables during streaming (CASSANDRA-11886)
 * cqlsh COPY FROM: shutdown parent cluster after forking, to avoid corrupting SSL connections (CASSANDRA-11749)


3.7
 * Support multiple folders for user defined compaction tasks (CASSANDRA-11765)
 * Fix race in CompactionStrategyManager's pause/resume (CASSANDRA-11922)
Merged from 3.0:
 * Fix legacy serialization of Thrift-generated non-compound range tombstones
   when communicating with 2.x nodes (CASSANDRA-11930)
 * Fix Directories instantiations where CFS.initialDirectories should be used (CASSANDRA-11849)
 * Avoid referencing DatabaseDescriptor in AbstractType (CASSANDRA-11912)
 * Don't use static dataDirectories field in Directories instances (CASSANDRA-11647)
 * Fix sstables not being protected from removal during index build (CASSANDRA-11905)
 * cqlsh: Suppress stack trace from Read/WriteFailures (CASSANDRA-11032)
 * Remove unneeded code to repair index summaries that have
   been improperly down-sampled (CASSANDRA-11127)
 * Avoid WriteTimeoutExceptions during commit log replay due to materialized
   view lock contention (CASSANDRA-11891)
 * Prevent OOM failures on SSTable corruption, improve tests for corruption detection (CASSANDRA-9530)
 * Use CFS.initialDirectories when clearing snapshots (CASSANDRA-11705)
 * Allow compaction strategies to disable early open (CASSANDRA-11754)
 * Refactor Materialized View code (CASSANDRA-11475)
 * Update Java Driver (CASSANDRA-11615)
Merged from 2.2:
 * Persist local metadata earlier in startup sequence (CASSANDRA-11742)
 * cqlsh: fix tab completion for case-sensitive identifiers (CASSANDRA-11664)
 * Avoid showing estimated key as -1 in tablestats (CASSANDRA-11587)
 * Fix possible race condition in CommitLog.recover (CASSANDRA-11743)
 * Enable client encryption in sstableloader with cli options (CASSANDRA-11708)
 * Possible memory leak in NIODataInputStream (CASSANDRA-11867)
 * Add seconds to cqlsh tracing session duration (CASSANDRA-11753)
 * Fix commit log replay after out-of-order flush completion (CASSANDRA-9669)
 * Prohibit Reversed Counter type as part of the PK (CASSANDRA-9395)
 * cqlsh: correctly handle non-ascii chars in error messages (CASSANDRA-11626)
Merged from 2.1:
 * Run CommitLog tests with different compression settings (CASSANDRA-9039)
 * cqlsh: apply current keyspace to source command (CASSANDRA-11152)
 * Clear out parent repair session if repair coordinator dies (CASSANDRA-11824)
 * Set default streaming_socket_timeout_in_ms to 24 hours (CASSANDRA-11840)
 * Do not consider local node a valid source during replace (CASSANDRA-11848)
 * Add message dropped tasks to nodetool netstats (CASSANDRA-11855)
 * Avoid holding SSTableReaders for duration of incremental repair (CASSANDRA-11739)


3.6
 * Correctly migrate schema for frozen UDTs during 2.x -> 3.x upgrades
   (does not affect any released versions) (CASSANDRA-11613)
 * Allow server startup if JMX is configured directly (CASSANDRA-11725)
 * Prevent direct memory OOM on buffer pool allocations (CASSANDRA-11710)
 * Enhanced Compaction Logging (CASSANDRA-10805)
 * Make prepared statement cache size configurable (CASSANDRA-11555)
 * Integrated JMX authentication and authorization (CASSANDRA-10091)
 * Add units to stress ouput (CASSANDRA-11352)
 * Fix PER PARTITION LIMIT for single and multi partitions queries (CASSANDRA-11603)
 * Add uncompressed chunk cache for RandomAccessReader (CASSANDRA-5863)
 * Clarify ClusteringPrefix hierarchy (CASSANDRA-11213)
 * Always perform collision check before joining ring (CASSANDRA-10134)
 * SSTableWriter output discrepancy (CASSANDRA-11646)
 * Fix potential timeout in NativeTransportService.testConcurrentDestroys (CASSANDRA-10756)
 * Support large partitions on the 3.0 sstable format (CASSANDRA-11206,11763)
 * Add support to rebuild from specific range (CASSANDRA-10406)
 * Optimize the overlapping lookup by calculating all the
   bounds in advance (CASSANDRA-11571)
 * Support json/yaml output in nodetool tablestats (CASSANDRA-5977)
 * (stress) Add datacenter option to -node options (CASSANDRA-11591)
 * Fix handling of empty slices (CASSANDRA-11513)
 * Make number of cores used by cqlsh COPY visible to testing code (CASSANDRA-11437)
 * Allow filtering on clustering columns for queries without secondary indexes (CASSANDRA-11310)
 * Refactor Restriction hierarchy (CASSANDRA-11354)
 * Eliminate allocations in R/W path (CASSANDRA-11421)
 * Update Netty to 4.0.36 (CASSANDRA-11567)
 * Fix PER PARTITION LIMIT for queries requiring post-query ordering (CASSANDRA-11556)
 * Allow instantiation of UDTs and tuples in UDFs (CASSANDRA-10818)
 * Support UDT in CQLSSTableWriter (CASSANDRA-10624)
 * Support for non-frozen user-defined types, updating
   individual fields of user-defined types (CASSANDRA-7423)
 * Make LZ4 compression level configurable (CASSANDRA-11051)
 * Allow per-partition LIMIT clause in CQL (CASSANDRA-7017)
 * Make custom filtering more extensible with UserExpression (CASSANDRA-11295)
 * Improve field-checking and error reporting in cassandra.yaml (CASSANDRA-10649)
 * Print CAS stats in nodetool proxyhistograms (CASSANDRA-11507)
 * More user friendly error when providing an invalid token to nodetool (CASSANDRA-9348)
 * Add static column support to SASI index (CASSANDRA-11183)
 * Support EQ/PREFIX queries in SASI CONTAINS mode without tokenization (CASSANDRA-11434)
 * Support LIKE operator in prepared statements (CASSANDRA-11456)
 * Add a command to see if a Materialized View has finished building (CASSANDRA-9967)
 * Log endpoint and port associated with streaming operation (CASSANDRA-8777)
 * Print sensible units for all log messages (CASSANDRA-9692)
 * Upgrade Netty to version 4.0.34 (CASSANDRA-11096)
 * Break the CQL grammar into separate Parser and Lexer (CASSANDRA-11372)
 * Compress only inter-dc traffic by default (CASSANDRA-8888)
 * Add metrics to track write amplification (CASSANDRA-11420)
 * cassandra-stress: cannot handle "value-less" tables (CASSANDRA-7739)
 * Add/drop multiple columns in one ALTER TABLE statement (CASSANDRA-10411)
 * Add require_endpoint_verification opt for internode encryption (CASSANDRA-9220)
 * Add auto import java.util for UDF code block (CASSANDRA-11392)
 * Add --hex-format option to nodetool getsstables (CASSANDRA-11337)
 * sstablemetadata should print sstable min/max token (CASSANDRA-7159)
 * Do not wrap CassandraException in TriggerExecutor (CASSANDRA-9421)
 * COPY TO should have higher double precision (CASSANDRA-11255)
 * Stress should exit with non-zero status after failure (CASSANDRA-10340)
 * Add client to cqlsh SHOW_SESSION (CASSANDRA-8958)
 * Fix nodetool tablestats keyspace level metrics (CASSANDRA-11226)
 * Store repair options in parent_repair_history (CASSANDRA-11244)
 * Print current leveling in sstableofflinerelevel (CASSANDRA-9588)
 * Change repair message for keyspaces with RF 1 (CASSANDRA-11203)
 * Remove hard-coded SSL cipher suites and protocols (CASSANDRA-10508)
 * Improve concurrency in CompactionStrategyManager (CASSANDRA-10099)
 * (cqlsh) interpret CQL type for formatting blobs (CASSANDRA-11274)
 * Refuse to start and print txn log information in case of disk
   corruption (CASSANDRA-10112)
 * Resolve some eclipse-warnings (CASSANDRA-11086)
 * (cqlsh) Show static columns in a different color (CASSANDRA-11059)
 * Allow to remove TTLs on table with default_time_to_live (CASSANDRA-11207)
Merged from 3.0:
 * Disallow creating view with a static column (CASSANDRA-11602)
 * Reduce the amount of object allocations caused by the getFunctions methods (CASSANDRA-11593)
 * Potential error replaying commitlog with smallint/tinyint/date/time types (CASSANDRA-11618)
 * Fix queries with filtering on counter columns (CASSANDRA-11629)
 * Improve tombstone printing in sstabledump (CASSANDRA-11655)
 * Fix paging for range queries where all clustering columns are specified (CASSANDRA-11669)
 * Don't require HEAP_NEW_SIZE to be set when using G1 (CASSANDRA-11600)
 * Fix sstabledump not showing cells after tombstone marker (CASSANDRA-11654)
 * Ignore all LocalStrategy keyspaces for streaming and other related
   operations (CASSANDRA-11627)
 * Ensure columnfilter covers indexed columns for thrift 2i queries (CASSANDRA-11523)
 * Only open one sstable scanner per sstable (CASSANDRA-11412)
 * Option to specify ProtocolVersion in cassandra-stress (CASSANDRA-11410)
 * ArithmeticException in avgFunctionForDecimal (CASSANDRA-11485)
 * LogAwareFileLister should only use OLD sstable files in current folder to determine disk consistency (CASSANDRA-11470)
 * Notify indexers of expired rows during compaction (CASSANDRA-11329)
 * Properly respond with ProtocolError when a v1/v2 native protocol
   header is received (CASSANDRA-11464)
 * Validate that num_tokens and initial_token are consistent with one another (CASSANDRA-10120)
Merged from 2.2:
 * Exit JVM if JMX server fails to startup (CASSANDRA-11540)
 * Produce a heap dump when exiting on OOM (CASSANDRA-9861)
 * Restore ability to filter on clustering columns when using a 2i (CASSANDRA-11510)
 * JSON datetime formatting needs timezone (CASSANDRA-11137)
 * Fix is_dense recalculation for Thrift-updated tables (CASSANDRA-11502)
 * Remove unnescessary file existence check during anticompaction (CASSANDRA-11660)
 * Add missing files to debian packages (CASSANDRA-11642)
 * Avoid calling Iterables::concat in loops during ModificationStatement::getFunctions (CASSANDRA-11621)
 * cqlsh: COPY FROM should use regular inserts for single statement batches and
   report errors correctly if workers processes crash on initialization (CASSANDRA-11474)
 * Always close cluster with connection in CqlRecordWriter (CASSANDRA-11553)
 * Allow only DISTINCT queries with partition keys restrictions (CASSANDRA-11339)
 * CqlConfigHelper no longer requires both a keystore and truststore to work (CASSANDRA-11532)
 * Make deprecated repair methods backward-compatible with previous notification service (CASSANDRA-11430)
 * IncomingStreamingConnection version check message wrong (CASSANDRA-11462)
Merged from 2.1:
 * Support mlockall on IBM POWER arch (CASSANDRA-11576)
 * Add option to disable use of severity in DynamicEndpointSnitch (CASSANDRA-11737)
 * cqlsh COPY FROM fails for null values with non-prepared statements (CASSANDRA-11631)
 * Make cython optional in pylib/setup.py (CASSANDRA-11630)
 * Change order of directory searching for cassandra.in.sh to favor local one (CASSANDRA-11628)
 * cqlsh COPY FROM fails with []{} chars in UDT/tuple fields/values (CASSANDRA-11633)
 * clqsh: COPY FROM throws TypeError with Cython extensions enabled (CASSANDRA-11574)
 * cqlsh: COPY FROM ignores NULL values in conversion (CASSANDRA-11549)
 * Validate levels when building LeveledScanner to avoid overlaps with orphaned sstables (CASSANDRA-9935)


3.5
 * StaticTokenTreeBuilder should respect posibility of duplicate tokens (CASSANDRA-11525)
 * Correctly fix potential assertion error during compaction (CASSANDRA-11353)
 * Avoid index segment stitching in RAM which lead to OOM on big SSTable files (CASSANDRA-11383)
 * Fix clustering and row filters for LIKE queries on clustering columns (CASSANDRA-11397)
Merged from 3.0:
 * Fix rare NPE on schema upgrade from 2.x to 3.x (CASSANDRA-10943)
 * Improve backoff policy for cqlsh COPY FROM (CASSANDRA-11320)
 * Improve IF NOT EXISTS check in CREATE INDEX (CASSANDRA-11131)
 * Upgrade ohc to 0.4.3
 * Enable SO_REUSEADDR for JMX RMI server sockets (CASSANDRA-11093)
 * Allocate merkletrees with the correct size (CASSANDRA-11390)
 * Support streaming pre-3.0 sstables (CASSANDRA-10990)
 * Add backpressure to compressed or encrypted commit log (CASSANDRA-10971)
 * SSTableExport supports secondary index tables (CASSANDRA-11330)
 * Fix sstabledump to include missing info in debug output (CASSANDRA-11321)
 * Establish and implement canonical bulk reading workload(s) (CASSANDRA-10331)
 * Fix paging for IN queries on tables without clustering columns (CASSANDRA-11208)
 * Remove recursive call from CompositesSearcher (CASSANDRA-11304)
 * Fix filtering on non-primary key columns for queries without index (CASSANDRA-6377)
 * Fix sstableloader fail when using materialized view (CASSANDRA-11275)
Merged from 2.2:
 * DatabaseDescriptor should log stacktrace in case of Eception during seed provider creation (CASSANDRA-11312)
 * Use canonical path for directory in SSTable descriptor (CASSANDRA-10587)
 * Add cassandra-stress keystore option (CASSANDRA-9325)
 * Dont mark sstables as repairing with sub range repairs (CASSANDRA-11451)
 * Notify when sstables change after cancelling compaction (CASSANDRA-11373)
 * cqlsh: COPY FROM should check that explicit column names are valid (CASSANDRA-11333)
 * Add -Dcassandra.start_gossip startup option (CASSANDRA-10809)
 * Fix UTF8Validator.validate() for modified UTF-8 (CASSANDRA-10748)
 * Clarify that now() function is calculated on the coordinator node in CQL documentation (CASSANDRA-10900)
 * Fix bloom filter sizing with LCS (CASSANDRA-11344)
 * (cqlsh) Fix error when result is 0 rows with EXPAND ON (CASSANDRA-11092)
 * Add missing newline at end of bin/cqlsh (CASSANDRA-11325)
 * Unresolved hostname leads to replace being ignored (CASSANDRA-11210)
 * Only log yaml config once, at startup (CASSANDRA-11217)
 * Reference leak with parallel repairs on the same table (CASSANDRA-11215)
Merged from 2.1:
 * Add a -j parameter to scrub/cleanup/upgradesstables to state how
   many threads to use (CASSANDRA-11179)
 * COPY FROM on large datasets: fix progress report and debug performance (CASSANDRA-11053)
 * InvalidateKeys should have a weak ref to key cache (CASSANDRA-11176)


3.4
 * (cqlsh) add cqlshrc option to always connect using ssl (CASSANDRA-10458)
 * Cleanup a few resource warnings (CASSANDRA-11085)
 * Allow custom tracing implementations (CASSANDRA-10392)
 * Extract LoaderOptions to be able to be used from outside (CASSANDRA-10637)
 * fix OnDiskIndexTest to properly treat empty ranges (CASSANDRA-11205)
 * fix TrackerTest to handle new notifications (CASSANDRA-11178)
 * add SASI validation for partitioner and complex columns (CASSANDRA-11169)
 * Add caching of encrypted credentials in PasswordAuthenticator (CASSANDRA-7715)
 * fix SASI memtable switching on flush (CASSANDRA-11159)
 * Remove duplicate offline compaction tracking (CASSANDRA-11148)
 * fix EQ semantics of analyzed SASI indexes (CASSANDRA-11130)
 * Support long name output for nodetool commands (CASSANDRA-7950)
 * Encrypted hints (CASSANDRA-11040)
 * SASI index options validation (CASSANDRA-11136)
 * Optimize disk seek using min/max column name meta data when the LIMIT clause is used
   (CASSANDRA-8180)
 * Add LIKE support to CQL3 (CASSANDRA-11067)
 * Generic Java UDF types (CASSANDRA-10819)
 * cqlsh: Include sub-second precision in timestamps by default (CASSANDRA-10428)
 * Set javac encoding to utf-8 (CASSANDRA-11077)
 * Integrate SASI index into Cassandra (CASSANDRA-10661)
 * Add --skip-flush option to nodetool snapshot
 * Skip values for non-queried columns (CASSANDRA-10657)
 * Add support for secondary indexes on static columns (CASSANDRA-8103)
 * CommitLogUpgradeTestMaker creates broken commit logs (CASSANDRA-11051)
 * Add metric for number of dropped mutations (CASSANDRA-10866)
 * Simplify row cache invalidation code (CASSANDRA-10396)
 * Support user-defined compaction through nodetool (CASSANDRA-10660)
 * Stripe view locks by key and table ID to reduce contention (CASSANDRA-10981)
 * Add nodetool gettimeout and settimeout commands (CASSANDRA-10953)
 * Add 3.0 metadata to sstablemetadata output (CASSANDRA-10838)
Merged from 3.0:
 * MV should only query complex columns included in the view (CASSANDRA-11069)
 * Failed aggregate creation breaks server permanently (CASSANDRA-11064)
 * Add sstabledump tool (CASSANDRA-7464)
 * Introduce backpressure for hints (CASSANDRA-10972)
 * Fix ClusteringPrefix not being able to read tombstone range boundaries (CASSANDRA-11158)
 * Prevent logging in sandboxed state (CASSANDRA-11033)
 * Disallow drop/alter operations of UDTs used by UDAs (CASSANDRA-10721)
 * Add query time validation method on Index (CASSANDRA-11043)
 * Avoid potential AssertionError in mixed version cluster (CASSANDRA-11128)
 * Properly handle hinted handoff after topology changes (CASSANDRA-5902)
 * AssertionError when listing sstable files on inconsistent disk state (CASSANDRA-11156)
 * Fix wrong rack counting and invalid conditions check for TokenAllocation
   (CASSANDRA-11139)
 * Avoid creating empty hint files (CASSANDRA-11090)
 * Fix leak detection strong reference loop using weak reference (CASSANDRA-11120)
 * Configurie BatchlogManager to stop delayed tasks on shutdown (CASSANDRA-11062)
 * Hadoop integration is incompatible with Cassandra Driver 3.0.0 (CASSANDRA-11001)
 * Add dropped_columns to the list of schema table so it gets handled
   properly (CASSANDRA-11050)
 * Fix NPE when using forceRepairRangeAsync without DC (CASSANDRA-11239)
Merged from 2.2:
 * Preserve order for preferred SSL cipher suites (CASSANDRA-11164)
 * Range.compareTo() violates the contract of Comparable (CASSANDRA-11216)
 * Avoid NPE when serializing ErrorMessage with null message (CASSANDRA-11167)
 * Replacing an aggregate with a new version doesn't reset INITCOND (CASSANDRA-10840)
 * (cqlsh) cqlsh cannot be called through symlink (CASSANDRA-11037)
 * fix ohc and java-driver pom dependencies in build.xml (CASSANDRA-10793)
 * Protect from keyspace dropped during repair (CASSANDRA-11065)
 * Handle adding fields to a UDT in SELECT JSON and toJson() (CASSANDRA-11146)
 * Better error message for cleanup (CASSANDRA-10991)
 * cqlsh pg-style-strings broken if line ends with ';' (CASSANDRA-11123)
 * Always persist upsampled index summaries (CASSANDRA-10512)
 * (cqlsh) Fix inconsistent auto-complete (CASSANDRA-10733)
 * Make SELECT JSON and toJson() threadsafe (CASSANDRA-11048)
 * Fix SELECT on tuple relations for mixed ASC/DESC clustering order (CASSANDRA-7281)
 * Use cloned TokenMetadata in size estimates to avoid race against membership check
   (CASSANDRA-10736)
 * (cqlsh) Support utf-8/cp65001 encoding on Windows (CASSANDRA-11030)
 * Fix paging on DISTINCT queries repeats result when first row in partition changes
   (CASSANDRA-10010)
 * (cqlsh) Support timezone conversion using pytz (CASSANDRA-10397)
 * cqlsh: change default encoding to UTF-8 (CASSANDRA-11124)
Merged from 2.1:
 * Checking if an unlogged batch is local is inefficient (CASSANDRA-11529)
 * Fix out-of-space error treatment in memtable flushing (CASSANDRA-11448).
 * Don't do defragmentation if reading from repaired sstables (CASSANDRA-10342)
 * Fix streaming_socket_timeout_in_ms not enforced (CASSANDRA-11286)
 * Avoid dropping message too quickly due to missing unit conversion (CASSANDRA-11302)
 * Don't remove FailureDetector history on removeEndpoint (CASSANDRA-10371)
 * Only notify if repair status changed (CASSANDRA-11172)
 * Use logback setting for 'cassandra -v' command (CASSANDRA-10767)
 * Fix sstableloader to unthrottle streaming by default (CASSANDRA-9714)
 * Fix incorrect warning in 'nodetool status' (CASSANDRA-10176)
 * Properly release sstable ref when doing offline scrub (CASSANDRA-10697)
 * Improve nodetool status performance for large cluster (CASSANDRA-7238)
 * Gossiper#isEnabled is not thread safe (CASSANDRA-11116)
 * Avoid major compaction mixing repaired and unrepaired sstables in DTCS (CASSANDRA-11113)
 * Make it clear what DTCS timestamp_resolution is used for (CASSANDRA-11041)
 * (cqlsh) Display milliseconds when datetime overflows (CASSANDRA-10625)


3.3
 * Avoid infinite loop if owned range is smaller than number of
   data dirs (CASSANDRA-11034)
 * Avoid bootstrap hanging when existing nodes have no data to stream (CASSANDRA-11010)
Merged from 3.0:
 * Remove double initialization of newly added tables (CASSANDRA-11027)
 * Filter keys searcher results by target range (CASSANDRA-11104)
 * Fix deserialization of legacy read commands (CASSANDRA-11087)
 * Fix incorrect computation of deletion time in sstable metadata (CASSANDRA-11102)
 * Avoid memory leak when collecting sstable metadata (CASSANDRA-11026)
 * Mutations do not block for completion under view lock contention (CASSANDRA-10779)
 * Invalidate legacy schema tables when unloading them (CASSANDRA-11071)
 * (cqlsh) handle INSERT and UPDATE statements with LWT conditions correctly
   (CASSANDRA-11003)
 * Fix DISTINCT queries in mixed version clusters (CASSANDRA-10762)
 * Migrate build status for indexes along with legacy schema (CASSANDRA-11046)
 * Ensure SSTables for legacy KEYS indexes can be read (CASSANDRA-11045)
 * Added support for IBM zSystems architecture (CASSANDRA-11054)
 * Update CQL documentation (CASSANDRA-10899)
 * Check the column name, not cell name, for dropped columns when reading
   legacy sstables (CASSANDRA-11018)
 * Don't attempt to index clustering values of static rows (CASSANDRA-11021)
 * Remove checksum files after replaying hints (CASSANDRA-10947)
 * Support passing base table metadata to custom 2i validation (CASSANDRA-10924)
 * Ensure stale index entries are purged during reads (CASSANDRA-11013)
 * (cqlsh) Also apply --connect-timeout to control connection
   timeout (CASSANDRA-10959)
 * Fix AssertionError when removing from list using UPDATE (CASSANDRA-10954)
 * Fix UnsupportedOperationException when reading old sstable with range
   tombstone (CASSANDRA-10743)
 * MV should use the maximum timestamp of the primary key (CASSANDRA-10910)
 * Fix potential assertion error during compaction (CASSANDRA-10944)
Merged from 2.2:
 * maxPurgeableTimestamp needs to check memtables too (CASSANDRA-9949)
 * Apply change to compaction throughput in real time (CASSANDRA-10025)
 * (cqlsh) encode input correctly when saving history
 * Fix potential NPE on ORDER BY queries with IN (CASSANDRA-10955)
 * Start L0 STCS-compactions even if there is a L0 -> L1 compaction
   going (CASSANDRA-10979)
 * Make UUID LSB unique per process (CASSANDRA-7925)
 * Avoid NPE when performing sstable tasks (scrub etc.) (CASSANDRA-10980)
 * Make sure client gets tombstone overwhelmed warning (CASSANDRA-9465)
 * Fix error streaming section more than 2GB (CASSANDRA-10961)
 * Histogram buckets exposed in jmx are sorted incorrectly (CASSANDRA-10975)
 * Enable GC logging by default (CASSANDRA-10140)
 * Optimize pending range computation (CASSANDRA-9258)
 * Skip commit log and saved cache directories in SSTable version startup check (CASSANDRA-10902)
 * drop/alter user should be case sensitive (CASSANDRA-10817)
Merged from 2.1:
 * test_bulk_round_trip_blogposts is failing occasionally (CASSANDRA-10938)
 * Fix isJoined return true only after becoming cluster member (CASANDRA-11007)
 * Fix bad gossip generation seen in long-running clusters (CASSANDRA-10969)
 * Avoid NPE when incremental repair fails (CASSANDRA-10909)
 * Unmark sstables compacting once they are done in cleanup/scrub/upgradesstables (CASSANDRA-10829)
 * Allow simultaneous bootstrapping with strict consistency when no vnodes are used (CASSANDRA-11005)
 * Log a message when major compaction does not result in a single file (CASSANDRA-10847)
 * (cqlsh) fix cqlsh_copy_tests when vnodes are disabled (CASSANDRA-10997)
 * (cqlsh) Add request timeout option to cqlsh (CASSANDRA-10686)
 * Avoid AssertionError while submitting hint with LWT (CASSANDRA-10477)
 * If CompactionMetadata is not in stats file, use index summary instead (CASSANDRA-10676)
 * Retry sending gossip syn multiple times during shadow round (CASSANDRA-8072)
 * Fix pending range calculation during moves (CASSANDRA-10887)
 * Sane default (200Mbps) for inter-DC streaming througput (CASSANDRA-8708)



3.2
 * Make sure tokens don't exist in several data directories (CASSANDRA-6696)
 * Add requireAuthorization method to IAuthorizer (CASSANDRA-10852)
 * Move static JVM options to conf/jvm.options file (CASSANDRA-10494)
 * Fix CassandraVersion to accept x.y version string (CASSANDRA-10931)
 * Add forceUserDefinedCleanup to allow more flexible cleanup (CASSANDRA-10708)
 * (cqlsh) allow setting TTL with COPY (CASSANDRA-9494)
 * Fix counting of received sstables in streaming (CASSANDRA-10949)
 * Implement hints compression (CASSANDRA-9428)
 * Fix potential assertion error when reading static columns (CASSANDRA-10903)
 * Fix EstimatedHistogram creation in nodetool tablehistograms (CASSANDRA-10859)
 * Establish bootstrap stream sessions sequentially (CASSANDRA-6992)
 * Sort compactionhistory output by timestamp (CASSANDRA-10464)
 * More efficient BTree removal (CASSANDRA-9991)
 * Make tablehistograms accept the same syntax as tablestats (CASSANDRA-10149)
 * Group pending compactions based on table (CASSANDRA-10718)
 * Add compressor name in sstablemetadata output (CASSANDRA-9879)
 * Fix type casting for counter columns (CASSANDRA-10824)
 * Prevent running Cassandra as root (CASSANDRA-8142)
 * bound maximum in-flight commit log replay mutation bytes to 64 megabytes (CASSANDRA-8639)
 * Normalize all scripts (CASSANDRA-10679)
 * Make compression ratio much more accurate (CASSANDRA-10225)
 * Optimize building of Clustering object when only one is created (CASSANDRA-10409)
 * Make index building pluggable (CASSANDRA-10681)
 * Add sstable flush observer (CASSANDRA-10678)
 * Improve NTS endpoints calculation (CASSANDRA-10200)
 * Improve performance of the folderSize function (CASSANDRA-10677)
 * Add support for type casting in selection clause (CASSANDRA-10310)
 * Added graphing option to cassandra-stress (CASSANDRA-7918)
 * Abort in-progress queries that time out (CASSANDRA-7392)
 * Add transparent data encryption core classes (CASSANDRA-9945)
Merged from 3.0:
 * Better handling of SSL connection errors inter-node (CASSANDRA-10816)
 * Avoid NoSuchElementException when executing empty batch (CASSANDRA-10711)
 * Avoid building PartitionUpdate in toString (CASSANDRA-10897)
 * Reduce heap spent when receiving many SSTables (CASSANDRA-10797)
 * Add back support for 3rd party auth providers to bulk loader (CASSANDRA-10873)
 * Eliminate the dependency on jgrapht for UDT resolution (CASSANDRA-10653)
 * (Hadoop) Close Clusters and Sessions in Hadoop Input/Output classes (CASSANDRA-10837)
 * Fix sstableloader not working with upper case keyspace name (CASSANDRA-10806)
Merged from 2.2:
 * jemalloc detection fails due to quoting issues in regexv (CASSANDRA-10946)
 * (cqlsh) show correct column names for empty result sets (CASSANDRA-9813)
 * Add new types to Stress (CASSANDRA-9556)
 * Add property to allow listening on broadcast interface (CASSANDRA-9748)
Merged from 2.1:
 * Match cassandra-loader options in COPY FROM (CASSANDRA-9303)
 * Fix binding to any address in CqlBulkRecordWriter (CASSANDRA-9309)
 * cqlsh fails to decode utf-8 characters for text typed columns (CASSANDRA-10875)
 * Log error when stream session fails (CASSANDRA-9294)
 * Fix bugs in commit log archiving startup behavior (CASSANDRA-10593)
 * (cqlsh) further optimise COPY FROM (CASSANDRA-9302)
 * Allow CREATE TABLE WITH ID (CASSANDRA-9179)
 * Make Stress compiles within eclipse (CASSANDRA-10807)
 * Cassandra Daemon should print JVM arguments (CASSANDRA-10764)
 * Allow cancellation of index summary redistribution (CASSANDRA-8805)


3.1.1
Merged from 3.0:
  * Fix upgrade data loss due to range tombstone deleting more data than then should
    (CASSANDRA-10822)


3.1
Merged from 3.0:
 * Avoid MV race during node decommission (CASSANDRA-10674)
 * Disable reloading of GossipingPropertyFileSnitch (CASSANDRA-9474)
 * Handle single-column deletions correction in materialized views
   when the column is part of the view primary key (CASSANDRA-10796)
 * Fix issue with datadir migration on upgrade (CASSANDRA-10788)
 * Fix bug with range tombstones on reverse queries and test coverage for
   AbstractBTreePartition (CASSANDRA-10059)
 * Remove 64k limit on collection elements (CASSANDRA-10374)
 * Remove unclear Indexer.indexes() method (CASSANDRA-10690)
 * Fix NPE on stream read error (CASSANDRA-10771)
 * Normalize cqlsh DESC output (CASSANDRA-10431)
 * Rejects partition range deletions when columns are specified (CASSANDRA-10739)
 * Fix error when saving cached key for old format sstable (CASSANDRA-10778)
 * Invalidate prepared statements on DROP INDEX (CASSANDRA-10758)
 * Fix SELECT statement with IN restrictions on partition key,
   ORDER BY and LIMIT (CASSANDRA-10729)
 * Improve stress performance over 1k threads (CASSANDRA-7217)
 * Wait for migration responses to complete before bootstrapping (CASSANDRA-10731)
 * Unable to create a function with argument of type Inet (CASSANDRA-10741)
 * Fix backward incompatibiliy in CqlInputFormat (CASSANDRA-10717)
 * Correctly preserve deletion info on updated rows when notifying indexers
   of single-row deletions (CASSANDRA-10694)
 * Notify indexers of partition delete during cleanup (CASSANDRA-10685)
 * Keep the file open in trySkipCache (CASSANDRA-10669)
 * Updated trigger example (CASSANDRA-10257)
Merged from 2.2:
 * Verify tables in pseudo-system keyspaces at startup (CASSANDRA-10761)
 * Fix IllegalArgumentException in DataOutputBuffer.reallocate for large buffers (CASSANDRA-10592)
 * Show CQL help in cqlsh in web browser (CASSANDRA-7225)
 * Serialize on disk the proper SSTable compression ratio (CASSANDRA-10775)
 * Reject index queries while the index is building (CASSANDRA-8505)
 * CQL.textile syntax incorrectly includes optional keyspace for aggregate SFUNC and FINALFUNC (CASSANDRA-10747)
 * Fix JSON update with prepared statements (CASSANDRA-10631)
 * Don't do anticompaction after subrange repair (CASSANDRA-10422)
 * Fix SimpleDateType type compatibility (CASSANDRA-10027)
 * (Hadoop) fix splits calculation (CASSANDRA-10640)
 * (Hadoop) ensure that Cluster instances are always closed (CASSANDRA-10058)
Merged from 2.1:
 * Fix Stress profile parsing on Windows (CASSANDRA-10808)
 * Fix incremental repair hang when replica is down (CASSANDRA-10288)
 * Optimize the way we check if a token is repaired in anticompaction (CASSANDRA-10768)
 * Add proper error handling to stream receiver (CASSANDRA-10774)
 * Warn or fail when changing cluster topology live (CASSANDRA-10243)
 * Status command in debian/ubuntu init script doesn't work (CASSANDRA-10213)
 * Some DROP ... IF EXISTS incorrectly result in exceptions on non-existing KS (CASSANDRA-10658)
 * DeletionTime.compareTo wrong in rare cases (CASSANDRA-10749)
 * Force encoding when computing statement ids (CASSANDRA-10755)
 * Properly reject counters as map keys (CASSANDRA-10760)
 * Fix the sstable-needs-cleanup check (CASSANDRA-10740)
 * (cqlsh) Print column names before COPY operation (CASSANDRA-8935)
 * Fix CompressedInputStream for proper cleanup (CASSANDRA-10012)
 * (cqlsh) Support counters in COPY commands (CASSANDRA-9043)
 * Try next replica if not possible to connect to primary replica on
   ColumnFamilyRecordReader (CASSANDRA-2388)
 * Limit window size in DTCS (CASSANDRA-10280)
 * sstableloader does not use MAX_HEAP_SIZE env parameter (CASSANDRA-10188)
 * (cqlsh) Improve COPY TO performance and error handling (CASSANDRA-9304)
 * Create compression chunk for sending file only (CASSANDRA-10680)
 * Forbid compact clustering column type changes in ALTER TABLE (CASSANDRA-8879)
 * Reject incremental repair with subrange repair (CASSANDRA-10422)
 * Add a nodetool command to refresh size_estimates (CASSANDRA-9579)
 * Invalidate cache after stream receive task is completed (CASSANDRA-10341)
 * Reject counter writes in CQLSSTableWriter (CASSANDRA-10258)
 * Remove superfluous COUNTER_MUTATION stage mapping (CASSANDRA-10605)


3.0
 * Fix AssertionError while flushing memtable due to materialized views
   incorrectly inserting empty rows (CASSANDRA-10614)
 * Store UDA initcond as CQL literal in the schema table, instead of a blob (CASSANDRA-10650)
 * Don't use -1 for the position of partition key in schema (CASSANDRA-10491)
 * Fix distinct queries in mixed version cluster (CASSANDRA-10573)
 * Skip sstable on clustering in names query (CASSANDRA-10571)
 * Remove value skipping as it breaks read-repair (CASSANDRA-10655)
 * Fix bootstrapping with MVs (CASSANDRA-10621)
 * Make sure EACH_QUORUM reads are using NTS (CASSANDRA-10584)
 * Fix MV replica filtering for non-NetworkTopologyStrategy (CASSANDRA-10634)
 * (Hadoop) fix CIF describeSplits() not handling 0 size estimates (CASSANDRA-10600)
 * Fix reading of legacy sstables (CASSANDRA-10590)
 * Use CQL type names in schema metadata tables (CASSANDRA-10365)
 * Guard batchlog replay against integer division by zero (CASSANDRA-9223)
 * Fix bug when adding a column to thrift with the same name than a primary key (CASSANDRA-10608)
 * Add client address argument to IAuthenticator::newSaslNegotiator (CASSANDRA-8068)
 * Fix implementation of LegacyLayout.LegacyBoundComparator (CASSANDRA-10602)
 * Don't use 'names query' read path for counters (CASSANDRA-10572)
 * Fix backward compatibility for counters (CASSANDRA-10470)
 * Remove memory_allocator paramter from cassandra.yaml (CASSANDRA-10581,10628)
 * Execute the metadata reload task of all registered indexes on CFS::reload (CASSANDRA-10604)
 * Fix thrift cas operations with defined columns (CASSANDRA-10576)
 * Fix PartitionUpdate.operationCount()for updates with static column operations (CASSANDRA-10606)
 * Fix thrift get() queries with defined columns (CASSANDRA-10586)
 * Fix marking of indexes as built and removed (CASSANDRA-10601)
 * Skip initialization of non-registered 2i instances, remove Index::getIndexName (CASSANDRA-10595)
 * Fix batches on multiple tables (CASSANDRA-10554)
 * Ensure compaction options are validated when updating KeyspaceMetadata (CASSANDRA-10569)
 * Flatten Iterator Transformation Hierarchy (CASSANDRA-9975)
 * Remove token generator (CASSANDRA-5261)
 * RolesCache should not be created for any authenticator that does not requireAuthentication (CASSANDRA-10562)
 * Fix LogTransaction checking only a single directory for files (CASSANDRA-10421)
 * Fix handling of range tombstones when reading old format sstables (CASSANDRA-10360)
 * Aggregate with Initial Condition fails with C* 3.0 (CASSANDRA-10367)
Merged from 2.2:
 * (cqlsh) show partial trace if incomplete after max_trace_wait (CASSANDRA-7645)
 * Use most up-to-date version of schema for system tables (CASSANDRA-10652)
 * Deprecate memory_allocator in cassandra.yaml (CASSANDRA-10581,10628)
 * Expose phi values from failure detector via JMX and tweak debug
   and trace logging (CASSANDRA-9526)
 * Fix IllegalArgumentException in DataOutputBuffer.reallocate for large buffers (CASSANDRA-10592)
Merged from 2.1:
 * Shutdown compaction in drain to prevent leak (CASSANDRA-10079)
 * (cqlsh) fix COPY using wrong variable name for time_format (CASSANDRA-10633)
 * Do not run SizeEstimatesRecorder if a node is not a member of the ring (CASSANDRA-9912)
 * Improve handling of dead nodes in gossip (CASSANDRA-10298)
 * Fix logback-tools.xml incorrectly configured for outputing to System.err
   (CASSANDRA-9937)
 * Fix streaming to catch exception so retry not fail (CASSANDRA-10557)
 * Add validation method to PerRowSecondaryIndex (CASSANDRA-10092)
 * Support encrypted and plain traffic on the same port (CASSANDRA-10559)
 * Do STCS in DTCS windows (CASSANDRA-10276)
 * Avoid repetition of JVM_OPTS in debian package (CASSANDRA-10251)
 * Fix potential NPE from handling result of SIM.highestSelectivityIndex (CASSANDRA-10550)
 * Fix paging issues with partitions containing only static columns data (CASSANDRA-10381)
 * Fix conditions on static columns (CASSANDRA-10264)
 * AssertionError: attempted to delete non-existing file CommitLog (CASSANDRA-10377)
 * Fix sorting for queries with an IN condition on partition key columns (CASSANDRA-10363)


3.0-rc2
 * Fix SELECT DISTINCT queries between 2.2.2 nodes and 3.0 nodes (CASSANDRA-10473)
 * Remove circular references in SegmentedFile (CASSANDRA-10543)
 * Ensure validation of indexed values only occurs once per-partition (CASSANDRA-10536)
 * Fix handling of static columns for range tombstones in thrift (CASSANDRA-10174)
 * Support empty ColumnFilter for backward compatility on empty IN (CASSANDRA-10471)
 * Remove Pig support (CASSANDRA-10542)
 * Fix LogFile throws Exception when assertion is disabled (CASSANDRA-10522)
 * Revert CASSANDRA-7486, make CMS default GC, move GC config to
   conf/jvm.options (CASSANDRA-10403)
 * Fix TeeingAppender causing some logs to be truncated/empty (CASSANDRA-10447)
 * Allow EACH_QUORUM for reads (CASSANDRA-9602)
 * Fix potential ClassCastException while upgrading (CASSANDRA-10468)
 * Fix NPE in MVs on update (CASSANDRA-10503)
 * Only include modified cell data in indexing deltas (CASSANDRA-10438)
 * Do not load keyspace when creating sstable writer (CASSANDRA-10443)
 * If node is not yet gossiping write all MV updates to batchlog only (CASSANDRA-10413)
 * Re-populate token metadata after commit log recovery (CASSANDRA-10293)
 * Provide additional metrics for materialized views (CASSANDRA-10323)
 * Flush system schema tables after local schema changes (CASSANDRA-10429)
Merged from 2.2:
 * Reduce contention getting instances of CompositeType (CASSANDRA-10433)
 * Fix the regression when using LIMIT with aggregates (CASSANDRA-10487)
 * Avoid NoClassDefFoundError during DataDescriptor initialization on windows (CASSANDRA-10412)
 * Preserve case of quoted Role & User names (CASSANDRA-10394)
 * cqlsh pg-style-strings broken (CASSANDRA-10484)
 * cqlsh prompt includes name of keyspace after failed `use` statement (CASSANDRA-10369)
Merged from 2.1:
 * (cqlsh) Distinguish negative and positive infinity in output (CASSANDRA-10523)
 * (cqlsh) allow custom time_format for COPY TO (CASSANDRA-8970)
 * Don't allow startup if the node's rack has changed (CASSANDRA-10242)
 * (cqlsh) show partial trace if incomplete after max_trace_wait (CASSANDRA-7645)
 * Allow LOCAL_JMX to be easily overridden (CASSANDRA-10275)
 * Mark nodes as dead even if they've already left (CASSANDRA-10205)


3.0.0-rc1
 * Fix mixed version read request compatibility for compact static tables
   (CASSANDRA-10373)
 * Fix paging of DISTINCT with static and IN (CASSANDRA-10354)
 * Allow MATERIALIZED VIEW's SELECT statement to restrict primary key
   columns (CASSANDRA-9664)
 * Move crc_check_chance out of compression options (CASSANDRA-9839)
 * Fix descending iteration past end of BTreeSearchIterator (CASSANDRA-10301)
 * Transfer hints to a different node on decommission (CASSANDRA-10198)
 * Check partition keys for CAS operations during stmt validation (CASSANDRA-10338)
 * Add custom query expressions to SELECT (CASSANDRA-10217)
 * Fix minor bugs in MV handling (CASSANDRA-10362)
 * Allow custom indexes with 0,1 or multiple target columns (CASSANDRA-10124)
 * Improve MV schema representation (CASSANDRA-9921)
 * Add flag to enable/disable coordinator batchlog for MV writes (CASSANDRA-10230)
 * Update cqlsh COPY for new internal driver serialization interface (CASSANDRA-10318)
 * Give index implementations more control over rebuild operations (CASSANDRA-10312)
 * Update index file format (CASSANDRA-10314)
 * Add "shadowable" row tombstones to deal with mv timestamp issues (CASSANDRA-10261)
 * CFS.loadNewSSTables() broken for pre-3.0 sstables
 * Cache selected index in read command to reduce lookups (CASSANDRA-10215)
 * Small optimizations of sstable index serialization (CASSANDRA-10232)
 * Support for both encrypted and unencrypted native transport connections (CASSANDRA-9590)
Merged from 2.2:
 * Configurable page size in cqlsh (CASSANDRA-9855)
 * Defer default role manager setup until all nodes are on 2.2+ (CASSANDRA-9761)
 * Handle missing RoleManager in config after upgrade to 2.2 (CASSANDRA-10209)
Merged from 2.1:
 * Bulk Loader API could not tolerate even node failure (CASSANDRA-10347)
 * Avoid misleading pushed notifications when multiple nodes
   share an rpc_address (CASSANDRA-10052)
 * Fix dropping undroppable when message queue is full (CASSANDRA-10113)
 * Fix potential ClassCastException during paging (CASSANDRA-10352)
 * Prevent ALTER TYPE from creating circular references (CASSANDRA-10339)
 * Fix cache handling of 2i and base tables (CASSANDRA-10155, 10359)
 * Fix NPE in nodetool compactionhistory (CASSANDRA-9758)
 * (Pig) support BulkOutputFormat as a URL parameter (CASSANDRA-7410)
 * BATCH statement is broken in cqlsh (CASSANDRA-10272)
 * (cqlsh) Make cqlsh PEP8 Compliant (CASSANDRA-10066)
 * (cqlsh) Fix error when starting cqlsh with --debug (CASSANDRA-10282)
 * Scrub, Cleanup and Upgrade do not unmark compacting until all operations
   have completed, regardless of the occurence of exceptions (CASSANDRA-10274)


3.0.0-beta2
 * Fix columns returned by AbstractBtreePartitions (CASSANDRA-10220)
 * Fix backward compatibility issue due to AbstractBounds serialization bug (CASSANDRA-9857)
 * Fix startup error when upgrading nodes (CASSANDRA-10136)
 * Base table PRIMARY KEY can be assumed to be NOT NULL in MV creation (CASSANDRA-10147)
 * Improve batchlog write patch (CASSANDRA-9673)
 * Re-apply MaterializedView updates on commitlog replay (CASSANDRA-10164)
 * Require AbstractType.isByteOrderComparable declaration in constructor (CASSANDRA-9901)
 * Avoid digest mismatch on upgrade to 3.0 (CASSANDRA-9554)
 * Fix Materialized View builder when adding multiple MVs (CASSANDRA-10156)
 * Choose better poolingOptions for protocol v4 in cassandra-stress (CASSANDRA-10182)
 * Fix LWW bug affecting Materialized Views (CASSANDRA-10197)
 * Ensures frozen sets and maps are always sorted (CASSANDRA-10162)
 * Don't deadlock when flushing CFS backed custom indexes (CASSANDRA-10181)
 * Fix double flushing of secondary index tables (CASSANDRA-10180)
 * Fix incorrect handling of range tombstones in thrift (CASSANDRA-10046)
 * Only use batchlog when paired materialized view replica is remote (CASSANDRA-10061)
 * Reuse TemporalRow when updating multiple MaterializedViews (CASSANDRA-10060)
 * Validate gc_grace_seconds for batchlog writes and MVs (CASSANDRA-9917)
 * Fix sstablerepairedset (CASSANDRA-10132)
Merged from 2.2:
 * Cancel transaction for sstables we wont redistribute index summary
   for (CASSANDRA-10270)
 * Retry snapshot deletion after compaction and gc on Windows (CASSANDRA-10222)
 * Fix failure to start with space in directory path on Windows (CASSANDRA-10239)
 * Fix repair hang when snapshot failed (CASSANDRA-10057)
 * Fall back to 1/4 commitlog volume for commitlog_total_space on small disks
   (CASSANDRA-10199)
Merged from 2.1:
 * Added configurable warning threshold for GC duration (CASSANDRA-8907)
 * Fix handling of streaming EOF (CASSANDRA-10206)
 * Only check KeyCache when it is enabled
 * Change streaming_socket_timeout_in_ms default to 1 hour (CASSANDRA-8611)
 * (cqlsh) update list of CQL keywords (CASSANDRA-9232)
 * Add nodetool gettraceprobability command (CASSANDRA-10234)
Merged from 2.0:
 * Fix rare race where older gossip states can be shadowed (CASSANDRA-10366)
 * Fix consolidating racks violating the RF contract (CASSANDRA-10238)
 * Disallow decommission when node is in drained state (CASSANDRA-8741)


2.2.1
 * Fix race during construction of commit log (CASSANDRA-10049)
 * Fix LeveledCompactionStrategyTest (CASSANDRA-9757)
 * Fix broken UnbufferedDataOutputStreamPlus.writeUTF (CASSANDRA-10203)
 * (cqlsh) default load-from-file encoding to utf-8 (CASSANDRA-9898)
 * Avoid returning Permission.NONE when failing to query users table (CASSANDRA-10168)
 * (cqlsh) add CLEAR command (CASSANDRA-10086)
 * Support string literals as Role names for compatibility (CASSANDRA-10135)
Merged from 2.1:
 * Only check KeyCache when it is enabled
 * Change streaming_socket_timeout_in_ms default to 1 hour (CASSANDRA-8611)
 * (cqlsh) update list of CQL keywords (CASSANDRA-9232)


3.0.0-beta1
 * Redesign secondary index API (CASSANDRA-9459, 7771, 9041)
 * Fix throwing ReadFailure instead of ReadTimeout on range queries (CASSANDRA-10125)
 * Rewrite hinted handoff (CASSANDRA-6230)
 * Fix query on static compact tables (CASSANDRA-10093)
 * Fix race during construction of commit log (CASSANDRA-10049)
 * Add option to only purge repaired tombstones (CASSANDRA-6434)
 * Change authorization handling for MVs (CASSANDRA-9927)
 * Add custom JMX enabled executor for UDF sandbox (CASSANDRA-10026)
 * Fix row deletion bug for Materialized Views (CASSANDRA-10014)
 * Support mixed-version clusters with Cassandra 2.1 and 2.2 (CASSANDRA-9704)
 * Fix multiple slices on RowSearchers (CASSANDRA-10002)
 * Fix bug in merging of collections (CASSANDRA-10001)
 * Optimize batchlog replay to avoid full scans (CASSANDRA-7237)
 * Repair improvements when using vnodes (CASSANDRA-5220)
 * Disable scripted UDFs by default (CASSANDRA-9889)
 * Bytecode inspection for Java-UDFs (CASSANDRA-9890)
 * Use byte to serialize MT hash length (CASSANDRA-9792)
 * Replace usage of Adler32 with CRC32 (CASSANDRA-8684)
 * Fix migration to new format from 2.1 SSTable (CASSANDRA-10006)
 * SequentialWriter should extend BufferedDataOutputStreamPlus (CASSANDRA-9500)
 * Use the same repairedAt timestamp within incremental repair session (CASSANDRA-9111)
Merged from 2.2:
 * Allow count(*) and count(1) to be use as normal aggregation (CASSANDRA-10114)
 * An NPE is thrown if the column name is unknown for an IN relation (CASSANDRA-10043)
 * Apply commit_failure_policy to more errors on startup (CASSANDRA-9749)
 * Fix histogram overflow exception (CASSANDRA-9973)
 * Route gossip messages over dedicated socket (CASSANDRA-9237)
 * Add checksum to saved cache files (CASSANDRA-9265)
 * Log warning when using an aggregate without partition key (CASSANDRA-9737)
Merged from 2.1:
 * (cqlsh) Allow encoding to be set through command line (CASSANDRA-10004)
 * Add new JMX methods to change local compaction strategy (CASSANDRA-9965)
 * Write hints for paxos commits (CASSANDRA-7342)
 * (cqlsh) Fix timestamps before 1970 on Windows, always
   use UTC for timestamp display (CASSANDRA-10000)
 * (cqlsh) Avoid overwriting new config file with old config
   when both exist (CASSANDRA-9777)
 * Release snapshot selfRef when doing snapshot repair (CASSANDRA-9998)
 * Cannot replace token does not exist - DN node removed as Fat Client (CASSANDRA-9871)
Merged from 2.0:
 * Don't cast expected bf size to an int (CASSANDRA-9959)
 * Make getFullyExpiredSSTables less expensive (CASSANDRA-9882)


3.0.0-alpha1
 * Implement proper sandboxing for UDFs (CASSANDRA-9402)
 * Simplify (and unify) cleanup of compaction leftovers (CASSANDRA-7066)
 * Allow extra schema definitions in cassandra-stress yaml (CASSANDRA-9850)
 * Metrics should use up to date nomenclature (CASSANDRA-9448)
 * Change CREATE/ALTER TABLE syntax for compression (CASSANDRA-8384)
 * Cleanup crc and adler code for java 8 (CASSANDRA-9650)
 * Storage engine refactor (CASSANDRA-8099, 9743, 9746, 9759, 9781, 9808, 9825,
   9848, 9705, 9859, 9867, 9874, 9828, 9801)
 * Update Guava to 18.0 (CASSANDRA-9653)
 * Bloom filter false positive ratio is not honoured (CASSANDRA-8413)
 * New option for cassandra-stress to leave a ratio of columns null (CASSANDRA-9522)
 * Change hinted_handoff_enabled yaml setting, JMX (CASSANDRA-9035)
 * Add algorithmic token allocation (CASSANDRA-7032)
 * Add nodetool command to replay batchlog (CASSANDRA-9547)
 * Make file buffer cache independent of paths being read (CASSANDRA-8897)
 * Remove deprecated legacy Hadoop code (CASSANDRA-9353)
 * Decommissioned nodes will not rejoin the cluster (CASSANDRA-8801)
 * Change gossip stabilization to use endpoit size (CASSANDRA-9401)
 * Change default garbage collector to G1 (CASSANDRA-7486)
 * Populate TokenMetadata early during startup (CASSANDRA-9317)
 * Undeprecate cache recentHitRate (CASSANDRA-6591)
 * Add support for selectively varint encoding fields (CASSANDRA-9499, 9865)
 * Materialized Views (CASSANDRA-6477)
Merged from 2.2:
 * Avoid grouping sstables for anticompaction with DTCS (CASSANDRA-9900)
 * UDF / UDA execution time in trace (CASSANDRA-9723)
 * Fix broken internode SSL (CASSANDRA-9884)
Merged from 2.1:
 * Add new JMX methods to change local compaction strategy (CASSANDRA-9965)
 * Fix handling of enable/disable autocompaction (CASSANDRA-9899)
 * Add consistency level to tracing ouput (CASSANDRA-9827)
 * Remove repair snapshot leftover on startup (CASSANDRA-7357)
 * Use random nodes for batch log when only 2 racks (CASSANDRA-8735)
 * Ensure atomicity inside thrift and stream session (CASSANDRA-7757)
 * Fix nodetool info error when the node is not joined (CASSANDRA-9031)
Merged from 2.0:
 * Log when messages are dropped due to cross_node_timeout (CASSANDRA-9793)
 * Don't track hotness when opening from snapshot for validation (CASSANDRA-9382)


2.2.0
 * Allow the selection of columns together with aggregates (CASSANDRA-9767)
 * Fix cqlsh copy methods and other windows specific issues (CASSANDRA-9795)
 * Don't wrap byte arrays in SequentialWriter (CASSANDRA-9797)
 * sum() and avg() functions missing for smallint and tinyint types (CASSANDRA-9671)
 * Revert CASSANDRA-9542 (allow native functions in UDA) (CASSANDRA-9771)
Merged from 2.1:
 * Fix MarshalException when upgrading superColumn family (CASSANDRA-9582)
 * Fix broken logging for "empty" flushes in Memtable (CASSANDRA-9837)
 * Handle corrupt files on startup (CASSANDRA-9686)
 * Fix clientutil jar and tests (CASSANDRA-9760)
 * (cqlsh) Allow the SSL protocol version to be specified through the
    config file or environment variables (CASSANDRA-9544)
Merged from 2.0:
 * Add tool to find why expired sstables are not getting dropped (CASSANDRA-10015)
 * Remove erroneous pending HH tasks from tpstats/jmx (CASSANDRA-9129)
 * Don't cast expected bf size to an int (CASSANDRA-9959)
 * checkForEndpointCollision fails for legitimate collisions (CASSANDRA-9765)
 * Complete CASSANDRA-8448 fix (CASSANDRA-9519)
 * Don't include auth credentials in debug log (CASSANDRA-9682)
 * Can't transition from write survey to normal mode (CASSANDRA-9740)
 * Scrub (recover) sstables even when -Index.db is missing (CASSANDRA-9591)
 * Fix growing pending background compaction (CASSANDRA-9662)


2.2.0-rc2
 * Re-enable memory-mapped I/O on Windows (CASSANDRA-9658)
 * Warn when an extra-large partition is compacted (CASSANDRA-9643)
 * (cqlsh) Allow setting the initial connection timeout (CASSANDRA-9601)
 * BulkLoader has --transport-factory option but does not use it (CASSANDRA-9675)
 * Allow JMX over SSL directly from nodetool (CASSANDRA-9090)
 * Update cqlsh for UDFs (CASSANDRA-7556)
 * Change Windows kernel default timer resolution (CASSANDRA-9634)
 * Deprected sstable2json and json2sstable (CASSANDRA-9618)
 * Allow native functions in user-defined aggregates (CASSANDRA-9542)
 * Don't repair system_distributed by default (CASSANDRA-9621)
 * Fix mixing min, max, and count aggregates for blob type (CASSANRA-9622)
 * Rename class for DATE type in Java driver (CASSANDRA-9563)
 * Duplicate compilation of UDFs on coordinator (CASSANDRA-9475)
 * Fix connection leak in CqlRecordWriter (CASSANDRA-9576)
 * Mlockall before opening system sstables & remove boot_without_jna option (CASSANDRA-9573)
 * Add functions to convert timeuuid to date or time, deprecate dateOf and unixTimestampOf (CASSANDRA-9229)
 * Make sure we cancel non-compacting sstables from LifecycleTransaction (CASSANDRA-9566)
 * Fix deprecated repair JMX API (CASSANDRA-9570)
 * Add logback metrics (CASSANDRA-9378)
 * Update and refactor ant test/test-compression to run the tests in parallel (CASSANDRA-9583)
 * Fix upgrading to new directory for secondary index (CASSANDRA-9687)
Merged from 2.1:
 * (cqlsh) Fix bad check for CQL compatibility when DESCRIBE'ing
   COMPACT STORAGE tables with no clustering columns
 * Eliminate strong self-reference chains in sstable ref tidiers (CASSANDRA-9656)
 * Ensure StreamSession uses canonical sstable reader instances (CASSANDRA-9700)
 * Ensure memtable book keeping is not corrupted in the event we shrink usage (CASSANDRA-9681)
 * Update internal python driver for cqlsh (CASSANDRA-9064)
 * Fix IndexOutOfBoundsException when inserting tuple with too many
   elements using the string literal notation (CASSANDRA-9559)
 * Enable describe on indices (CASSANDRA-7814)
 * Fix incorrect result for IN queries where column not found (CASSANDRA-9540)
 * ColumnFamilyStore.selectAndReference may block during compaction (CASSANDRA-9637)
 * Fix bug in cardinality check when compacting (CASSANDRA-9580)
 * Fix memory leak in Ref due to ConcurrentLinkedQueue.remove() behaviour (CASSANDRA-9549)
 * Make rebuild only run one at a time (CASSANDRA-9119)
Merged from 2.0:
 * Avoid NPE in AuthSuccess#decode (CASSANDRA-9727)
 * Add listen_address to system.local (CASSANDRA-9603)
 * Bug fixes to resultset metadata construction (CASSANDRA-9636)
 * Fix setting 'durable_writes' in ALTER KEYSPACE (CASSANDRA-9560)
 * Avoids ballot clash in Paxos (CASSANDRA-9649)
 * Improve trace messages for RR (CASSANDRA-9479)
 * Fix suboptimal secondary index selection when restricted
   clustering column is also indexed (CASSANDRA-9631)
 * (cqlsh) Add min_threshold to DTCS option autocomplete (CASSANDRA-9385)
 * Fix error message when attempting to create an index on a column
   in a COMPACT STORAGE table with clustering columns (CASSANDRA-9527)
 * 'WITH WITH' in alter keyspace statements causes NPE (CASSANDRA-9565)
 * Expose some internals of SelectStatement for inspection (CASSANDRA-9532)
 * ArrivalWindow should use primitives (CASSANDRA-9496)
 * Periodically submit background compaction tasks (CASSANDRA-9592)
 * Set HAS_MORE_PAGES flag to false when PagingState is null (CASSANDRA-9571)


2.2.0-rc1
 * Compressed commit log should measure compressed space used (CASSANDRA-9095)
 * Fix comparison bug in CassandraRoleManager#collectRoles (CASSANDRA-9551)
 * Add tinyint,smallint,time,date support for UDFs (CASSANDRA-9400)
 * Deprecates SSTableSimpleWriter and SSTableSimpleUnsortedWriter (CASSANDRA-9546)
 * Empty INITCOND treated as null in aggregate (CASSANDRA-9457)
 * Remove use of Cell in Thrift MapReduce classes (CASSANDRA-8609)
 * Integrate pre-release Java Driver 2.2-rc1, custom build (CASSANDRA-9493)
 * Clean up gossiper logic for old versions (CASSANDRA-9370)
 * Fix custom payload coding/decoding to match the spec (CASSANDRA-9515)
 * ant test-all results incomplete when parsed (CASSANDRA-9463)
 * Disallow frozen<> types in function arguments and return types for
   clarity (CASSANDRA-9411)
 * Static Analysis to warn on unsafe use of Autocloseable instances (CASSANDRA-9431)
 * Update commitlog archiving examples now that commitlog segments are
   not recycled (CASSANDRA-9350)
 * Extend Transactional API to sstable lifecycle management (CASSANDRA-8568)
 * (cqlsh) Add support for native protocol 4 (CASSANDRA-9399)
 * Ensure that UDF and UDAs are keyspace-isolated (CASSANDRA-9409)
 * Revert CASSANDRA-7807 (tracing completion client notifications) (CASSANDRA-9429)
 * Add ability to stop compaction by ID (CASSANDRA-7207)
 * Let CassandraVersion handle SNAPSHOT version (CASSANDRA-9438)
Merged from 2.1:
 * (cqlsh) Fix using COPY through SOURCE or -f (CASSANDRA-9083)
 * Fix occasional lack of `system` keyspace in schema tables (CASSANDRA-8487)
 * Use ProtocolError code instead of ServerError code for native protocol
   error responses to unsupported protocol versions (CASSANDRA-9451)
 * Default commitlog_sync_batch_window_in_ms changed to 2ms (CASSANDRA-9504)
 * Fix empty partition assertion in unsorted sstable writing tools (CASSANDRA-9071)
 * Ensure truncate without snapshot cannot produce corrupt responses (CASSANDRA-9388)
 * Consistent error message when a table mixes counter and non-counter
   columns (CASSANDRA-9492)
 * Avoid getting unreadable keys during anticompaction (CASSANDRA-9508)
 * (cqlsh) Better float precision by default (CASSANDRA-9224)
 * Improve estimated row count (CASSANDRA-9107)
 * Optimize range tombstone memory footprint (CASSANDRA-8603)
 * Use configured gcgs in anticompaction (CASSANDRA-9397)
Merged from 2.0:
 * Don't accumulate more range than necessary in RangeTombstone.Tracker (CASSANDRA-9486)
 * Add broadcast and rpc addresses to system.local (CASSANDRA-9436)
 * Always mark sstable suspect when corrupted (CASSANDRA-9478)
 * Add database users and permissions to CQL3 documentation (CASSANDRA-7558)
 * Allow JVM_OPTS to be passed to standalone tools (CASSANDRA-5969)
 * Fix bad condition in RangeTombstoneList (CASSANDRA-9485)
 * Fix potential StackOverflow when setting CrcCheckChance over JMX (CASSANDRA-9488)
 * Fix null static columns in pages after the first, paged reversed
   queries (CASSANDRA-8502)
 * Fix counting cache serialization in request metrics (CASSANDRA-9466)
 * Add option not to validate atoms during scrub (CASSANDRA-9406)


2.2.0-beta1
 * Introduce Transactional API for internal state changes (CASSANDRA-8984)
 * Add a flag in cassandra.yaml to enable UDFs (CASSANDRA-9404)
 * Better support of null for UDF (CASSANDRA-8374)
 * Use ecj instead of javassist for UDFs (CASSANDRA-8241)
 * faster async logback configuration for tests (CASSANDRA-9376)
 * Add `smallint` and `tinyint` data types (CASSANDRA-8951)
 * Avoid thrift schema creation when native driver is used in stress tool (CASSANDRA-9374)
 * Make Functions.declared thread-safe
 * Add client warnings to native protocol v4 (CASSANDRA-8930)
 * Allow roles cache to be invalidated (CASSANDRA-8967)
 * Upgrade Snappy (CASSANDRA-9063)
 * Don't start Thrift rpc by default (CASSANDRA-9319)
 * Only stream from unrepaired sstables with incremental repair (CASSANDRA-8267)
 * Aggregate UDFs allow SFUNC return type to differ from STYPE if FFUNC specified (CASSANDRA-9321)
 * Remove Thrift dependencies in bundled tools (CASSANDRA-8358)
 * Disable memory mapping of hsperfdata file for JVM statistics (CASSANDRA-9242)
 * Add pre-startup checks to detect potential incompatibilities (CASSANDRA-8049)
 * Distinguish between null and unset in protocol v4 (CASSANDRA-7304)
 * Add user/role permissions for user-defined functions (CASSANDRA-7557)
 * Allow cassandra config to be updated to restart daemon without unloading classes (CASSANDRA-9046)
 * Don't initialize compaction writer before checking if iter is empty (CASSANDRA-9117)
 * Don't execute any functions at prepare-time (CASSANDRA-9037)
 * Share file handles between all instances of a SegmentedFile (CASSANDRA-8893)
 * Make it possible to major compact LCS (CASSANDRA-7272)
 * Make FunctionExecutionException extend RequestExecutionException
   (CASSANDRA-9055)
 * Add support for SELECT JSON, INSERT JSON syntax and new toJson(), fromJson()
   functions (CASSANDRA-7970)
 * Optimise max purgeable timestamp calculation in compaction (CASSANDRA-8920)
 * Constrain internode message buffer sizes, and improve IO class hierarchy (CASSANDRA-8670)
 * New tool added to validate all sstables in a node (CASSANDRA-5791)
 * Push notification when tracing completes for an operation (CASSANDRA-7807)
 * Delay "node up" and "node added" notifications until native protocol server is started (CASSANDRA-8236)
 * Compressed Commit Log (CASSANDRA-6809)
 * Optimise IntervalTree (CASSANDRA-8988)
 * Add a key-value payload for third party usage (CASSANDRA-8553, 9212)
 * Bump metrics-reporter-config dependency for metrics 3.0 (CASSANDRA-8149)
 * Partition intra-cluster message streams by size, not type (CASSANDRA-8789)
 * Add WriteFailureException to native protocol, notify coordinator of
   write failures (CASSANDRA-8592)
 * Convert SequentialWriter to nio (CASSANDRA-8709)
 * Add role based access control (CASSANDRA-7653, 8650, 7216, 8760, 8849, 8761, 8850)
 * Record client ip address in tracing sessions (CASSANDRA-8162)
 * Indicate partition key columns in response metadata for prepared
   statements (CASSANDRA-7660)
 * Merge UUIDType and TimeUUIDType parse logic (CASSANDRA-8759)
 * Avoid memory allocation when searching index summary (CASSANDRA-8793)
 * Optimise (Time)?UUIDType Comparisons (CASSANDRA-8730)
 * Make CRC32Ex into a separate maven dependency (CASSANDRA-8836)
 * Use preloaded jemalloc w/ Unsafe (CASSANDRA-8714, 9197)
 * Avoid accessing partitioner through StorageProxy (CASSANDRA-8244, 8268)
 * Upgrade Metrics library and remove depricated metrics (CASSANDRA-5657)
 * Serializing Row cache alternative, fully off heap (CASSANDRA-7438)
 * Duplicate rows returned when in clause has repeated values (CASSANDRA-6706)
 * Make CassandraException unchecked, extend RuntimeException (CASSANDRA-8560)
 * Support direct buffer decompression for reads (CASSANDRA-8464)
 * DirectByteBuffer compatible LZ4 methods (CASSANDRA-7039)
 * Group sstables for anticompaction correctly (CASSANDRA-8578)
 * Add ReadFailureException to native protocol, respond
   immediately when replicas encounter errors while handling
   a read request (CASSANDRA-7886)
 * Switch CommitLogSegment from RandomAccessFile to nio (CASSANDRA-8308)
 * Allow mixing token and partition key restrictions (CASSANDRA-7016)
 * Support index key/value entries on map collections (CASSANDRA-8473)
 * Modernize schema tables (CASSANDRA-8261)
 * Support for user-defined aggregation functions (CASSANDRA-8053)
 * Fix NPE in SelectStatement with empty IN values (CASSANDRA-8419)
 * Refactor SelectStatement, return IN results in natural order instead
   of IN value list order and ignore duplicate values in partition key IN restrictions (CASSANDRA-7981)
 * Support UDTs, tuples, and collections in user-defined
   functions (CASSANDRA-7563)
 * Fix aggregate fn results on empty selection, result column name,
   and cqlsh parsing (CASSANDRA-8229)
 * Mark sstables as repaired after full repair (CASSANDRA-7586)
 * Extend Descriptor to include a format value and refactor reader/writer
   APIs (CASSANDRA-7443)
 * Integrate JMH for microbenchmarks (CASSANDRA-8151)
 * Keep sstable levels when bootstrapping (CASSANDRA-7460)
 * Add Sigar library and perform basic OS settings check on startup (CASSANDRA-7838)
 * Support for aggregation functions (CASSANDRA-4914)
 * Remove cassandra-cli (CASSANDRA-7920)
 * Accept dollar quoted strings in CQL (CASSANDRA-7769)
 * Make assassinate a first class command (CASSANDRA-7935)
 * Support IN clause on any partition key column (CASSANDRA-7855)
 * Support IN clause on any clustering column (CASSANDRA-4762)
 * Improve compaction logging (CASSANDRA-7818)
 * Remove YamlFileNetworkTopologySnitch (CASSANDRA-7917)
 * Do anticompaction in groups (CASSANDRA-6851)
 * Support user-defined functions (CASSANDRA-7395, 7526, 7562, 7740, 7781, 7929,
   7924, 7812, 8063, 7813, 7708)
 * Permit configurable timestamps with cassandra-stress (CASSANDRA-7416)
 * Move sstable RandomAccessReader to nio2, which allows using the
   FILE_SHARE_DELETE flag on Windows (CASSANDRA-4050)
 * Remove CQL2 (CASSANDRA-5918)
 * Optimize fetching multiple cells by name (CASSANDRA-6933)
 * Allow compilation in java 8 (CASSANDRA-7028)
 * Make incremental repair default (CASSANDRA-7250)
 * Enable code coverage thru JaCoCo (CASSANDRA-7226)
 * Switch external naming of 'column families' to 'tables' (CASSANDRA-4369)
 * Shorten SSTable path (CASSANDRA-6962)
 * Use unsafe mutations for most unit tests (CASSANDRA-6969)
 * Fix race condition during calculation of pending ranges (CASSANDRA-7390)
 * Fail on very large batch sizes (CASSANDRA-8011)
 * Improve concurrency of repair (CASSANDRA-6455, 8208, 9145)
 * Select optimal CRC32 implementation at runtime (CASSANDRA-8614)
 * Evaluate MurmurHash of Token once per query (CASSANDRA-7096)
 * Generalize progress reporting (CASSANDRA-8901)
 * Resumable bootstrap streaming (CASSANDRA-8838, CASSANDRA-8942)
 * Allow scrub for secondary index (CASSANDRA-5174)
 * Save repair data to system table (CASSANDRA-5839)
 * fix nodetool names that reference column families (CASSANDRA-8872)
 Merged from 2.1:
 * Warn on misuse of unlogged batches (CASSANDRA-9282)
 * Failure detector detects and ignores local pauses (CASSANDRA-9183)
 * Add utility class to support for rate limiting a given log statement (CASSANDRA-9029)
 * Add missing consistency levels to cassandra-stess (CASSANDRA-9361)
 * Fix commitlog getCompletedTasks to not increment (CASSANDRA-9339)
 * Fix for harmless exceptions logged as ERROR (CASSANDRA-8564)
 * Delete processed sstables in sstablesplit/sstableupgrade (CASSANDRA-8606)
 * Improve sstable exclusion from partition tombstones (CASSANDRA-9298)
 * Validate the indexed column rather than the cell's contents for 2i (CASSANDRA-9057)
 * Add support for top-k custom 2i queries (CASSANDRA-8717)
 * Fix error when dropping table during compaction (CASSANDRA-9251)
 * cassandra-stress supports validation operations over user profiles (CASSANDRA-8773)
 * Add support for rate limiting log messages (CASSANDRA-9029)
 * Log the partition key with tombstone warnings (CASSANDRA-8561)
 * Reduce runWithCompactionsDisabled poll interval to 1ms (CASSANDRA-9271)
 * Fix PITR commitlog replay (CASSANDRA-9195)
 * GCInspector logs very different times (CASSANDRA-9124)
 * Fix deleting from an empty list (CASSANDRA-9198)
 * Update tuple and collection types that use a user-defined type when that UDT
   is modified (CASSANDRA-9148, CASSANDRA-9192)
 * Use higher timeout for prepair and snapshot in repair (CASSANDRA-9261)
 * Fix anticompaction blocking ANTI_ENTROPY stage (CASSANDRA-9151)
 * Repair waits for anticompaction to finish (CASSANDRA-9097)
 * Fix streaming not holding ref when stream error (CASSANDRA-9295)
 * Fix canonical view returning early opened SSTables (CASSANDRA-9396)
Merged from 2.0:
 * (cqlsh) Add LOGIN command to switch users (CASSANDRA-7212)
 * Clone SliceQueryFilter in AbstractReadCommand implementations (CASSANDRA-8940)
 * Push correct protocol notification for DROP INDEX (CASSANDRA-9310)
 * token-generator - generated tokens too long (CASSANDRA-9300)
 * Fix counting of tombstones for TombstoneOverwhelmingException (CASSANDRA-9299)
 * Fix ReconnectableSnitch reconnecting to peers during upgrade (CASSANDRA-6702)
 * Include keyspace and table name in error log for collections over the size
   limit (CASSANDRA-9286)
 * Avoid potential overlap in LCS with single-partition sstables (CASSANDRA-9322)
 * Log warning message when a table is queried before the schema has fully
   propagated (CASSANDRA-9136)
 * Overload SecondaryIndex#indexes to accept the column definition (CASSANDRA-9314)
 * (cqlsh) Add SERIAL and LOCAL_SERIAL consistency levels (CASSANDRA-8051)
 * Fix index selection during rebuild with certain table layouts (CASSANDRA-9281)
 * Fix partition-level-delete-only workload accounting (CASSANDRA-9194)
 * Allow scrub to handle corrupted compressed chunks (CASSANDRA-9140)
 * Fix assertion error when resetlocalschema is run during repair (CASSANDRA-9249)
 * Disable single sstable tombstone compactions for DTCS by default (CASSANDRA-9234)
 * IncomingTcpConnection thread is not named (CASSANDRA-9262)
 * Close incoming connections when MessagingService is stopped (CASSANDRA-9238)
 * Fix streaming hang when retrying (CASSANDRA-9132)


2.1.5
 * Re-add deprecated cold_reads_to_omit param for backwards compat (CASSANDRA-9203)
 * Make anticompaction visible in compactionstats (CASSANDRA-9098)
 * Improve nodetool getendpoints documentation about the partition
   key parameter (CASSANDRA-6458)
 * Don't check other keyspaces for schema changes when an user-defined
   type is altered (CASSANDRA-9187)
 * Add generate-idea-files target to build.xml (CASSANDRA-9123)
 * Allow takeColumnFamilySnapshot to take a list of tables (CASSANDRA-8348)
 * Limit major sstable operations to their canonical representation (CASSANDRA-8669)
 * cqlsh: Add tests for INSERT and UPDATE tab completion (CASSANDRA-9125)
 * cqlsh: quote column names when needed in COPY FROM inserts (CASSANDRA-9080)
 * Do not load read meter for offline operations (CASSANDRA-9082)
 * cqlsh: Make CompositeType data readable (CASSANDRA-8919)
 * cqlsh: Fix display of triggers (CASSANDRA-9081)
 * Fix NullPointerException when deleting or setting an element by index on
   a null list collection (CASSANDRA-9077)
 * Buffer bloom filter serialization (CASSANDRA-9066)
 * Fix anti-compaction target bloom filter size (CASSANDRA-9060)
 * Make FROZEN and TUPLE unreserved keywords in CQL (CASSANDRA-9047)
 * Prevent AssertionError from SizeEstimatesRecorder (CASSANDRA-9034)
 * Avoid overwriting index summaries for sstables with an older format that
   does not support downsampling; rebuild summaries on startup when this
   is detected (CASSANDRA-8993)
 * Fix potential data loss in CompressedSequentialWriter (CASSANDRA-8949)
 * Make PasswordAuthenticator number of hashing rounds configurable (CASSANDRA-8085)
 * Fix AssertionError when binding nested collections in DELETE (CASSANDRA-8900)
 * Check for overlap with non-early sstables in LCS (CASSANDRA-8739)
 * Only calculate max purgable timestamp if we have to (CASSANDRA-8914)
 * (cqlsh) Greatly improve performance of COPY FROM (CASSANDRA-8225)
 * IndexSummary effectiveIndexInterval is now a guideline, not a rule (CASSANDRA-8993)
 * Use correct bounds for page cache eviction of compressed files (CASSANDRA-8746)
 * SSTableScanner enforces its bounds (CASSANDRA-8946)
 * Cleanup cell equality (CASSANDRA-8947)
 * Introduce intra-cluster message coalescing (CASSANDRA-8692)
 * DatabaseDescriptor throws NPE when rpc_interface is used (CASSANDRA-8839)
 * Don't check if an sstable is live for offline compactions (CASSANDRA-8841)
 * Don't set clientMode in SSTableLoader (CASSANDRA-8238)
 * Fix SSTableRewriter with disabled early open (CASSANDRA-8535)
 * Fix cassandra-stress so it respects the CL passed in user mode (CASSANDRA-8948)
 * Fix rare NPE in ColumnDefinition#hasIndexOption() (CASSANDRA-8786)
 * cassandra-stress reports per-operation statistics, plus misc (CASSANDRA-8769)
 * Add SimpleDate (cql date) and Time (cql time) types (CASSANDRA-7523)
 * Use long for key count in cfstats (CASSANDRA-8913)
 * Make SSTableRewriter.abort() more robust to failure (CASSANDRA-8832)
 * Remove cold_reads_to_omit from STCS (CASSANDRA-8860)
 * Make EstimatedHistogram#percentile() use ceil instead of floor (CASSANDRA-8883)
 * Fix top partitions reporting wrong cardinality (CASSANDRA-8834)
 * Fix rare NPE in KeyCacheSerializer (CASSANDRA-8067)
 * Pick sstables for validation as late as possible inc repairs (CASSANDRA-8366)
 * Fix commitlog getPendingTasks to not increment (CASSANDRA-8862)
 * Fix parallelism adjustment in range and secondary index queries
   when the first fetch does not satisfy the limit (CASSANDRA-8856)
 * Check if the filtered sstables is non-empty in STCS (CASSANDRA-8843)
 * Upgrade java-driver used for cassandra-stress (CASSANDRA-8842)
 * Fix CommitLog.forceRecycleAllSegments() memory access error (CASSANDRA-8812)
 * Improve assertions in Memory (CASSANDRA-8792)
 * Fix SSTableRewriter cleanup (CASSANDRA-8802)
 * Introduce SafeMemory for CompressionMetadata.Writer (CASSANDRA-8758)
 * 'nodetool info' prints exception against older node (CASSANDRA-8796)
 * Ensure SSTableReader.last corresponds exactly with the file end (CASSANDRA-8750)
 * Make SSTableWriter.openEarly more robust and obvious (CASSANDRA-8747)
 * Enforce SSTableReader.first/last (CASSANDRA-8744)
 * Cleanup SegmentedFile API (CASSANDRA-8749)
 * Avoid overlap with early compaction replacement (CASSANDRA-8683)
 * Safer Resource Management++ (CASSANDRA-8707)
 * Write partition size estimates into a system table (CASSANDRA-7688)
 * cqlsh: Fix keys() and full() collection indexes in DESCRIBE output
   (CASSANDRA-8154)
 * Show progress of streaming in nodetool netstats (CASSANDRA-8886)
 * IndexSummaryBuilder utilises offheap memory, and shares data between
   each IndexSummary opened from it (CASSANDRA-8757)
 * markCompacting only succeeds if the exact SSTableReader instances being
   marked are in the live set (CASSANDRA-8689)
 * cassandra-stress support for varint (CASSANDRA-8882)
 * Fix Adler32 digest for compressed sstables (CASSANDRA-8778)
 * Add nodetool statushandoff/statusbackup (CASSANDRA-8912)
 * Use stdout for progress and stats in sstableloader (CASSANDRA-8982)
 * Correctly identify 2i datadir from older versions (CASSANDRA-9116)
Merged from 2.0:
 * Ignore gossip SYNs after shutdown (CASSANDRA-9238)
 * Avoid overflow when calculating max sstable size in LCS (CASSANDRA-9235)
 * Make sstable blacklisting work with compression (CASSANDRA-9138)
 * Do not attempt to rebuild indexes if no index accepts any column (CASSANDRA-9196)
 * Don't initiate snitch reconnection for dead states (CASSANDRA-7292)
 * Fix ArrayIndexOutOfBoundsException in CQLSSTableWriter (CASSANDRA-8978)
 * Add shutdown gossip state to prevent timeouts during rolling restarts (CASSANDRA-8336)
 * Fix running with java.net.preferIPv6Addresses=true (CASSANDRA-9137)
 * Fix failed bootstrap/replace attempts being persisted in system.peers (CASSANDRA-9180)
 * Flush system.IndexInfo after marking index built (CASSANDRA-9128)
 * Fix updates to min/max_compaction_threshold through cassandra-cli
   (CASSANDRA-8102)
 * Don't include tmp files when doing offline relevel (CASSANDRA-9088)
 * Use the proper CAS WriteType when finishing a previous round during Paxos
   preparation (CASSANDRA-8672)
 * Avoid race in cancelling compactions (CASSANDRA-9070)
 * More aggressive check for expired sstables in DTCS (CASSANDRA-8359)
 * Fix ignored index_interval change in ALTER TABLE statements (CASSANDRA-7976)
 * Do more aggressive compaction in old time windows in DTCS (CASSANDRA-8360)
 * java.lang.AssertionError when reading saved cache (CASSANDRA-8740)
 * "disk full" when running cleanup (CASSANDRA-9036)
 * Lower logging level from ERROR to DEBUG when a scheduled schema pull
   cannot be completed due to a node being down (CASSANDRA-9032)
 * Fix MOVED_NODE client event (CASSANDRA-8516)
 * Allow overriding MAX_OUTSTANDING_REPLAY_COUNT (CASSANDRA-7533)
 * Fix malformed JMX ObjectName containing IPv6 addresses (CASSANDRA-9027)
 * (cqlsh) Allow increasing CSV field size limit through
   cqlshrc config option (CASSANDRA-8934)
 * Stop logging range tombstones when exceeding the threshold
   (CASSANDRA-8559)
 * Fix NullPointerException when nodetool getendpoints is run
   against invalid keyspaces or tables (CASSANDRA-8950)
 * Allow specifying the tmp dir (CASSANDRA-7712)
 * Improve compaction estimated tasks estimation (CASSANDRA-8904)
 * Fix duplicate up/down messages sent to native clients (CASSANDRA-7816)
 * Expose commit log archive status via JMX (CASSANDRA-8734)
 * Provide better exceptions for invalid replication strategy parameters
   (CASSANDRA-8909)
 * Fix regression in mixed single and multi-column relation support for
   SELECT statements (CASSANDRA-8613)
 * Add ability to limit number of native connections (CASSANDRA-8086)
 * Fix CQLSSTableWriter throwing exception and spawning threads
   (CASSANDRA-8808)
 * Fix MT mismatch between empty and GC-able data (CASSANDRA-8979)
 * Fix incorrect validation when snapshotting single table (CASSANDRA-8056)
 * Add offline tool to relevel sstables (CASSANDRA-8301)
 * Preserve stream ID for more protocol errors (CASSANDRA-8848)
 * Fix combining token() function with multi-column relations on
   clustering columns (CASSANDRA-8797)
 * Make CFS.markReferenced() resistant to bad refcounting (CASSANDRA-8829)
 * Fix StreamTransferTask abort/complete bad refcounting (CASSANDRA-8815)
 * Fix AssertionError when querying a DESC clustering ordered
   table with ASC ordering and paging (CASSANDRA-8767)
 * AssertionError: "Memory was freed" when running cleanup (CASSANDRA-8716)
 * Make it possible to set max_sstable_age to fractional days (CASSANDRA-8406)
 * Fix some multi-column relations with indexes on some clustering
   columns (CASSANDRA-8275)
 * Fix memory leak in SSTableSimple*Writer and SSTableReader.validate()
   (CASSANDRA-8748)
 * Throw OOM if allocating memory fails to return a valid pointer (CASSANDRA-8726)
 * Fix SSTableSimpleUnsortedWriter ConcurrentModificationException (CASSANDRA-8619)
 * 'nodetool info' prints exception against older node (CASSANDRA-8796)
 * Ensure SSTableSimpleUnsortedWriter.close() terminates if
   disk writer has crashed (CASSANDRA-8807)


2.1.4
 * Bind JMX to localhost unless explicitly configured otherwise (CASSANDRA-9085)


2.1.3
 * Fix HSHA/offheap_objects corruption (CASSANDRA-8719)
 * Upgrade libthrift to 0.9.2 (CASSANDRA-8685)
 * Don't use the shared ref in sstableloader (CASSANDRA-8704)
 * Purge internal prepared statements if related tables or
   keyspaces are dropped (CASSANDRA-8693)
 * (cqlsh) Handle unicode BOM at start of files (CASSANDRA-8638)
 * Stop compactions before exiting offline tools (CASSANDRA-8623)
 * Update tools/stress/README.txt to match current behaviour (CASSANDRA-7933)
 * Fix schema from Thrift conversion with empty metadata (CASSANDRA-8695)
 * Safer Resource Management (CASSANDRA-7705)
 * Make sure we compact highly overlapping cold sstables with
   STCS (CASSANDRA-8635)
 * rpc_interface and listen_interface generate NPE on startup when specified
   interface doesn't exist (CASSANDRA-8677)
 * Fix ArrayIndexOutOfBoundsException in nodetool cfhistograms (CASSANDRA-8514)
 * Switch from yammer metrics for nodetool cf/proxy histograms (CASSANDRA-8662)
 * Make sure we don't add tmplink files to the compaction
   strategy (CASSANDRA-8580)
 * (cqlsh) Handle maps with blob keys (CASSANDRA-8372)
 * (cqlsh) Handle DynamicCompositeType schemas correctly (CASSANDRA-8563)
 * Duplicate rows returned when in clause has repeated values (CASSANDRA-6706)
 * Add tooling to detect hot partitions (CASSANDRA-7974)
 * Fix cassandra-stress user-mode truncation of partition generation (CASSANDRA-8608)
 * Only stream from unrepaired sstables during inc repair (CASSANDRA-8267)
 * Don't allow starting multiple inc repairs on the same sstables (CASSANDRA-8316)
 * Invalidate prepared BATCH statements when related tables
   or keyspaces are dropped (CASSANDRA-8652)
 * Fix missing results in secondary index queries on collections
   with ALLOW FILTERING (CASSANDRA-8421)
 * Expose EstimatedHistogram metrics for range slices (CASSANDRA-8627)
 * (cqlsh) Escape clqshrc passwords properly (CASSANDRA-8618)
 * Fix NPE when passing wrong argument in ALTER TABLE statement (CASSANDRA-8355)
 * Pig: Refactor and deprecate CqlStorage (CASSANDRA-8599)
 * Don't reuse the same cleanup strategy for all sstables (CASSANDRA-8537)
 * Fix case-sensitivity of index name on CREATE and DROP INDEX
   statements (CASSANDRA-8365)
 * Better detection/logging for corruption in compressed sstables (CASSANDRA-8192)
 * Use the correct repairedAt value when closing writer (CASSANDRA-8570)
 * (cqlsh) Handle a schema mismatch being detected on startup (CASSANDRA-8512)
 * Properly calculate expected write size during compaction (CASSANDRA-8532)
 * Invalidate affected prepared statements when a table's columns
   are altered (CASSANDRA-7910)
 * Stress - user defined writes should populate sequentally (CASSANDRA-8524)
 * Fix regression in SSTableRewriter causing some rows to become unreadable
   during compaction (CASSANDRA-8429)
 * Run major compactions for repaired/unrepaired in parallel (CASSANDRA-8510)
 * (cqlsh) Fix compression options in DESCRIBE TABLE output when compression
   is disabled (CASSANDRA-8288)
 * (cqlsh) Fix DESCRIBE output after keyspaces are altered (CASSANDRA-7623)
 * Make sure we set lastCompactedKey correctly (CASSANDRA-8463)
 * (cqlsh) Fix output of CONSISTENCY command (CASSANDRA-8507)
 * (cqlsh) Fixed the handling of LIST statements (CASSANDRA-8370)
 * Make sstablescrub check leveled manifest again (CASSANDRA-8432)
 * Check first/last keys in sstable when giving out positions (CASSANDRA-8458)
 * Disable mmap on Windows (CASSANDRA-6993)
 * Add missing ConsistencyLevels to cassandra-stress (CASSANDRA-8253)
 * Add auth support to cassandra-stress (CASSANDRA-7985)
 * Fix ArrayIndexOutOfBoundsException when generating error message
   for some CQL syntax errors (CASSANDRA-8455)
 * Scale memtable slab allocation logarithmically (CASSANDRA-7882)
 * cassandra-stress simultaneous inserts over same seed (CASSANDRA-7964)
 * Reduce cassandra-stress sampling memory requirements (CASSANDRA-7926)
 * Ensure memtable flush cannot expire commit log entries from its future (CASSANDRA-8383)
 * Make read "defrag" async to reclaim memtables (CASSANDRA-8459)
 * Remove tmplink files for offline compactions (CASSANDRA-8321)
 * Reduce maxHintsInProgress (CASSANDRA-8415)
 * BTree updates may call provided update function twice (CASSANDRA-8018)
 * Release sstable references after anticompaction (CASSANDRA-8386)
 * Handle abort() in SSTableRewriter properly (CASSANDRA-8320)
 * Centralize shared executors (CASSANDRA-8055)
 * Fix filtering for CONTAINS (KEY) relations on frozen collection
   clustering columns when the query is restricted to a single
   partition (CASSANDRA-8203)
 * Do more aggressive entire-sstable TTL expiry checks (CASSANDRA-8243)
 * Add more log info if readMeter is null (CASSANDRA-8238)
 * add check of the system wall clock time at startup (CASSANDRA-8305)
 * Support for frozen collections (CASSANDRA-7859)
 * Fix overflow on histogram computation (CASSANDRA-8028)
 * Have paxos reuse the timestamp generation of normal queries (CASSANDRA-7801)
 * Fix incremental repair not remove parent session on remote (CASSANDRA-8291)
 * Improve JBOD disk utilization (CASSANDRA-7386)
 * Log failed host when preparing incremental repair (CASSANDRA-8228)
 * Force config client mode in CQLSSTableWriter (CASSANDRA-8281)
 * Fix sstableupgrade throws exception (CASSANDRA-8688)
 * Fix hang when repairing empty keyspace (CASSANDRA-8694)
Merged from 2.0:
 * Fix IllegalArgumentException in dynamic snitch (CASSANDRA-8448)
 * Add support for UPDATE ... IF EXISTS (CASSANDRA-8610)
 * Fix reversal of list prepends (CASSANDRA-8733)
 * Prevent non-zero default_time_to_live on tables with counters
   (CASSANDRA-8678)
 * Fix SSTableSimpleUnsortedWriter ConcurrentModificationException
   (CASSANDRA-8619)
 * Round up time deltas lower than 1ms in BulkLoader (CASSANDRA-8645)
 * Add batch remove iterator to ABSC (CASSANDRA-8414, 8666)
 * Round up time deltas lower than 1ms in BulkLoader (CASSANDRA-8645)
 * Fix isClientMode check in Keyspace (CASSANDRA-8687)
 * Use more efficient slice size for querying internal secondary
   index tables (CASSANDRA-8550)
 * Fix potentially returning deleted rows with range tombstone (CASSANDRA-8558)
 * Check for available disk space before starting a compaction (CASSANDRA-8562)
 * Fix DISTINCT queries with LIMITs or paging when some partitions
   contain only tombstones (CASSANDRA-8490)
 * Introduce background cache refreshing to permissions cache
   (CASSANDRA-8194)
 * Fix race condition in StreamTransferTask that could lead to
   infinite loops and premature sstable deletion (CASSANDRA-7704)
 * Add an extra version check to MigrationTask (CASSANDRA-8462)
 * Ensure SSTableWriter cleans up properly after failure (CASSANDRA-8499)
 * Increase bf true positive count on key cache hit (CASSANDRA-8525)
 * Move MeteredFlusher to its own thread (CASSANDRA-8485)
 * Fix non-distinct results in DISTNCT queries on static columns when
   paging is enabled (CASSANDRA-8087)
 * Move all hints related tasks to hints internal executor (CASSANDRA-8285)
 * Fix paging for multi-partition IN queries (CASSANDRA-8408)
 * Fix MOVED_NODE topology event never being emitted when a node
   moves its token (CASSANDRA-8373)
 * Fix validation of indexes in COMPACT tables (CASSANDRA-8156)
 * Avoid StackOverflowError when a large list of IN values
   is used for a clustering column (CASSANDRA-8410)
 * Fix NPE when writetime() or ttl() calls are wrapped by
   another function call (CASSANDRA-8451)
 * Fix NPE after dropping a keyspace (CASSANDRA-8332)
 * Fix error message on read repair timeouts (CASSANDRA-7947)
 * Default DTCS base_time_seconds changed to 60 (CASSANDRA-8417)
 * Refuse Paxos operation with more than one pending endpoint (CASSANDRA-8346, 8640)
 * Throw correct exception when trying to bind a keyspace or table
   name (CASSANDRA-6952)
 * Make HHOM.compact synchronized (CASSANDRA-8416)
 * cancel latency-sampling task when CF is dropped (CASSANDRA-8401)
 * don't block SocketThread for MessagingService (CASSANDRA-8188)
 * Increase quarantine delay on replacement (CASSANDRA-8260)
 * Expose off-heap memory usage stats (CASSANDRA-7897)
 * Ignore Paxos commits for truncated tables (CASSANDRA-7538)
 * Validate size of indexed column values (CASSANDRA-8280)
 * Make LCS split compaction results over all data directories (CASSANDRA-8329)
 * Fix some failing queries that use multi-column relations
   on COMPACT STORAGE tables (CASSANDRA-8264)
 * Fix InvalidRequestException with ORDER BY (CASSANDRA-8286)
 * Disable SSLv3 for POODLE (CASSANDRA-8265)
 * Fix millisecond timestamps in Tracing (CASSANDRA-8297)
 * Include keyspace name in error message when there are insufficient
   live nodes to stream from (CASSANDRA-8221)
 * Avoid overlap in L1 when L0 contains many nonoverlapping
   sstables (CASSANDRA-8211)
 * Improve PropertyFileSnitch logging (CASSANDRA-8183)
 * Add DC-aware sequential repair (CASSANDRA-8193)
 * Use live sstables in snapshot repair if possible (CASSANDRA-8312)
 * Fix hints serialized size calculation (CASSANDRA-8587)


2.1.2
 * (cqlsh) parse_for_table_meta errors out on queries with undefined
   grammars (CASSANDRA-8262)
 * (cqlsh) Fix SELECT ... TOKEN() function broken in C* 2.1.1 (CASSANDRA-8258)
 * Fix Cassandra crash when running on JDK8 update 40 (CASSANDRA-8209)
 * Optimize partitioner tokens (CASSANDRA-8230)
 * Improve compaction of repaired/unrepaired sstables (CASSANDRA-8004)
 * Make cache serializers pluggable (CASSANDRA-8096)
 * Fix issues with CONTAINS (KEY) queries on secondary indexes
   (CASSANDRA-8147)
 * Fix read-rate tracking of sstables for some queries (CASSANDRA-8239)
 * Fix default timestamp in QueryOptions (CASSANDRA-8246)
 * Set socket timeout when reading remote version (CASSANDRA-8188)
 * Refactor how we track live size (CASSANDRA-7852)
 * Make sure unfinished compaction files are removed (CASSANDRA-8124)
 * Fix shutdown when run as Windows service (CASSANDRA-8136)
 * Fix DESCRIBE TABLE with custom indexes (CASSANDRA-8031)
 * Fix race in RecoveryManagerTest (CASSANDRA-8176)
 * Avoid IllegalArgumentException while sorting sstables in
   IndexSummaryManager (CASSANDRA-8182)
 * Shutdown JVM on file descriptor exhaustion (CASSANDRA-7579)
 * Add 'die' policy for commit log and disk failure (CASSANDRA-7927)
 * Fix installing as service on Windows (CASSANDRA-8115)
 * Fix CREATE TABLE for CQL2 (CASSANDRA-8144)
 * Avoid boxing in ColumnStats min/max trackers (CASSANDRA-8109)
Merged from 2.0:
 * Correctly handle non-text column names in cql3 (CASSANDRA-8178)
 * Fix deletion for indexes on primary key columns (CASSANDRA-8206)
 * Add 'nodetool statusgossip' (CASSANDRA-8125)
 * Improve client notification that nodes are ready for requests (CASSANDRA-7510)
 * Handle negative timestamp in writetime method (CASSANDRA-8139)
 * Pig: Remove errant LIMIT clause in CqlNativeStorage (CASSANDRA-8166)
 * Throw ConfigurationException when hsha is used with the default
   rpc_max_threads setting of 'unlimited' (CASSANDRA-8116)
 * Allow concurrent writing of the same table in the same JVM using
   CQLSSTableWriter (CASSANDRA-7463)
 * Fix totalDiskSpaceUsed calculation (CASSANDRA-8205)


2.1.1
 * Fix spin loop in AtomicSortedColumns (CASSANDRA-7546)
 * Dont notify when replacing tmplink files (CASSANDRA-8157)
 * Fix validation with multiple CONTAINS clause (CASSANDRA-8131)
 * Fix validation of collections in TriggerExecutor (CASSANDRA-8146)
 * Fix IllegalArgumentException when a list of IN values containing tuples
   is passed as a single arg to a prepared statement with the v1 or v2
   protocol (CASSANDRA-8062)
 * Fix ClassCastException in DISTINCT query on static columns with
   query paging (CASSANDRA-8108)
 * Fix NPE on null nested UDT inside a set (CASSANDRA-8105)
 * Fix exception when querying secondary index on set items or map keys
   when some clustering columns are specified (CASSANDRA-8073)
 * Send proper error response when there is an error during native
   protocol message decode (CASSANDRA-8118)
 * Gossip should ignore generation numbers too far in the future (CASSANDRA-8113)
 * Fix NPE when creating a table with frozen sets, lists (CASSANDRA-8104)
 * Fix high memory use due to tracking reads on incrementally opened sstable
   readers (CASSANDRA-8066)
 * Fix EXECUTE request with skipMetadata=false returning no metadata
   (CASSANDRA-8054)
 * Allow concurrent use of CQLBulkOutputFormat (CASSANDRA-7776)
 * Shutdown JVM on OOM (CASSANDRA-7507)
 * Upgrade netty version and enable epoll event loop (CASSANDRA-7761)
 * Don't duplicate sstables smaller than split size when using
   the sstablesplitter tool (CASSANDRA-7616)
 * Avoid re-parsing already prepared statements (CASSANDRA-7923)
 * Fix some Thrift slice deletions and updates of COMPACT STORAGE
   tables with some clustering columns omitted (CASSANDRA-7990)
 * Fix filtering for CONTAINS on sets (CASSANDRA-8033)
 * Properly track added size (CASSANDRA-7239)
 * Allow compilation in java 8 (CASSANDRA-7208)
 * Fix Assertion error on RangeTombstoneList diff (CASSANDRA-8013)
 * Release references to overlapping sstables during compaction (CASSANDRA-7819)
 * Send notification when opening compaction results early (CASSANDRA-8034)
 * Make native server start block until properly bound (CASSANDRA-7885)
 * (cqlsh) Fix IPv6 support (CASSANDRA-7988)
 * Ignore fat clients when checking for endpoint collision (CASSANDRA-7939)
 * Make sstablerepairedset take a list of files (CASSANDRA-7995)
 * (cqlsh) Tab completeion for indexes on map keys (CASSANDRA-7972)
 * (cqlsh) Fix UDT field selection in select clause (CASSANDRA-7891)
 * Fix resource leak in event of corrupt sstable
 * (cqlsh) Add command line option for cqlshrc file path (CASSANDRA-7131)
 * Provide visibility into prepared statements churn (CASSANDRA-7921, CASSANDRA-7930)
 * Invalidate prepared statements when their keyspace or table is
   dropped (CASSANDRA-7566)
 * cassandra-stress: fix support for NetworkTopologyStrategy (CASSANDRA-7945)
 * Fix saving caches when a table is dropped (CASSANDRA-7784)
 * Add better error checking of new stress profile (CASSANDRA-7716)
 * Use ThreadLocalRandom and remove FBUtilities.threadLocalRandom (CASSANDRA-7934)
 * Prevent operator mistakes due to simultaneous bootstrap (CASSANDRA-7069)
 * cassandra-stress supports whitelist mode for node config (CASSANDRA-7658)
 * GCInspector more closely tracks GC; cassandra-stress and nodetool report it (CASSANDRA-7916)
 * nodetool won't output bogus ownership info without a keyspace (CASSANDRA-7173)
 * Add human readable option to nodetool commands (CASSANDRA-5433)
 * Don't try to set repairedAt on old sstables (CASSANDRA-7913)
 * Add metrics for tracking PreparedStatement use (CASSANDRA-7719)
 * (cqlsh) tab-completion for triggers (CASSANDRA-7824)
 * (cqlsh) Support for query paging (CASSANDRA-7514)
 * (cqlsh) Show progress of COPY operations (CASSANDRA-7789)
 * Add syntax to remove multiple elements from a map (CASSANDRA-6599)
 * Support non-equals conditions in lightweight transactions (CASSANDRA-6839)
 * Add IF [NOT] EXISTS to create/drop triggers (CASSANDRA-7606)
 * (cqlsh) Display the current logged-in user (CASSANDRA-7785)
 * (cqlsh) Don't ignore CTRL-C during COPY FROM execution (CASSANDRA-7815)
 * (cqlsh) Order UDTs according to cross-type dependencies in DESCRIBE
   output (CASSANDRA-7659)
 * (cqlsh) Fix handling of CAS statement results (CASSANDRA-7671)
 * (cqlsh) COPY TO/FROM improvements (CASSANDRA-7405)
 * Support list index operations with conditions (CASSANDRA-7499)
 * Add max live/tombstoned cells to nodetool cfstats output (CASSANDRA-7731)
 * Validate IPv6 wildcard addresses properly (CASSANDRA-7680)
 * (cqlsh) Error when tracing query (CASSANDRA-7613)
 * Avoid IOOBE when building SyntaxError message snippet (CASSANDRA-7569)
 * SSTableExport uses correct validator to create string representation of partition
   keys (CASSANDRA-7498)
 * Avoid NPEs when receiving type changes for an unknown keyspace (CASSANDRA-7689)
 * Add support for custom 2i validation (CASSANDRA-7575)
 * Pig support for hadoop CqlInputFormat (CASSANDRA-6454)
 * Add duration mode to cassandra-stress (CASSANDRA-7468)
 * Add listen_interface and rpc_interface options (CASSANDRA-7417)
 * Improve schema merge performance (CASSANDRA-7444)
 * Adjust MT depth based on # of partition validating (CASSANDRA-5263)
 * Optimise NativeCell comparisons (CASSANDRA-6755)
 * Configurable client timeout for cqlsh (CASSANDRA-7516)
 * Include snippet of CQL query near syntax error in messages (CASSANDRA-7111)
 * Make repair -pr work with -local (CASSANDRA-7450)
 * Fix error in sstableloader with -cph > 1 (CASSANDRA-8007)
 * Fix snapshot repair error on indexed tables (CASSANDRA-8020)
 * Do not exit nodetool repair when receiving JMX NOTIF_LOST (CASSANDRA-7909)
 * Stream to private IP when available (CASSANDRA-8084)
Merged from 2.0:
 * Reject conditions on DELETE unless full PK is given (CASSANDRA-6430)
 * Properly reject the token function DELETE (CASSANDRA-7747)
 * Force batchlog replay before decommissioning a node (CASSANDRA-7446)
 * Fix hint replay with many accumulated expired hints (CASSANDRA-6998)
 * Fix duplicate results in DISTINCT queries on static columns with query
   paging (CASSANDRA-8108)
 * Add DateTieredCompactionStrategy (CASSANDRA-6602)
 * Properly validate ascii and utf8 string literals in CQL queries (CASSANDRA-8101)
 * (cqlsh) Fix autocompletion for alter keyspace (CASSANDRA-8021)
 * Create backup directories for commitlog archiving during startup (CASSANDRA-8111)
 * Reduce totalBlockFor() for LOCAL_* consistency levels (CASSANDRA-8058)
 * Fix merging schemas with re-dropped keyspaces (CASSANDRA-7256)
 * Fix counters in supercolumns during live upgrades from 1.2 (CASSANDRA-7188)
 * Notify DT subscribers when a column family is truncated (CASSANDRA-8088)
 * Add sanity check of $JAVA on startup (CASSANDRA-7676)
 * Schedule fat client schema pull on join (CASSANDRA-7993)
 * Don't reset nodes' versions when closing IncomingTcpConnections
   (CASSANDRA-7734)
 * Record the real messaging version in all cases in OutboundTcpConnection
   (CASSANDRA-8057)
 * SSL does not work in cassandra-cli (CASSANDRA-7899)
 * Fix potential exception when using ReversedType in DynamicCompositeType
   (CASSANDRA-7898)
 * Better validation of collection values (CASSANDRA-7833)
 * Track min/max timestamps correctly (CASSANDRA-7969)
 * Fix possible overflow while sorting CL segments for replay (CASSANDRA-7992)
 * Increase nodetool Xmx (CASSANDRA-7956)
 * Archive any commitlog segments present at startup (CASSANDRA-6904)
 * CrcCheckChance should adjust based on live CFMetadata not
   sstable metadata (CASSANDRA-7978)
 * token() should only accept columns in the partitioning
   key order (CASSANDRA-6075)
 * Add method to invalidate permission cache via JMX (CASSANDRA-7977)
 * Allow propagating multiple gossip states atomically (CASSANDRA-6125)
 * Log exceptions related to unclean native protocol client disconnects
   at DEBUG or INFO (CASSANDRA-7849)
 * Allow permissions cache to be set via JMX (CASSANDRA-7698)
 * Include schema_triggers CF in readable system resources (CASSANDRA-7967)
 * Fix RowIndexEntry to report correct serializedSize (CASSANDRA-7948)
 * Make CQLSSTableWriter sync within partitions (CASSANDRA-7360)
 * Potentially use non-local replicas in CqlConfigHelper (CASSANDRA-7906)
 * Explicitly disallow mixing multi-column and single-column
   relations on clustering columns (CASSANDRA-7711)
 * Better error message when condition is set on PK column (CASSANDRA-7804)
 * Don't send schema change responses and events for no-op DDL
   statements (CASSANDRA-7600)
 * (Hadoop) fix cluster initialisation for a split fetching (CASSANDRA-7774)
 * Throw InvalidRequestException when queries contain relations on entire
   collection columns (CASSANDRA-7506)
 * (cqlsh) enable CTRL-R history search with libedit (CASSANDRA-7577)
 * (Hadoop) allow ACFRW to limit nodes to local DC (CASSANDRA-7252)
 * (cqlsh) cqlsh should automatically disable tracing when selecting
   from system_traces (CASSANDRA-7641)
 * (Hadoop) Add CqlOutputFormat (CASSANDRA-6927)
 * Don't depend on cassandra config for nodetool ring (CASSANDRA-7508)
 * (cqlsh) Fix failing cqlsh formatting tests (CASSANDRA-7703)
 * Fix IncompatibleClassChangeError from hadoop2 (CASSANDRA-7229)
 * Add 'nodetool sethintedhandoffthrottlekb' (CASSANDRA-7635)
 * (cqlsh) Add tab-completion for CREATE/DROP USER IF [NOT] EXISTS (CASSANDRA-7611)
 * Catch errors when the JVM pulls the rug out from GCInspector (CASSANDRA-5345)
 * cqlsh fails when version number parts are not int (CASSANDRA-7524)
 * Fix NPE when table dropped during streaming (CASSANDRA-7946)
 * Fix wrong progress when streaming uncompressed (CASSANDRA-7878)
 * Fix possible infinite loop in creating repair range (CASSANDRA-7983)
 * Fix unit in nodetool for streaming throughput (CASSANDRA-7375)
Merged from 1.2:
 * Don't index tombstones (CASSANDRA-7828)
 * Improve PasswordAuthenticator default super user setup (CASSANDRA-7788)


2.1.0
 * (cqlsh) Removed "ALTER TYPE <name> RENAME TO <name>" from tab-completion
   (CASSANDRA-7895)
 * Fixed IllegalStateException in anticompaction (CASSANDRA-7892)
 * cqlsh: DESCRIBE support for frozen UDTs, tuples (CASSANDRA-7863)
 * Avoid exposing internal classes over JMX (CASSANDRA-7879)
 * Add null check for keys when freezing collection (CASSANDRA-7869)
 * Improve stress workload realism (CASSANDRA-7519)
Merged from 2.0:
 * Configure system.paxos with LeveledCompactionStrategy (CASSANDRA-7753)
 * Fix ALTER clustering column type from DateType to TimestampType when
   using DESC clustering order (CASSANRDA-7797)
 * Throw EOFException if we run out of chunks in compressed datafile
   (CASSANDRA-7664)
 * Fix PRSI handling of CQL3 row markers for row cleanup (CASSANDRA-7787)
 * Fix dropping collection when it's the last regular column (CASSANDRA-7744)
 * Make StreamReceiveTask thread safe and gc friendly (CASSANDRA-7795)
 * Validate empty cell names from counter updates (CASSANDRA-7798)
Merged from 1.2:
 * Don't allow compacted sstables to be marked as compacting (CASSANDRA-7145)
 * Track expired tombstones (CASSANDRA-7810)


2.1.0-rc7
 * Add frozen keyword and require UDT to be frozen (CASSANDRA-7857)
 * Track added sstable size correctly (CASSANDRA-7239)
 * (cqlsh) Fix case insensitivity (CASSANDRA-7834)
 * Fix failure to stream ranges when moving (CASSANDRA-7836)
 * Correctly remove tmplink files (CASSANDRA-7803)
 * (cqlsh) Fix column name formatting for functions, CAS operations,
   and UDT field selections (CASSANDRA-7806)
 * (cqlsh) Fix COPY FROM handling of null/empty primary key
   values (CASSANDRA-7792)
 * Fix ordering of static cells (CASSANDRA-7763)
Merged from 2.0:
 * Forbid re-adding dropped counter columns (CASSANDRA-7831)
 * Fix CFMetaData#isThriftCompatible() for PK-only tables (CASSANDRA-7832)
 * Always reject inequality on the partition key without token()
   (CASSANDRA-7722)
 * Always send Paxos commit to all replicas (CASSANDRA-7479)
 * Make disruptor_thrift_server invocation pool configurable (CASSANDRA-7594)
 * Make repair no-op when RF=1 (CASSANDRA-7864)


2.1.0-rc6
 * Fix OOM issue from netty caching over time (CASSANDRA-7743)
 * json2sstable couldn't import JSON for CQL table (CASSANDRA-7477)
 * Invalidate all caches on table drop (CASSANDRA-7561)
 * Skip strict endpoint selection for ranges if RF == nodes (CASSANRA-7765)
 * Fix Thrift range filtering without 2ary index lookups (CASSANDRA-7741)
 * Add tracing entries about concurrent range requests (CASSANDRA-7599)
 * (cqlsh) Fix DESCRIBE for NTS keyspaces (CASSANDRA-7729)
 * Remove netty buffer ref-counting (CASSANDRA-7735)
 * Pass mutated cf to index updater for use by PRSI (CASSANDRA-7742)
 * Include stress yaml example in release and deb (CASSANDRA-7717)
 * workaround for netty issue causing corrupted data off the wire (CASSANDRA-7695)
 * cqlsh DESC CLUSTER fails retrieving ring information (CASSANDRA-7687)
 * Fix binding null values inside UDT (CASSANDRA-7685)
 * Fix UDT field selection with empty fields (CASSANDRA-7670)
 * Bogus deserialization of static cells from sstable (CASSANDRA-7684)
 * Fix NPE on compaction leftover cleanup for dropped table (CASSANDRA-7770)
Merged from 2.0:
 * Fix race condition in StreamTransferTask that could lead to
   infinite loops and premature sstable deletion (CASSANDRA-7704)
 * (cqlsh) Wait up to 10 sec for a tracing session (CASSANDRA-7222)
 * Fix NPE in FileCacheService.sizeInBytes (CASSANDRA-7756)
 * Remove duplicates from StorageService.getJoiningNodes (CASSANDRA-7478)
 * Clone token map outside of hot gossip loops (CASSANDRA-7758)
 * Fix MS expiring map timeout for Paxos messages (CASSANDRA-7752)
 * Do not flush on truncate if durable_writes is false (CASSANDRA-7750)
 * Give CRR a default input_cql Statement (CASSANDRA-7226)
 * Better error message when adding a collection with the same name
   than a previously dropped one (CASSANDRA-6276)
 * Fix validation when adding static columns (CASSANDRA-7730)
 * (Thrift) fix range deletion of supercolumns (CASSANDRA-7733)
 * Fix potential AssertionError in RangeTombstoneList (CASSANDRA-7700)
 * Validate arguments of blobAs* functions (CASSANDRA-7707)
 * Fix potential AssertionError with 2ndary indexes (CASSANDRA-6612)
 * Avoid logging CompactionInterrupted at ERROR (CASSANDRA-7694)
 * Minor leak in sstable2jon (CASSANDRA-7709)
 * Add cassandra.auto_bootstrap system property (CASSANDRA-7650)
 * Update java driver (for hadoop) (CASSANDRA-7618)
 * Remove CqlPagingRecordReader/CqlPagingInputFormat (CASSANDRA-7570)
 * Support connecting to ipv6 jmx with nodetool (CASSANDRA-7669)


2.1.0-rc5
 * Reject counters inside user types (CASSANDRA-7672)
 * Switch to notification-based GCInspector (CASSANDRA-7638)
 * (cqlsh) Handle nulls in UDTs and tuples correctly (CASSANDRA-7656)
 * Don't use strict consistency when replacing (CASSANDRA-7568)
 * Fix min/max cell name collection on 2.0 SSTables with range
   tombstones (CASSANDRA-7593)
 * Tolerate min/max cell names of different lengths (CASSANDRA-7651)
 * Filter cached results correctly (CASSANDRA-7636)
 * Fix tracing on the new SEPExecutor (CASSANDRA-7644)
 * Remove shuffle and taketoken (CASSANDRA-7601)
 * Clean up Windows batch scripts (CASSANDRA-7619)
 * Fix native protocol drop user type notification (CASSANDRA-7571)
 * Give read access to system.schema_usertypes to all authenticated users
   (CASSANDRA-7578)
 * (cqlsh) Fix cqlsh display when zero rows are returned (CASSANDRA-7580)
 * Get java version correctly when JAVA_TOOL_OPTIONS is set (CASSANDRA-7572)
 * Fix NPE when dropping index from non-existent keyspace, AssertionError when
   dropping non-existent index with IF EXISTS (CASSANDRA-7590)
 * Fix sstablelevelresetter hang (CASSANDRA-7614)
 * (cqlsh) Fix deserialization of blobs (CASSANDRA-7603)
 * Use "keyspace updated" schema change message for UDT changes in v1 and
   v2 protocols (CASSANDRA-7617)
 * Fix tracing of range slices and secondary index lookups that are local
   to the coordinator (CASSANDRA-7599)
 * Set -Dcassandra.storagedir for all tool shell scripts (CASSANDRA-7587)
 * Don't swap max/min col names when mutating sstable metadata (CASSANDRA-7596)
 * (cqlsh) Correctly handle paged result sets (CASSANDRA-7625)
 * (cqlsh) Improve waiting for a trace to complete (CASSANDRA-7626)
 * Fix tracing of concurrent range slices and 2ary index queries (CASSANDRA-7626)
 * Fix scrub against collection type (CASSANDRA-7665)
Merged from 2.0:
 * Set gc_grace_seconds to seven days for system schema tables (CASSANDRA-7668)
 * SimpleSeedProvider no longer caches seeds forever (CASSANDRA-7663)
 * Always flush on truncate (CASSANDRA-7511)
 * Fix ReversedType(DateType) mapping to native protocol (CASSANDRA-7576)
 * Always merge ranges owned by a single node (CASSANDRA-6930)
 * Track max/min timestamps for range tombstones (CASSANDRA-7647)
 * Fix NPE when listing saved caches dir (CASSANDRA-7632)


2.1.0-rc4
 * Fix word count hadoop example (CASSANDRA-7200)
 * Updated memtable_cleanup_threshold and memtable_flush_writers defaults
   (CASSANDRA-7551)
 * (Windows) fix startup when WMI memory query fails (CASSANDRA-7505)
 * Anti-compaction proceeds if any part of the repair failed (CASSANDRA-7521)
 * Add missing table name to DROP INDEX responses and notifications (CASSANDRA-7539)
 * Bump CQL version to 3.2.0 and update CQL documentation (CASSANDRA-7527)
 * Fix configuration error message when running nodetool ring (CASSANDRA-7508)
 * Support conditional updates, tuple type, and the v3 protocol in cqlsh (CASSANDRA-7509)
 * Handle queries on multiple secondary index types (CASSANDRA-7525)
 * Fix cqlsh authentication with v3 native protocol (CASSANDRA-7564)
 * Fix NPE when unknown prepared statement ID is used (CASSANDRA-7454)
Merged from 2.0:
 * (Windows) force range-based repair to non-sequential mode (CASSANDRA-7541)
 * Fix range merging when DES scores are zero (CASSANDRA-7535)
 * Warn when SSL certificates have expired (CASSANDRA-7528)
 * Fix error when doing reversed queries with static columns (CASSANDRA-7490)
Merged from 1.2:
 * Set correct stream ID on responses when non-Exception Throwables
   are thrown while handling native protocol messages (CASSANDRA-7470)


2.1.0-rc3
 * Consider expiry when reconciling otherwise equal cells (CASSANDRA-7403)
 * Introduce CQL support for stress tool (CASSANDRA-6146)
 * Fix ClassCastException processing expired messages (CASSANDRA-7496)
 * Fix prepared marker for collections inside UDT (CASSANDRA-7472)
 * Remove left-over populate_io_cache_on_flush and replicate_on_write
   uses (CASSANDRA-7493)
 * (Windows) handle spaces in path names (CASSANDRA-7451)
 * Ensure writes have completed after dropping a table, before recycling
   commit log segments (CASSANDRA-7437)
 * Remove left-over rows_per_partition_to_cache (CASSANDRA-7493)
 * Fix error when CONTAINS is used with a bind marker (CASSANDRA-7502)
 * Properly reject unknown UDT field (CASSANDRA-7484)
Merged from 2.0:
 * Fix CC#collectTimeOrderedData() tombstone optimisations (CASSANDRA-7394)
 * Support DISTINCT for static columns and fix behaviour when DISTINC is
   not use (CASSANDRA-7305).
 * Workaround JVM NPE on JMX bind failure (CASSANDRA-7254)
 * Fix race in FileCacheService RemovalListener (CASSANDRA-7278)
 * Fix inconsistent use of consistencyForCommit that allowed LOCAL_QUORUM
   operations to incorrect become full QUORUM (CASSANDRA-7345)
 * Properly handle unrecognized opcodes and flags (CASSANDRA-7440)
 * (Hadoop) close CqlRecordWriter clients when finished (CASSANDRA-7459)
 * Commit disk failure policy (CASSANDRA-7429)
 * Make sure high level sstables get compacted (CASSANDRA-7414)
 * Fix AssertionError when using empty clustering columns and static columns
   (CASSANDRA-7455)
 * Add option to disable STCS in L0 (CASSANDRA-6621)
 * Upgrade to snappy-java 1.0.5.2 (CASSANDRA-7476)


2.1.0-rc2
 * Fix heap size calculation for CompoundSparseCellName and
   CompoundSparseCellName.WithCollection (CASSANDRA-7421)
 * Allow counter mutations in UNLOGGED batches (CASSANDRA-7351)
 * Modify reconcile logic to always pick a tombstone over a counter cell
   (CASSANDRA-7346)
 * Avoid incremental compaction on Windows (CASSANDRA-7365)
 * Fix exception when querying a composite-keyed table with a collection index
   (CASSANDRA-7372)
 * Use node's host id in place of counter ids (CASSANDRA-7366)
 * Fix error when doing reversed queries with static columns (CASSANDRA-7490)
 * Backport CASSANDRA-6747 (CASSANDRA-7560)
 * Track max/min timestamps for range tombstones (CASSANDRA-7647)
 * Fix NPE when listing saved caches dir (CASSANDRA-7632)
 * Fix sstableloader unable to connect encrypted node (CASSANDRA-7585)
Merged from 1.2:
 * Clone token map outside of hot gossip loops (CASSANDRA-7758)
 * Add stop method to EmbeddedCassandraService (CASSANDRA-7595)
 * Support connecting to ipv6 jmx with nodetool (CASSANDRA-7669)
 * Set gc_grace_seconds to seven days for system schema tables (CASSANDRA-7668)
 * SimpleSeedProvider no longer caches seeds forever (CASSANDRA-7663)
 * Set correct stream ID on responses when non-Exception Throwables
   are thrown while handling native protocol messages (CASSANDRA-7470)
 * Fix row size miscalculation in LazilyCompactedRow (CASSANDRA-7543)
 * Fix race in background compaction check (CASSANDRA-7745)
 * Don't clear out range tombstones during compaction (CASSANDRA-7808)


2.1.0-rc1
 * Revert flush directory (CASSANDRA-6357)
 * More efficient executor service for fast operations (CASSANDRA-4718)
 * Move less common tools into a new cassandra-tools package (CASSANDRA-7160)
 * Support more concurrent requests in native protocol (CASSANDRA-7231)
 * Add tab-completion to debian nodetool packaging (CASSANDRA-6421)
 * Change concurrent_compactors defaults (CASSANDRA-7139)
 * Add PowerShell Windows launch scripts (CASSANDRA-7001)
 * Make commitlog archive+restore more robust (CASSANDRA-6974)
 * Fix marking commitlogsegments clean (CASSANDRA-6959)
 * Add snapshot "manifest" describing files included (CASSANDRA-6326)
 * Parallel streaming for sstableloader (CASSANDRA-3668)
 * Fix bugs in supercolumns handling (CASSANDRA-7138)
 * Fix ClassClassException on composite dense tables (CASSANDRA-7112)
 * Cleanup and optimize collation and slice iterators (CASSANDRA-7107)
 * Upgrade NBHM lib (CASSANDRA-7128)
 * Optimize netty server (CASSANDRA-6861)
 * Fix repair hang when given CF does not exist (CASSANDRA-7189)
 * Allow c* to be shutdown in an embedded mode (CASSANDRA-5635)
 * Add server side batching to native transport (CASSANDRA-5663)
 * Make batchlog replay asynchronous (CASSANDRA-6134)
 * remove unused classes (CASSANDRA-7197)
 * Limit user types to the keyspace they are defined in (CASSANDRA-6643)
 * Add validate method to CollectionType (CASSANDRA-7208)
 * New serialization format for UDT values (CASSANDRA-7209, CASSANDRA-7261)
 * Fix nodetool netstats (CASSANDRA-7270)
 * Fix potential ClassCastException in HintedHandoffManager (CASSANDRA-7284)
 * Use prepared statements internally (CASSANDRA-6975)
 * Fix broken paging state with prepared statement (CASSANDRA-7120)
 * Fix IllegalArgumentException in CqlStorage (CASSANDRA-7287)
 * Allow nulls/non-existant fields in UDT (CASSANDRA-7206)
 * Add Thrift MultiSliceRequest (CASSANDRA-6757, CASSANDRA-7027)
 * Handle overlapping MultiSlices (CASSANDRA-7279)
 * Fix DataOutputTest on Windows (CASSANDRA-7265)
 * Embedded sets in user defined data-types are not updating (CASSANDRA-7267)
 * Add tuple type to CQL/native protocol (CASSANDRA-7248)
 * Fix CqlPagingRecordReader on tables with few rows (CASSANDRA-7322)
Merged from 2.0:
 * Copy compaction options to make sure they are reloaded (CASSANDRA-7290)
 * Add option to do more aggressive tombstone compactions (CASSANDRA-6563)
 * Don't try to compact already-compacting files in HHOM (CASSANDRA-7288)
 * Always reallocate buffers in HSHA (CASSANDRA-6285)
 * (Hadoop) support authentication in CqlRecordReader (CASSANDRA-7221)
 * (Hadoop) Close java driver Cluster in CQLRR.close (CASSANDRA-7228)
 * Warn when 'USING TIMESTAMP' is used on a CAS BATCH (CASSANDRA-7067)
 * return all cpu values from BackgroundActivityMonitor.readAndCompute (CASSANDRA-7183)
 * Correctly delete scheduled range xfers (CASSANDRA-7143)
 * return all cpu values from BackgroundActivityMonitor.readAndCompute (CASSANDRA-7183)
 * reduce garbage creation in calculatePendingRanges (CASSANDRA-7191)
 * fix c* launch issues on Russian os's due to output of linux 'free' cmd (CASSANDRA-6162)
 * Fix disabling autocompaction (CASSANDRA-7187)
 * Fix potential NumberFormatException when deserializing IntegerType (CASSANDRA-7088)
 * cqlsh can't tab-complete disabling compaction (CASSANDRA-7185)
 * cqlsh: Accept and execute CQL statement(s) from command-line parameter (CASSANDRA-7172)
 * Fix IllegalStateException in CqlPagingRecordReader (CASSANDRA-7198)
 * Fix the InvertedIndex trigger example (CASSANDRA-7211)
 * Add --resolve-ip option to 'nodetool ring' (CASSANDRA-7210)
 * reduce garbage on codec flag deserialization (CASSANDRA-7244)
 * Fix duplicated error messages on directory creation error at startup (CASSANDRA-5818)
 * Proper null handle for IF with map element access (CASSANDRA-7155)
 * Improve compaction visibility (CASSANDRA-7242)
 * Correctly delete scheduled range xfers (CASSANDRA-7143)
 * Make batchlog replica selection rack-aware (CASSANDRA-6551)
 * Fix CFMetaData#getColumnDefinitionFromColumnName() (CASSANDRA-7074)
 * Fix writetime/ttl functions for static columns (CASSANDRA-7081)
 * Suggest CTRL-C or semicolon after three blank lines in cqlsh (CASSANDRA-7142)
 * Fix 2ndary index queries with DESC clustering order (CASSANDRA-6950)
 * Invalid key cache entries on DROP (CASSANDRA-6525)
 * Fix flapping RecoveryManagerTest (CASSANDRA-7084)
 * Add missing iso8601 patterns for date strings (CASSANDRA-6973)
 * Support selecting multiple rows in a partition using IN (CASSANDRA-6875)
 * Add authentication support to shuffle (CASSANDRA-6484)
 * Swap local and global default read repair chances (CASSANDRA-7320)
 * Add conditional CREATE/DROP USER support (CASSANDRA-7264)
 * Cqlsh counts non-empty lines for "Blank lines" warning (CASSANDRA-7325)
Merged from 1.2:
 * Add Cloudstack snitch (CASSANDRA-7147)
 * Update system.peers correctly when relocating tokens (CASSANDRA-7126)
 * Add Google Compute Engine snitch (CASSANDRA-7132)
 * remove duplicate query for local tokens (CASSANDRA-7182)
 * exit CQLSH with error status code if script fails (CASSANDRA-6344)
 * Fix bug with some IN queries missig results (CASSANDRA-7105)
 * Fix availability validation for LOCAL_ONE CL (CASSANDRA-7319)
 * Hint streaming can cause decommission to fail (CASSANDRA-7219)


2.1.0-beta2
 * Increase default CL space to 8GB (CASSANDRA-7031)
 * Add range tombstones to read repair digests (CASSANDRA-6863)
 * Fix BTree.clear for large updates (CASSANDRA-6943)
 * Fail write instead of logging a warning when unable to append to CL
   (CASSANDRA-6764)
 * Eliminate possibility of CL segment appearing twice in active list
   (CASSANDRA-6557)
 * Apply DONTNEED fadvise to commitlog segments (CASSANDRA-6759)
 * Switch CRC component to Adler and include it for compressed sstables
   (CASSANDRA-4165)
 * Allow cassandra-stress to set compaction strategy options (CASSANDRA-6451)
 * Add broadcast_rpc_address option to cassandra.yaml (CASSANDRA-5899)
 * Auto reload GossipingPropertyFileSnitch config (CASSANDRA-5897)
 * Fix overflow of memtable_total_space_in_mb (CASSANDRA-6573)
 * Fix ABTC NPE and apply update function correctly (CASSANDRA-6692)
 * Allow nodetool to use a file or prompt for password (CASSANDRA-6660)
 * Fix AIOOBE when concurrently accessing ABSC (CASSANDRA-6742)
 * Fix assertion error in ALTER TYPE RENAME (CASSANDRA-6705)
 * Scrub should not always clear out repaired status (CASSANDRA-5351)
 * Improve handling of range tombstone for wide partitions (CASSANDRA-6446)
 * Fix ClassCastException for compact table with composites (CASSANDRA-6738)
 * Fix potentially repairing with wrong nodes (CASSANDRA-6808)
 * Change caching option syntax (CASSANDRA-6745)
 * Fix stress to do proper counter reads (CASSANDRA-6835)
 * Fix help message for stress counter_write (CASSANDRA-6824)
 * Fix stress smart Thrift client to pick servers correctly (CASSANDRA-6848)
 * Add logging levels (minimal, normal or verbose) to stress tool (CASSANDRA-6849)
 * Fix race condition in Batch CLE (CASSANDRA-6860)
 * Improve cleanup/scrub/upgradesstables failure handling (CASSANDRA-6774)
 * ByteBuffer write() methods for serializing sstables (CASSANDRA-6781)
 * Proper compare function for CollectionType (CASSANDRA-6783)
 * Update native server to Netty 4 (CASSANDRA-6236)
 * Fix off-by-one error in stress (CASSANDRA-6883)
 * Make OpOrder AutoCloseable (CASSANDRA-6901)
 * Remove sync repair JMX interface (CASSANDRA-6900)
 * Add multiple memory allocation options for memtables (CASSANDRA-6689, 6694)
 * Remove adjusted op rate from stress output (CASSANDRA-6921)
 * Add optimized CF.hasColumns() implementations (CASSANDRA-6941)
 * Serialize batchlog mutations with the version of the target node
   (CASSANDRA-6931)
 * Optimize CounterColumn#reconcile() (CASSANDRA-6953)
 * Properly remove 1.2 sstable support in 2.1 (CASSANDRA-6869)
 * Lock counter cells, not partitions (CASSANDRA-6880)
 * Track presence of legacy counter shards in sstables (CASSANDRA-6888)
 * Ensure safe resource cleanup when replacing sstables (CASSANDRA-6912)
 * Add failure handler to async callback (CASSANDRA-6747)
 * Fix AE when closing SSTable without releasing reference (CASSANDRA-7000)
 * Clean up IndexInfo on keyspace/table drops (CASSANDRA-6924)
 * Only snapshot relative SSTables when sequential repair (CASSANDRA-7024)
 * Require nodetool rebuild_index to specify index names (CASSANDRA-7038)
 * fix cassandra stress errors on reads with native protocol (CASSANDRA-7033)
 * Use OpOrder to guard sstable references for reads (CASSANDRA-6919)
 * Preemptive opening of compaction result (CASSANDRA-6916)
 * Multi-threaded scrub/cleanup/upgradesstables (CASSANDRA-5547)
 * Optimize cellname comparison (CASSANDRA-6934)
 * Native protocol v3 (CASSANDRA-6855)
 * Optimize Cell liveness checks and clean up Cell (CASSANDRA-7119)
 * Support consistent range movements (CASSANDRA-2434)
 * Display min timestamp in sstablemetadata viewer (CASSANDRA-6767)
Merged from 2.0:
 * Avoid race-prone second "scrub" of system keyspace (CASSANDRA-6797)
 * Pool CqlRecordWriter clients by inetaddress rather than Range
   (CASSANDRA-6665)
 * Fix compaction_history timestamps (CASSANDRA-6784)
 * Compare scores of full replica ordering in DES (CASSANDRA-6683)
 * fix CME in SessionInfo updateProgress affecting netstats (CASSANDRA-6577)
 * Allow repairing between specific replicas (CASSANDRA-6440)
 * Allow per-dc enabling of hints (CASSANDRA-6157)
 * Add compatibility for Hadoop 0.2.x (CASSANDRA-5201)
 * Fix EstimatedHistogram races (CASSANDRA-6682)
 * Failure detector correctly converts initial value to nanos (CASSANDRA-6658)
 * Add nodetool taketoken to relocate vnodes (CASSANDRA-4445)
 * Expose bulk loading progress over JMX (CASSANDRA-4757)
 * Correctly handle null with IF conditions and TTL (CASSANDRA-6623)
 * Account for range/row tombstones in tombstone drop
   time histogram (CASSANDRA-6522)
 * Stop CommitLogSegment.close() from calling sync() (CASSANDRA-6652)
 * Make commitlog failure handling configurable (CASSANDRA-6364)
 * Avoid overlaps in LCS (CASSANDRA-6688)
 * Improve support for paginating over composites (CASSANDRA-4851)
 * Fix count(*) queries in a mixed cluster (CASSANDRA-6707)
 * Improve repair tasks(snapshot, differencing) concurrency (CASSANDRA-6566)
 * Fix replaying pre-2.0 commit logs (CASSANDRA-6714)
 * Add static columns to CQL3 (CASSANDRA-6561)
 * Optimize single partition batch statements (CASSANDRA-6737)
 * Disallow post-query re-ordering when paging (CASSANDRA-6722)
 * Fix potential paging bug with deleted columns (CASSANDRA-6748)
 * Fix NPE on BulkLoader caused by losing StreamEvent (CASSANDRA-6636)
 * Fix truncating compression metadata (CASSANDRA-6791)
 * Add CMSClassUnloadingEnabled JVM option (CASSANDRA-6541)
 * Catch memtable flush exceptions during shutdown (CASSANDRA-6735)
 * Fix upgradesstables NPE for non-CF-based indexes (CASSANDRA-6645)
 * Fix UPDATE updating PRIMARY KEY columns implicitly (CASSANDRA-6782)
 * Fix IllegalArgumentException when updating from 1.2 with SuperColumns
   (CASSANDRA-6733)
 * FBUtilities.singleton() should use the CF comparator (CASSANDRA-6778)
 * Fix CQLSStableWriter.addRow(Map<String, Object>) (CASSANDRA-6526)
 * Fix HSHA server introducing corrupt data (CASSANDRA-6285)
 * Fix CAS conditions for COMPACT STORAGE tables (CASSANDRA-6813)
 * Starting threads in OutboundTcpConnectionPool constructor causes race conditions (CASSANDRA-7177)
 * Allow overriding cassandra-rackdc.properties file (CASSANDRA-7072)
 * Set JMX RMI port to 7199 (CASSANDRA-7087)
 * Use LOCAL_QUORUM for data reads at LOCAL_SERIAL (CASSANDRA-6939)
 * Log a warning for large batches (CASSANDRA-6487)
 * Put nodes in hibernate when join_ring is false (CASSANDRA-6961)
 * Avoid early loading of non-system keyspaces before compaction-leftovers
   cleanup at startup (CASSANDRA-6913)
 * Restrict Windows to parallel repairs (CASSANDRA-6907)
 * (Hadoop) Allow manually specifying start/end tokens in CFIF (CASSANDRA-6436)
 * Fix NPE in MeteredFlusher (CASSANDRA-6820)
 * Fix race processing range scan responses (CASSANDRA-6820)
 * Allow deleting snapshots from dropped keyspaces (CASSANDRA-6821)
 * Add uuid() function (CASSANDRA-6473)
 * Omit tombstones from schema digests (CASSANDRA-6862)
 * Include correct consistencyLevel in LWT timeout (CASSANDRA-6884)
 * Lower chances for losing new SSTables during nodetool refresh and
   ColumnFamilyStore.loadNewSSTables (CASSANDRA-6514)
 * Add support for DELETE ... IF EXISTS to CQL3 (CASSANDRA-5708)
 * Update hadoop_cql3_word_count example (CASSANDRA-6793)
 * Fix handling of RejectedExecution in sync Thrift server (CASSANDRA-6788)
 * Log more information when exceeding tombstone_warn_threshold (CASSANDRA-6865)
 * Fix truncate to not abort due to unreachable fat clients (CASSANDRA-6864)
 * Fix schema concurrency exceptions (CASSANDRA-6841)
 * Fix leaking validator FH in StreamWriter (CASSANDRA-6832)
 * Fix saving triggers to schema (CASSANDRA-6789)
 * Fix trigger mutations when base mutation list is immutable (CASSANDRA-6790)
 * Fix accounting in FileCacheService to allow re-using RAR (CASSANDRA-6838)
 * Fix static counter columns (CASSANDRA-6827)
 * Restore expiring->deleted (cell) compaction optimization (CASSANDRA-6844)
 * Fix CompactionManager.needsCleanup (CASSANDRA-6845)
 * Correctly compare BooleanType values other than 0 and 1 (CASSANDRA-6779)
 * Read message id as string from earlier versions (CASSANDRA-6840)
 * Properly use the Paxos consistency for (non-protocol) batch (CASSANDRA-6837)
 * Add paranoid disk failure option (CASSANDRA-6646)
 * Improve PerRowSecondaryIndex performance (CASSANDRA-6876)
 * Extend triggers to support CAS updates (CASSANDRA-6882)
 * Static columns with IF NOT EXISTS don't always work as expected (CASSANDRA-6873)
 * Fix paging with SELECT DISTINCT (CASSANDRA-6857)
 * Fix UnsupportedOperationException on CAS timeout (CASSANDRA-6923)
 * Improve MeteredFlusher handling of MF-unaffected column families
   (CASSANDRA-6867)
 * Add CqlRecordReader using native pagination (CASSANDRA-6311)
 * Add QueryHandler interface (CASSANDRA-6659)
 * Track liveRatio per-memtable, not per-CF (CASSANDRA-6945)
 * Make sure upgradesstables keeps sstable level (CASSANDRA-6958)
 * Fix LIMIT with static columns (CASSANDRA-6956)
 * Fix clash with CQL column name in thrift validation (CASSANDRA-6892)
 * Fix error with super columns in mixed 1.2-2.0 clusters (CASSANDRA-6966)
 * Fix bad skip of sstables on slice query with composite start/finish (CASSANDRA-6825)
 * Fix unintended update with conditional statement (CASSANDRA-6893)
 * Fix map element access in IF (CASSANDRA-6914)
 * Avoid costly range calculations for range queries on system keyspaces
   (CASSANDRA-6906)
 * Fix SSTable not released if stream session fails (CASSANDRA-6818)
 * Avoid build failure due to ANTLR timeout (CASSANDRA-6991)
 * Queries on compact tables can return more rows that requested (CASSANDRA-7052)
 * USING TIMESTAMP for batches does not work (CASSANDRA-7053)
 * Fix performance regression from CASSANDRA-5614 (CASSANDRA-6949)
 * Ensure that batchlog and hint timeouts do not produce hints (CASSANDRA-7058)
 * Merge groupable mutations in TriggerExecutor#execute() (CASSANDRA-7047)
 * Plug holes in resource release when wiring up StreamSession (CASSANDRA-7073)
 * Re-add parameter columns to tracing session (CASSANDRA-6942)
 * Preserves CQL metadata when updating table from thrift (CASSANDRA-6831)
Merged from 1.2:
 * Fix nodetool display with vnodes (CASSANDRA-7082)
 * Add UNLOGGED, COUNTER options to BATCH documentation (CASSANDRA-6816)
 * add extra SSL cipher suites (CASSANDRA-6613)
 * fix nodetool getsstables for blob PK (CASSANDRA-6803)
 * Fix BatchlogManager#deleteBatch() use of millisecond timestamps
   (CASSANDRA-6822)
 * Continue assassinating even if the endpoint vanishes (CASSANDRA-6787)
 * Schedule schema pulls on change (CASSANDRA-6971)
 * Non-droppable verbs shouldn't be dropped from OTC (CASSANDRA-6980)
 * Shutdown batchlog executor in SS#drain() (CASSANDRA-7025)
 * Fix batchlog to account for CF truncation records (CASSANDRA-6999)
 * Fix CQLSH parsing of functions and BLOB literals (CASSANDRA-7018)
 * Properly load trustore in the native protocol (CASSANDRA-6847)
 * Always clean up references in SerializingCache (CASSANDRA-6994)
 * Don't shut MessagingService down when replacing a node (CASSANDRA-6476)
 * fix npe when doing -Dcassandra.fd_initial_value_ms (CASSANDRA-6751)


2.1.0-beta1
 * Add flush directory distinct from compaction directories (CASSANDRA-6357)
 * Require JNA by default (CASSANDRA-6575)
 * add listsnapshots command to nodetool (CASSANDRA-5742)
 * Introduce AtomicBTreeColumns (CASSANDRA-6271, 6692)
 * Multithreaded commitlog (CASSANDRA-3578)
 * allocate fixed index summary memory pool and resample cold index summaries
   to use less memory (CASSANDRA-5519)
 * Removed multithreaded compaction (CASSANDRA-6142)
 * Parallelize fetching rows for low-cardinality indexes (CASSANDRA-1337)
 * change logging from log4j to logback (CASSANDRA-5883)
 * switch to LZ4 compression for internode communication (CASSANDRA-5887)
 * Stop using Thrift-generated Index* classes internally (CASSANDRA-5971)
 * Remove 1.2 network compatibility code (CASSANDRA-5960)
 * Remove leveled json manifest migration code (CASSANDRA-5996)
 * Remove CFDefinition (CASSANDRA-6253)
 * Use AtomicIntegerFieldUpdater in RefCountedMemory (CASSANDRA-6278)
 * User-defined types for CQL3 (CASSANDRA-5590)
 * Use of o.a.c.metrics in nodetool (CASSANDRA-5871, 6406)
 * Batch read from OTC's queue and cleanup (CASSANDRA-1632)
 * Secondary index support for collections (CASSANDRA-4511, 6383)
 * SSTable metadata(Stats.db) format change (CASSANDRA-6356)
 * Push composites support in the storage engine
   (CASSANDRA-5417, CASSANDRA-6520)
 * Add snapshot space used to cfstats (CASSANDRA-6231)
 * Add cardinality estimator for key count estimation (CASSANDRA-5906)
 * CF id is changed to be non-deterministic. Data dir/key cache are created
   uniquely for CF id (CASSANDRA-5202)
 * New counters implementation (CASSANDRA-6504)
 * Replace UnsortedColumns, EmptyColumns, TreeMapBackedSortedColumns with new
   ArrayBackedSortedColumns (CASSANDRA-6630, CASSANDRA-6662, CASSANDRA-6690)
 * Add option to use row cache with a given amount of rows (CASSANDRA-5357)
 * Avoid repairing already repaired data (CASSANDRA-5351)
 * Reject counter updates with USING TTL/TIMESTAMP (CASSANDRA-6649)
 * Replace index_interval with min/max_index_interval (CASSANDRA-6379)
 * Lift limitation that order by columns must be selected for IN queries (CASSANDRA-4911)


2.0.5
 * Reduce garbage generated by bloom filter lookups (CASSANDRA-6609)
 * Add ks.cf names to tombstone logging (CASSANDRA-6597)
 * Use LOCAL_QUORUM for LWT operations at LOCAL_SERIAL (CASSANDRA-6495)
 * Wait for gossip to settle before accepting client connections (CASSANDRA-4288)
 * Delete unfinished compaction incrementally (CASSANDRA-6086)
 * Allow specifying custom secondary index options in CQL3 (CASSANDRA-6480)
 * Improve replica pinning for cache efficiency in DES (CASSANDRA-6485)
 * Fix LOCAL_SERIAL from thrift (CASSANDRA-6584)
 * Don't special case received counts in CAS timeout exceptions (CASSANDRA-6595)
 * Add support for 2.1 global counter shards (CASSANDRA-6505)
 * Fix NPE when streaming connection is not yet established (CASSANDRA-6210)
 * Avoid rare duplicate read repair triggering (CASSANDRA-6606)
 * Fix paging discardFirst (CASSANDRA-6555)
 * Fix ArrayIndexOutOfBoundsException in 2ndary index query (CASSANDRA-6470)
 * Release sstables upon rebuilding 2i (CASSANDRA-6635)
 * Add AbstractCompactionStrategy.startup() method (CASSANDRA-6637)
 * SSTableScanner may skip rows during cleanup (CASSANDRA-6638)
 * sstables from stalled repair sessions can resurrect deleted data (CASSANDRA-6503)
 * Switch stress to use ITransportFactory (CASSANDRA-6641)
 * Fix IllegalArgumentException during prepare (CASSANDRA-6592)
 * Fix possible loss of 2ndary index entries during compaction (CASSANDRA-6517)
 * Fix direct Memory on architectures that do not support unaligned long access
   (CASSANDRA-6628)
 * Let scrub optionally skip broken counter partitions (CASSANDRA-5930)
Merged from 1.2:
 * fsync compression metadata (CASSANDRA-6531)
 * Validate CF existence on execution for prepared statement (CASSANDRA-6535)
 * Add ability to throttle batchlog replay (CASSANDRA-6550)
 * Fix executing LOCAL_QUORUM with SimpleStrategy (CASSANDRA-6545)
 * Avoid StackOverflow when using large IN queries (CASSANDRA-6567)
 * Nodetool upgradesstables includes secondary indexes (CASSANDRA-6598)
 * Paginate batchlog replay (CASSANDRA-6569)
 * skip blocking on streaming during drain (CASSANDRA-6603)
 * Improve error message when schema doesn't match loaded sstable (CASSANDRA-6262)
 * Add properties to adjust FD initial value and max interval (CASSANDRA-4375)
 * Fix preparing with batch and delete from collection (CASSANDRA-6607)
 * Fix ABSC reverse iterator's remove() method (CASSANDRA-6629)
 * Handle host ID conflicts properly (CASSANDRA-6615)
 * Move handling of migration event source to solve bootstrap race. (CASSANDRA-6648)
 * Make sure compaction throughput value doesn't overflow with int math (CASSANDRA-6647)


2.0.4
 * Allow removing snapshots of no-longer-existing CFs (CASSANDRA-6418)
 * add StorageService.stopDaemon() (CASSANDRA-4268)
 * add IRE for invalid CF supplied to get_count (CASSANDRA-5701)
 * add client encryption support to sstableloader (CASSANDRA-6378)
 * Fix accept() loop for SSL sockets post-shutdown (CASSANDRA-6468)
 * Fix size-tiered compaction in LCS L0 (CASSANDRA-6496)
 * Fix assertion failure in filterColdSSTables (CASSANDRA-6483)
 * Fix row tombstones in larger-than-memory compactions (CASSANDRA-6008)
 * Fix cleanup ClassCastException (CASSANDRA-6462)
 * Reduce gossip memory use by interning VersionedValue strings (CASSANDRA-6410)
 * Allow specifying datacenters to participate in a repair (CASSANDRA-6218)
 * Fix divide-by-zero in PCI (CASSANDRA-6403)
 * Fix setting last compacted key in the wrong level for LCS (CASSANDRA-6284)
 * Add millisecond precision formats to the timestamp parser (CASSANDRA-6395)
 * Expose a total memtable size metric for a CF (CASSANDRA-6391)
 * cqlsh: handle symlinks properly (CASSANDRA-6425)
 * Fix potential infinite loop when paging query with IN (CASSANDRA-6464)
 * Fix assertion error in AbstractQueryPager.discardFirst (CASSANDRA-6447)
 * Fix streaming older SSTable yields unnecessary tombstones (CASSANDRA-6527)
Merged from 1.2:
 * Improved error message on bad properties in DDL queries (CASSANDRA-6453)
 * Randomize batchlog candidates selection (CASSANDRA-6481)
 * Fix thundering herd on endpoint cache invalidation (CASSANDRA-6345, 6485)
 * Improve batchlog write performance with vnodes (CASSANDRA-6488)
 * cqlsh: quote single quotes in strings inside collections (CASSANDRA-6172)
 * Improve gossip performance for typical messages (CASSANDRA-6409)
 * Throw IRE if a prepared statement has more markers than supported
   (CASSANDRA-5598)
 * Expose Thread metrics for the native protocol server (CASSANDRA-6234)
 * Change snapshot response message verb to INTERNAL to avoid dropping it
   (CASSANDRA-6415)
 * Warn when collection read has > 65K elements (CASSANDRA-5428)
 * Fix cache persistence when both row and key cache are enabled
   (CASSANDRA-6413)
 * (Hadoop) add describe_local_ring (CASSANDRA-6268)
 * Fix handling of concurrent directory creation failure (CASSANDRA-6459)
 * Allow executing CREATE statements multiple times (CASSANDRA-6471)
 * Don't send confusing info with timeouts (CASSANDRA-6491)
 * Don't resubmit counter mutation runnables internally (CASSANDRA-6427)
 * Don't drop local mutations without a hint (CASSANDRA-6510)
 * Don't allow null max_hint_window_in_ms (CASSANDRA-6419)
 * Validate SliceRange start and finish lengths (CASSANDRA-6521)


2.0.3
 * Fix FD leak on slice read path (CASSANDRA-6275)
 * Cancel read meter task when closing SSTR (CASSANDRA-6358)
 * free off-heap IndexSummary during bulk (CASSANDRA-6359)
 * Recover from IOException in accept() thread (CASSANDRA-6349)
 * Improve Gossip tolerance of abnormally slow tasks (CASSANDRA-6338)
 * Fix trying to hint timed out counter writes (CASSANDRA-6322)
 * Allow restoring specific columnfamilies from archived CL (CASSANDRA-4809)
 * Avoid flushing compaction_history after each operation (CASSANDRA-6287)
 * Fix repair assertion error when tombstones expire (CASSANDRA-6277)
 * Skip loading corrupt key cache (CASSANDRA-6260)
 * Fixes for compacting larger-than-memory rows (CASSANDRA-6274)
 * Compact hottest sstables first and optionally omit coldest from
   compaction entirely (CASSANDRA-6109)
 * Fix modifying column_metadata from thrift (CASSANDRA-6182)
 * cqlsh: fix LIST USERS output (CASSANDRA-6242)
 * Add IRequestSink interface (CASSANDRA-6248)
 * Update memtable size while flushing (CASSANDRA-6249)
 * Provide hooks around CQL2/CQL3 statement execution (CASSANDRA-6252)
 * Require Permission.SELECT for CAS updates (CASSANDRA-6247)
 * New CQL-aware SSTableWriter (CASSANDRA-5894)
 * Reject CAS operation when the protocol v1 is used (CASSANDRA-6270)
 * Correctly throw error when frame too large (CASSANDRA-5981)
 * Fix serialization bug in PagedRange with 2ndary indexes (CASSANDRA-6299)
 * Fix CQL3 table validation in Thrift (CASSANDRA-6140)
 * Fix bug missing results with IN clauses (CASSANDRA-6327)
 * Fix paging with reversed slices (CASSANDRA-6343)
 * Set minTimestamp correctly to be able to drop expired sstables (CASSANDRA-6337)
 * Support NaN and Infinity as float literals (CASSANDRA-6003)
 * Remove RF from nodetool ring output (CASSANDRA-6289)
 * Fix attempting to flush empty rows (CASSANDRA-6374)
 * Fix potential out of bounds exception when paging (CASSANDRA-6333)
Merged from 1.2:
 * Optimize FD phi calculation (CASSANDRA-6386)
 * Improve initial FD phi estimate when starting up (CASSANDRA-6385)
 * Don't list CQL3 table in CLI describe even if named explicitely
   (CASSANDRA-5750)
 * Invalidate row cache when dropping CF (CASSANDRA-6351)
 * add non-jamm path for cached statements (CASSANDRA-6293)
 * add windows bat files for shell commands (CASSANDRA-6145)
 * Require logging in for Thrift CQL2/3 statement preparation (CASSANDRA-6254)
 * restrict max_num_tokens to 1536 (CASSANDRA-6267)
 * Nodetool gets default JMX port from cassandra-env.sh (CASSANDRA-6273)
 * make calculatePendingRanges asynchronous (CASSANDRA-6244)
 * Remove blocking flushes in gossip thread (CASSANDRA-6297)
 * Fix potential socket leak in connectionpool creation (CASSANDRA-6308)
 * Allow LOCAL_ONE/LOCAL_QUORUM to work with SimpleStrategy (CASSANDRA-6238)
 * cqlsh: handle 'null' as session duration (CASSANDRA-6317)
 * Fix json2sstable handling of range tombstones (CASSANDRA-6316)
 * Fix missing one row in reverse query (CASSANDRA-6330)
 * Fix reading expired row value from row cache (CASSANDRA-6325)
 * Fix AssertionError when doing set element deletion (CASSANDRA-6341)
 * Make CL code for the native protocol match the one in C* 2.0
   (CASSANDRA-6347)
 * Disallow altering CQL3 table from thrift (CASSANDRA-6370)
 * Fix size computation of prepared statement (CASSANDRA-6369)


2.0.2
 * Update FailureDetector to use nanontime (CASSANDRA-4925)
 * Fix FileCacheService regressions (CASSANDRA-6149)
 * Never return WriteTimeout for CL.ANY (CASSANDRA-6132)
 * Fix race conditions in bulk loader (CASSANDRA-6129)
 * Add configurable metrics reporting (CASSANDRA-4430)
 * drop queries exceeding a configurable number of tombstones (CASSANDRA-6117)
 * Track and persist sstable read activity (CASSANDRA-5515)
 * Fixes for speculative retry (CASSANDRA-5932, CASSANDRA-6194)
 * Improve memory usage of metadata min/max column names (CASSANDRA-6077)
 * Fix thrift validation refusing row markers on CQL3 tables (CASSANDRA-6081)
 * Fix insertion of collections with CAS (CASSANDRA-6069)
 * Correctly send metadata on SELECT COUNT (CASSANDRA-6080)
 * Track clients' remote addresses in ClientState (CASSANDRA-6070)
 * Create snapshot dir if it does not exist when migrating
   leveled manifest (CASSANDRA-6093)
 * make sequential nodetool repair the default (CASSANDRA-5950)
 * Add more hooks for compaction strategy implementations (CASSANDRA-6111)
 * Fix potential NPE on composite 2ndary indexes (CASSANDRA-6098)
 * Delete can potentially be skipped in batch (CASSANDRA-6115)
 * Allow alter keyspace on system_traces (CASSANDRA-6016)
 * Disallow empty column names in cql (CASSANDRA-6136)
 * Use Java7 file-handling APIs and fix file moving on Windows (CASSANDRA-5383)
 * Save compaction history to system keyspace (CASSANDRA-5078)
 * Fix NPE if StorageService.getOperationMode() is executed before full startup (CASSANDRA-6166)
 * CQL3: support pre-epoch longs for TimestampType (CASSANDRA-6212)
 * Add reloadtriggers command to nodetool (CASSANDRA-4949)
 * cqlsh: ignore empty 'value alias' in DESCRIBE (CASSANDRA-6139)
 * Fix sstable loader (CASSANDRA-6205)
 * Reject bootstrapping if the node already exists in gossip (CASSANDRA-5571)
 * Fix NPE while loading paxos state (CASSANDRA-6211)
 * cqlsh: add SHOW SESSION <tracing-session> command (CASSANDRA-6228)
Merged from 1.2:
 * (Hadoop) Require CFRR batchSize to be at least 2 (CASSANDRA-6114)
 * Add a warning for small LCS sstable size (CASSANDRA-6191)
 * Add ability to list specific KS/CF combinations in nodetool cfstats (CASSANDRA-4191)
 * Mark CF clean if a mutation raced the drop and got it marked dirty (CASSANDRA-5946)
 * Add a LOCAL_ONE consistency level (CASSANDRA-6202)
 * Limit CQL prepared statement cache by size instead of count (CASSANDRA-6107)
 * Tracing should log write failure rather than raw exceptions (CASSANDRA-6133)
 * lock access to TM.endpointToHostIdMap (CASSANDRA-6103)
 * Allow estimated memtable size to exceed slab allocator size (CASSANDRA-6078)
 * Start MeteredFlusher earlier to prevent OOM during CL replay (CASSANDRA-6087)
 * Avoid sending Truncate command to fat clients (CASSANDRA-6088)
 * Allow where clause conditions to be in parenthesis (CASSANDRA-6037)
 * Do not open non-ssl storage port if encryption option is all (CASSANDRA-3916)
 * Move batchlog replay to its own executor (CASSANDRA-6079)
 * Add tombstone debug threshold and histogram (CASSANDRA-6042, 6057)
 * Enable tcp keepalive on incoming connections (CASSANDRA-4053)
 * Fix fat client schema pull NPE (CASSANDRA-6089)
 * Fix memtable flushing for indexed tables (CASSANDRA-6112)
 * Fix skipping columns with multiple slices (CASSANDRA-6119)
 * Expose connected thrift + native client counts (CASSANDRA-5084)
 * Optimize auth setup (CASSANDRA-6122)
 * Trace index selection (CASSANDRA-6001)
 * Update sstablesPerReadHistogram to use biased sampling (CASSANDRA-6164)
 * Log UnknownColumnfamilyException when closing socket (CASSANDRA-5725)
 * Properly error out on CREATE INDEX for counters table (CASSANDRA-6160)
 * Handle JMX notification failure for repair (CASSANDRA-6097)
 * (Hadoop) Fetch no more than 128 splits in parallel (CASSANDRA-6169)
 * stress: add username/password authentication support (CASSANDRA-6068)
 * Fix indexed queries with row cache enabled on parent table (CASSANDRA-5732)
 * Fix compaction race during columnfamily drop (CASSANDRA-5957)
 * Fix validation of empty column names for compact tables (CASSANDRA-6152)
 * Skip replaying mutations that pass CRC but fail to deserialize (CASSANDRA-6183)
 * Rework token replacement to use replace_address (CASSANDRA-5916)
 * Fix altering column types (CASSANDRA-6185)
 * cqlsh: fix CREATE/ALTER WITH completion (CASSANDRA-6196)
 * add windows bat files for shell commands (CASSANDRA-6145)
 * Fix potential stack overflow during range tombstones insertion (CASSANDRA-6181)
 * (Hadoop) Make LOCAL_ONE the default consistency level (CASSANDRA-6214)


2.0.1
 * Fix bug that could allow reading deleted data temporarily (CASSANDRA-6025)
 * Improve memory use defaults (CASSANDRA-6059)
 * Make ThriftServer more easlly extensible (CASSANDRA-6058)
 * Remove Hadoop dependency from ITransportFactory (CASSANDRA-6062)
 * add file_cache_size_in_mb setting (CASSANDRA-5661)
 * Improve error message when yaml contains invalid properties (CASSANDRA-5958)
 * Improve leveled compaction's ability to find non-overlapping L0 compactions
   to work on concurrently (CASSANDRA-5921)
 * Notify indexer of columns shadowed by range tombstones (CASSANDRA-5614)
 * Log Merkle tree stats (CASSANDRA-2698)
 * Switch from crc32 to adler32 for compressed sstable checksums (CASSANDRA-5862)
 * Improve offheap memcpy performance (CASSANDRA-5884)
 * Use a range aware scanner for cleanup (CASSANDRA-2524)
 * Cleanup doesn't need to inspect sstables that contain only local data
   (CASSANDRA-5722)
 * Add ability for CQL3 to list partition keys (CASSANDRA-4536)
 * Improve native protocol serialization (CASSANDRA-5664)
 * Upgrade Thrift to 0.9.1 (CASSANDRA-5923)
 * Require superuser status for adding triggers (CASSANDRA-5963)
 * Make standalone scrubber handle old and new style leveled manifest
   (CASSANDRA-6005)
 * Fix paxos bugs (CASSANDRA-6012, 6013, 6023)
 * Fix paged ranges with multiple replicas (CASSANDRA-6004)
 * Fix potential AssertionError during tracing (CASSANDRA-6041)
 * Fix NPE in sstablesplit (CASSANDRA-6027)
 * Migrate pre-2.0 key/value/column aliases to system.schema_columns
   (CASSANDRA-6009)
 * Paging filter empty rows too agressively (CASSANDRA-6040)
 * Support variadic parameters for IN clauses (CASSANDRA-4210)
 * cqlsh: return the result of CAS writes (CASSANDRA-5796)
 * Fix validation of IN clauses with 2ndary indexes (CASSANDRA-6050)
 * Support named bind variables in CQL (CASSANDRA-6033)
Merged from 1.2:
 * Allow cache-keys-to-save to be set at runtime (CASSANDRA-5980)
 * Avoid second-guessing out-of-space state (CASSANDRA-5605)
 * Tuning knobs for dealing with large blobs and many CFs (CASSANDRA-5982)
 * (Hadoop) Fix CQLRW for thrift tables (CASSANDRA-6002)
 * Fix possible divide-by-zero in HHOM (CASSANDRA-5990)
 * Allow local batchlog writes for CL.ANY (CASSANDRA-5967)
 * Upgrade metrics-core to version 2.2.0 (CASSANDRA-5947)
 * Fix CqlRecordWriter with composite keys (CASSANDRA-5949)
 * Add snitch, schema version, cluster, partitioner to JMX (CASSANDRA-5881)
 * Allow disabling SlabAllocator (CASSANDRA-5935)
 * Make user-defined compaction JMX blocking (CASSANDRA-4952)
 * Fix streaming does not transfer wrapped range (CASSANDRA-5948)
 * Fix loading index summary containing empty key (CASSANDRA-5965)
 * Correctly handle limits in CompositesSearcher (CASSANDRA-5975)
 * Pig: handle CQL collections (CASSANDRA-5867)
 * Pass the updated cf to the PRSI index() method (CASSANDRA-5999)
 * Allow empty CQL3 batches (as no-op) (CASSANDRA-5994)
 * Support null in CQL3 functions (CASSANDRA-5910)
 * Replace the deprecated MapMaker with CacheLoader (CASSANDRA-6007)
 * Add SSTableDeletingNotification to DataTracker (CASSANDRA-6010)
 * Fix snapshots in use get deleted during snapshot repair (CASSANDRA-6011)
 * Move hints and exception count to o.a.c.metrics (CASSANDRA-6017)
 * Fix memory leak in snapshot repair (CASSANDRA-6047)
 * Fix sstable2sjon for CQL3 tables (CASSANDRA-5852)


2.0.0
 * Fix thrift validation when inserting into CQL3 tables (CASSANDRA-5138)
 * Fix periodic memtable flushing behavior with clean memtables (CASSANDRA-5931)
 * Fix dateOf() function for pre-2.0 timestamp columns (CASSANDRA-5928)
 * Fix SSTable unintentionally loads BF when opened for batch (CASSANDRA-5938)
 * Add stream session progress to JMX (CASSANDRA-4757)
 * Fix NPE during CAS operation (CASSANDRA-5925)
Merged from 1.2:
 * Fix getBloomFilterDiskSpaceUsed for AlwaysPresentFilter (CASSANDRA-5900)
 * Don't announce schema version until we've loaded the changes locally
   (CASSANDRA-5904)
 * Fix to support off heap bloom filters size greater than 2 GB (CASSANDRA-5903)
 * Properly handle parsing huge map and set literals (CASSANDRA-5893)


2.0.0-rc2
 * enable vnodes by default (CASSANDRA-5869)
 * fix CAS contention timeout (CASSANDRA-5830)
 * fix HsHa to respect max frame size (CASSANDRA-4573)
 * Fix (some) 2i on composite components omissions (CASSANDRA-5851)
 * cqlsh: add DESCRIBE FULL SCHEMA variant (CASSANDRA-5880)
Merged from 1.2:
 * Correctly validate sparse composite cells in scrub (CASSANDRA-5855)
 * Add KeyCacheHitRate metric to CF metrics (CASSANDRA-5868)
 * cqlsh: add support for multiline comments (CASSANDRA-5798)
 * Handle CQL3 SELECT duplicate IN restrictions on clustering columns
   (CASSANDRA-5856)


2.0.0-rc1
 * improve DecimalSerializer performance (CASSANDRA-5837)
 * fix potential spurious wakeup in AsyncOneResponse (CASSANDRA-5690)
 * fix schema-related trigger issues (CASSANDRA-5774)
 * Better validation when accessing CQL3 table from thrift (CASSANDRA-5138)
 * Fix assertion error during repair (CASSANDRA-5801)
 * Fix range tombstone bug (CASSANDRA-5805)
 * DC-local CAS (CASSANDRA-5797)
 * Add a native_protocol_version column to the system.local table (CASSANRDA-5819)
 * Use index_interval from cassandra.yaml when upgraded (CASSANDRA-5822)
 * Fix buffer underflow on socket close (CASSANDRA-5792)
Merged from 1.2:
 * Fix reading DeletionTime from 1.1-format sstables (CASSANDRA-5814)
 * cqlsh: add collections support to COPY (CASSANDRA-5698)
 * retry important messages for any IOException (CASSANDRA-5804)
 * Allow empty IN relations in SELECT/UPDATE/DELETE statements (CASSANDRA-5626)
 * cqlsh: fix crashing on Windows due to libedit detection (CASSANDRA-5812)
 * fix bulk-loading compressed sstables (CASSANDRA-5820)
 * (Hadoop) fix quoting in CqlPagingRecordReader and CqlRecordWriter
   (CASSANDRA-5824)
 * update default LCS sstable size to 160MB (CASSANDRA-5727)
 * Allow compacting 2Is via nodetool (CASSANDRA-5670)
 * Hex-encode non-String keys in OPP (CASSANDRA-5793)
 * nodetool history logging (CASSANDRA-5823)
 * (Hadoop) fix support for Thrift tables in CqlPagingRecordReader
   (CASSANDRA-5752)
 * add "all time blocked" to StatusLogger output (CASSANDRA-5825)
 * Future-proof inter-major-version schema migrations (CASSANDRA-5845)
 * (Hadoop) add CqlPagingRecordReader support for ReversedType in Thrift table
   (CASSANDRA-5718)
 * Add -no-snapshot option to scrub (CASSANDRA-5891)
 * Fix to support off heap bloom filters size greater than 2 GB (CASSANDRA-5903)
 * Properly handle parsing huge map and set literals (CASSANDRA-5893)
 * Fix LCS L0 compaction may overlap in L1 (CASSANDRA-5907)
 * New sstablesplit tool to split large sstables offline (CASSANDRA-4766)
 * Fix potential deadlock in native protocol server (CASSANDRA-5926)
 * Disallow incompatible type change in CQL3 (CASSANDRA-5882)
Merged from 1.1:
 * Correctly validate sparse composite cells in scrub (CASSANDRA-5855)


2.0.0-beta2
 * Replace countPendingHints with Hints Created metric (CASSANDRA-5746)
 * Allow nodetool with no args, and with help to run without a server (CASSANDRA-5734)
 * Cleanup AbstractType/TypeSerializer classes (CASSANDRA-5744)
 * Remove unimplemented cli option schema-mwt (CASSANDRA-5754)
 * Support range tombstones in thrift (CASSANDRA-5435)
 * Normalize table-manipulating CQL3 statements' class names (CASSANDRA-5759)
 * cqlsh: add missing table options to DESCRIBE output (CASSANDRA-5749)
 * Fix assertion error during repair (CASSANDRA-5757)
 * Fix bulkloader (CASSANDRA-5542)
 * Add LZ4 compression to the native protocol (CASSANDRA-5765)
 * Fix bugs in the native protocol v2 (CASSANDRA-5770)
 * CAS on 'primary key only' table (CASSANDRA-5715)
 * Support streaming SSTables of old versions (CASSANDRA-5772)
 * Always respect protocol version in native protocol (CASSANDRA-5778)
 * Fix ConcurrentModificationException during streaming (CASSANDRA-5782)
 * Update deletion timestamp in Commit#updatesWithPaxosTime (CASSANDRA-5787)
 * Thrift cas() method crashes if input columns are not sorted (CASSANDRA-5786)
 * Order columns names correctly when querying for CAS (CASSANDRA-5788)
 * Fix streaming retry (CASSANDRA-5775)
Merged from 1.2:
 * if no seeds can be a reached a node won't start in a ring by itself (CASSANDRA-5768)
 * add cassandra.unsafesystem property (CASSANDRA-5704)
 * (Hadoop) quote identifiers in CqlPagingRecordReader (CASSANDRA-5763)
 * Add replace_node functionality for vnodes (CASSANDRA-5337)
 * Add timeout events to query traces (CASSANDRA-5520)
 * Fix serialization of the LEFT gossip value (CASSANDRA-5696)
 * Pig: support for cql3 tables (CASSANDRA-5234)
 * Fix skipping range tombstones with reverse queries (CASSANDRA-5712)
 * Expire entries out of ThriftSessionManager (CASSANDRA-5719)
 * Don't keep ancestor information in memory (CASSANDRA-5342)
 * Expose native protocol server status in nodetool info (CASSANDRA-5735)
 * Fix pathetic performance of range tombstones (CASSANDRA-5677)
 * Fix querying with an empty (impossible) range (CASSANDRA-5573)
 * cqlsh: handle CUSTOM 2i in DESCRIBE output (CASSANDRA-5760)
 * Fix minor bug in Range.intersects(Bound) (CASSANDRA-5771)
 * cqlsh: handle disabled compression in DESCRIBE output (CASSANDRA-5766)
 * Ensure all UP events are notified on the native protocol (CASSANDRA-5769)
 * Fix formatting of sstable2json with multiple -k arguments (CASSANDRA-5781)
 * Don't rely on row marker for queries in general to hide lost markers
   after TTL expires (CASSANDRA-5762)
 * Sort nodetool help output (CASSANDRA-5776)
 * Fix column expiring during 2 phases compaction (CASSANDRA-5799)
 * now() is being rejected in INSERTs when inside collections (CASSANDRA-5795)


2.0.0-beta1
 * Add support for indexing clustered columns (CASSANDRA-5125)
 * Removed on-heap row cache (CASSANDRA-5348)
 * use nanotime consistently for node-local timeouts (CASSANDRA-5581)
 * Avoid unnecessary second pass on name-based queries (CASSANDRA-5577)
 * Experimental triggers (CASSANDRA-1311)
 * JEMalloc support for off-heap allocation (CASSANDRA-3997)
 * Single-pass compaction (CASSANDRA-4180)
 * Removed token range bisection (CASSANDRA-5518)
 * Removed compatibility with pre-1.2.5 sstables and network messages
   (CASSANDRA-5511)
 * removed PBSPredictor (CASSANDRA-5455)
 * CAS support (CASSANDRA-5062, 5441, 5442, 5443, 5619, 5667)
 * Leveled compaction performs size-tiered compactions in L0
   (CASSANDRA-5371, 5439)
 * Add yaml network topology snitch for mixed ec2/other envs (CASSANDRA-5339)
 * Log when a node is down longer than the hint window (CASSANDRA-4554)
 * Optimize tombstone creation for ExpiringColumns (CASSANDRA-4917)
 * Improve LeveledScanner work estimation (CASSANDRA-5250, 5407)
 * Replace compaction lock with runWithCompactionsDisabled (CASSANDRA-3430)
 * Change Message IDs to ints (CASSANDRA-5307)
 * Move sstable level information into the Stats component, removing the
   need for a separate Manifest file (CASSANDRA-4872)
 * avoid serializing to byte[] on commitlog append (CASSANDRA-5199)
 * make index_interval configurable per columnfamily (CASSANDRA-3961, CASSANDRA-5650)
 * add default_time_to_live (CASSANDRA-3974)
 * add memtable_flush_period_in_ms (CASSANDRA-4237)
 * replace supercolumns internally by composites (CASSANDRA-3237, 5123)
 * upgrade thrift to 0.9.0 (CASSANDRA-3719)
 * drop unnecessary keyspace parameter from user-defined compaction API
   (CASSANDRA-5139)
 * more robust solution to incomplete compactions + counters (CASSANDRA-5151)
 * Change order of directory searching for c*.in.sh (CASSANDRA-3983)
 * Add tool to reset SSTable compaction level for LCS (CASSANDRA-5271)
 * Allow custom configuration loader (CASSANDRA-5045)
 * Remove memory emergency pressure valve logic (CASSANDRA-3534)
 * Reduce request latency with eager retry (CASSANDRA-4705)
 * cqlsh: Remove ASSUME command (CASSANDRA-5331)
 * Rebuild BF when loading sstables if bloom_filter_fp_chance
   has changed since compaction (CASSANDRA-5015)
 * remove row-level bloom filters (CASSANDRA-4885)
 * Change Kernel Page Cache skipping into row preheating (disabled by default)
   (CASSANDRA-4937)
 * Improve repair by deciding on a gcBefore before sending
   out TreeRequests (CASSANDRA-4932)
 * Add an official way to disable compactions (CASSANDRA-5074)
 * Reenable ALTER TABLE DROP with new semantics (CASSANDRA-3919)
 * Add binary protocol versioning (CASSANDRA-5436)
 * Swap THshaServer for TThreadedSelectorServer (CASSANDRA-5530)
 * Add alias support to SELECT statement (CASSANDRA-5075)
 * Don't create empty RowMutations in CommitLogReplayer (CASSANDRA-5541)
 * Use range tombstones when dropping cfs/columns from schema (CASSANDRA-5579)
 * cqlsh: drop CQL2/CQL3-beta support (CASSANDRA-5585)
 * Track max/min column names in sstables to be able to optimize slice
   queries (CASSANDRA-5514, CASSANDRA-5595, CASSANDRA-5600)
 * Binary protocol: allow batching already prepared statements (CASSANDRA-4693)
 * Allow preparing timestamp, ttl and limit in CQL3 queries (CASSANDRA-4450)
 * Support native link w/o JNA in Java7 (CASSANDRA-3734)
 * Use SASL authentication in binary protocol v2 (CASSANDRA-5545)
 * Replace Thrift HsHa with LMAX Disruptor based implementation (CASSANDRA-5582)
 * cqlsh: Add row count to SELECT output (CASSANDRA-5636)
 * Include a timestamp with all read commands to determine column expiration
   (CASSANDRA-5149)
 * Streaming 2.0 (CASSANDRA-5286, 5699)
 * Conditional create/drop ks/table/index statements in CQL3 (CASSANDRA-2737)
 * more pre-table creation property validation (CASSANDRA-5693)
 * Redesign repair messages (CASSANDRA-5426)
 * Fix ALTER RENAME post-5125 (CASSANDRA-5702)
 * Disallow renaming a 2ndary indexed column (CASSANDRA-5705)
 * Rename Table to Keyspace (CASSANDRA-5613)
 * Ensure changing column_index_size_in_kb on different nodes don't corrupt the
   sstable (CASSANDRA-5454)
 * Move resultset type information into prepare, not execute (CASSANDRA-5649)
 * Auto paging in binary protocol (CASSANDRA-4415, 5714)
 * Don't tie client side use of AbstractType to JDBC (CASSANDRA-4495)
 * Adds new TimestampType to replace DateType (CASSANDRA-5723, CASSANDRA-5729)
Merged from 1.2:
 * make starting native protocol server idempotent (CASSANDRA-5728)
 * Fix loading key cache when a saved entry is no longer valid (CASSANDRA-5706)
 * Fix serialization of the LEFT gossip value (CASSANDRA-5696)
 * cqlsh: Don't show 'null' in place of empty values (CASSANDRA-5675)
 * Race condition in detecting version on a mixed 1.1/1.2 cluster
   (CASSANDRA-5692)
 * Fix skipping range tombstones with reverse queries (CASSANDRA-5712)
 * Expire entries out of ThriftSessionManager (CASSANRDA-5719)
 * Don't keep ancestor information in memory (CASSANDRA-5342)
 * cqlsh: fix handling of semicolons inside BATCH queries (CASSANDRA-5697)


1.2.6
 * Fix tracing when operation completes before all responses arrive
   (CASSANDRA-5668)
 * Fix cross-DC mutation forwarding (CASSANDRA-5632)
 * Reduce SSTableLoader memory usage (CASSANDRA-5555)
 * Scale hinted_handoff_throttle_in_kb to cluster size (CASSANDRA-5272)
 * (Hadoop) Add CQL3 input/output formats (CASSANDRA-4421, 5622)
 * (Hadoop) Fix InputKeyRange in CFIF (CASSANDRA-5536)
 * Fix dealing with ridiculously large max sstable sizes in LCS (CASSANDRA-5589)
 * Ignore pre-truncate hints (CASSANDRA-4655)
 * Move System.exit on OOM into a separate thread (CASSANDRA-5273)
 * Write row markers when serializing schema (CASSANDRA-5572)
 * Check only SSTables for the requested range when streaming (CASSANDRA-5569)
 * Improve batchlog replay behavior and hint ttl handling (CASSANDRA-5314)
 * Exclude localTimestamp from validation for tombstones (CASSANDRA-5398)
 * cqlsh: add custom prompt support (CASSANDRA-5539)
 * Reuse prepared statements in hot auth queries (CASSANDRA-5594)
 * cqlsh: add vertical output option (see EXPAND) (CASSANDRA-5597)
 * Add a rate limit option to stress (CASSANDRA-5004)
 * have BulkLoader ignore snapshots directories (CASSANDRA-5587)
 * fix SnitchProperties logging context (CASSANDRA-5602)
 * Expose whether jna is enabled and memory is locked via JMX (CASSANDRA-5508)
 * cqlsh: fix COPY FROM with ReversedType (CASSANDRA-5610)
 * Allow creating CUSTOM indexes on collections (CASSANDRA-5615)
 * Evaluate now() function at execution time (CASSANDRA-5616)
 * Expose detailed read repair metrics (CASSANDRA-5618)
 * Correct blob literal + ReversedType parsing (CASSANDRA-5629)
 * Allow GPFS to prefer the internal IP like EC2MRS (CASSANDRA-5630)
 * fix help text for -tspw cassandra-cli (CASSANDRA-5643)
 * don't throw away initial causes exceptions for internode encryption issues
   (CASSANDRA-5644)
 * Fix message spelling errors for cql select statements (CASSANDRA-5647)
 * Suppress custom exceptions thru jmx (CASSANDRA-5652)
 * Update CREATE CUSTOM INDEX syntax (CASSANDRA-5639)
 * Fix PermissionDetails.equals() method (CASSANDRA-5655)
 * Never allow partition key ranges in CQL3 without token() (CASSANDRA-5666)
 * Gossiper incorrectly drops AppState for an upgrading node (CASSANDRA-5660)
 * Connection thrashing during multi-region ec2 during upgrade, due to
   messaging version (CASSANDRA-5669)
 * Avoid over reconnecting in EC2MRS (CASSANDRA-5678)
 * Fix ReadResponseSerializer.serializedSize() for digest reads (CASSANDRA-5476)
 * allow sstable2json on 2i CFs (CASSANDRA-5694)
Merged from 1.1:
 * Remove buggy thrift max message length option (CASSANDRA-5529)
 * Fix NPE in Pig's widerow mode (CASSANDRA-5488)
 * Add split size parameter to Pig and disable split combination (CASSANDRA-5544)


1.2.5
 * make BytesToken.toString only return hex bytes (CASSANDRA-5566)
 * Ensure that submitBackground enqueues at least one task (CASSANDRA-5554)
 * fix 2i updates with identical values and timestamps (CASSANDRA-5540)
 * fix compaction throttling bursty-ness (CASSANDRA-4316)
 * reduce memory consumption of IndexSummary (CASSANDRA-5506)
 * remove per-row column name bloom filters (CASSANDRA-5492)
 * Include fatal errors in trace events (CASSANDRA-5447)
 * Ensure that PerRowSecondaryIndex is notified of row-level deletes
   (CASSANDRA-5445)
 * Allow empty blob literals in CQL3 (CASSANDRA-5452)
 * Fix streaming RangeTombstones at column index boundary (CASSANDRA-5418)
 * Fix preparing statements when current keyspace is not set (CASSANDRA-5468)
 * Fix SemanticVersion.isSupportedBy minor/patch handling (CASSANDRA-5496)
 * Don't provide oldCfId for post-1.1 system cfs (CASSANDRA-5490)
 * Fix primary range ignores replication strategy (CASSANDRA-5424)
 * Fix shutdown of binary protocol server (CASSANDRA-5507)
 * Fix repair -snapshot not working (CASSANDRA-5512)
 * Set isRunning flag later in binary protocol server (CASSANDRA-5467)
 * Fix use of CQL3 functions with descending clustering order (CASSANDRA-5472)
 * Disallow renaming columns one at a time for thrift table in CQL3
   (CASSANDRA-5531)
 * cqlsh: add CLUSTERING ORDER BY support to DESCRIBE (CASSANDRA-5528)
 * Add custom secondary index support to CQL3 (CASSANDRA-5484)
 * Fix repair hanging silently on unexpected error (CASSANDRA-5229)
 * Fix Ec2Snitch regression introduced by CASSANDRA-5171 (CASSANDRA-5432)
 * Add nodetool enablebackup/disablebackup (CASSANDRA-5556)
 * cqlsh: fix DESCRIBE after case insensitive USE (CASSANDRA-5567)
Merged from 1.1
 * Add retry mechanism to OTC for non-droppable_verbs (CASSANDRA-5393)
 * Use allocator information to improve memtable memory usage estimate
   (CASSANDRA-5497)
 * Fix trying to load deleted row into row cache on startup (CASSANDRA-4463)
 * fsync leveled manifest to avoid corruption (CASSANDRA-5535)
 * Fix Bound intersection computation (CASSANDRA-5551)
 * sstablescrub now respects max memory size in cassandra.in.sh (CASSANDRA-5562)


1.2.4
 * Ensure that PerRowSecondaryIndex updates see the most recent values
   (CASSANDRA-5397)
 * avoid duplicate index entries ind PrecompactedRow and
   ParallelCompactionIterable (CASSANDRA-5395)
 * remove the index entry on oldColumn when new column is a tombstone
   (CASSANDRA-5395)
 * Change default stream throughput from 400 to 200 mbps (CASSANDRA-5036)
 * Gossiper logs DOWN for symmetry with UP (CASSANDRA-5187)
 * Fix mixing prepared statements between keyspaces (CASSANDRA-5352)
 * Fix consistency level during bootstrap - strike 3 (CASSANDRA-5354)
 * Fix transposed arguments in AlreadyExistsException (CASSANDRA-5362)
 * Improve asynchronous hint delivery (CASSANDRA-5179)
 * Fix Guava dependency version (12.0 -> 13.0.1) for Maven (CASSANDRA-5364)
 * Validate that provided CQL3 collection value are < 64K (CASSANDRA-5355)
 * Make upgradeSSTable skip current version sstables by default (CASSANDRA-5366)
 * Optimize min/max timestamp collection (CASSANDRA-5373)
 * Invalid streamId in cql binary protocol when using invalid CL
   (CASSANDRA-5164)
 * Fix validation for IN where clauses with collections (CASSANDRA-5376)
 * Copy resultSet on count query to avoid ConcurrentModificationException
   (CASSANDRA-5382)
 * Correctly typecheck in CQL3 even with ReversedType (CASSANDRA-5386)
 * Fix streaming compressed files when using encryption (CASSANDRA-5391)
 * cassandra-all 1.2.0 pom missing netty dependency (CASSANDRA-5392)
 * Fix writetime/ttl functions on null values (CASSANDRA-5341)
 * Fix NPE during cql3 select with token() (CASSANDRA-5404)
 * IndexHelper.skipBloomFilters won't skip non-SHA filters (CASSANDRA-5385)
 * cqlsh: Print maps ordered by key, sort sets (CASSANDRA-5413)
 * Add null syntax support in CQL3 for inserts (CASSANDRA-3783)
 * Allow unauthenticated set_keyspace() calls (CASSANDRA-5423)
 * Fix potential incremental backups race (CASSANDRA-5410)
 * Fix prepared BATCH statements with batch-level timestamps (CASSANDRA-5415)
 * Allow overriding superuser setup delay (CASSANDRA-5430)
 * cassandra-shuffle with JMX usernames and passwords (CASSANDRA-5431)
Merged from 1.1:
 * cli: Quote ks and cf names in schema output when needed (CASSANDRA-5052)
 * Fix bad default for min/max timestamp in SSTableMetadata (CASSANDRA-5372)
 * Fix cf name extraction from manifest in Directories.migrateFile()
   (CASSANDRA-5242)
 * Support pluggable internode authentication (CASSANDRA-5401)


1.2.3
 * add check for sstable overlap within a level on startup (CASSANDRA-5327)
 * replace ipv6 colons in jmx object names (CASSANDRA-5298, 5328)
 * Avoid allocating SSTableBoundedScanner during repair when the range does
   not intersect the sstable (CASSANDRA-5249)
 * Don't lowercase property map keys (this breaks NTS) (CASSANDRA-5292)
 * Fix composite comparator with super columns (CASSANDRA-5287)
 * Fix insufficient validation of UPDATE queries against counter cfs
   (CASSANDRA-5300)
 * Fix PropertyFileSnitch default DC/Rack behavior (CASSANDRA-5285)
 * Handle null values when executing prepared statement (CASSANDRA-5081)
 * Add netty to pom dependencies (CASSANDRA-5181)
 * Include type arguments in Thrift CQLPreparedResult (CASSANDRA-5311)
 * Fix compaction not removing columns when bf_fp_ratio is 1 (CASSANDRA-5182)
 * cli: Warn about missing CQL3 tables in schema descriptions (CASSANDRA-5309)
 * Re-enable unknown option in replication/compaction strategies option for
   backward compatibility (CASSANDRA-4795)
 * Add binary protocol support to stress (CASSANDRA-4993)
 * cqlsh: Fix COPY FROM value quoting and null handling (CASSANDRA-5305)
 * Fix repair -pr for vnodes (CASSANDRA-5329)
 * Relax CL for auth queries for non-default users (CASSANDRA-5310)
 * Fix AssertionError during repair (CASSANDRA-5245)
 * Don't announce migrations to pre-1.2 nodes (CASSANDRA-5334)
Merged from 1.1:
 * Update offline scrub for 1.0 -> 1.1 directory structure (CASSANDRA-5195)
 * add tmp flag to Descriptor hashcode (CASSANDRA-4021)
 * fix logging of "Found table data in data directories" when only system tables
   are present (CASSANDRA-5289)
 * cli: Add JMX authentication support (CASSANDRA-5080)
 * nodetool: ability to repair specific range (CASSANDRA-5280)
 * Fix possible assertion triggered in SliceFromReadCommand (CASSANDRA-5284)
 * cqlsh: Add inet type support on Windows (ipv4-only) (CASSANDRA-4801)
 * Fix race when initializing ColumnFamilyStore (CASSANDRA-5350)
 * Add UseTLAB JVM flag (CASSANDRA-5361)


1.2.2
 * fix potential for multiple concurrent compactions of the same sstables
   (CASSANDRA-5256)
 * avoid no-op caching of byte[] on commitlog append (CASSANDRA-5199)
 * fix symlinks under data dir not working (CASSANDRA-5185)
 * fix bug in compact storage metadata handling (CASSANDRA-5189)
 * Validate login for USE queries (CASSANDRA-5207)
 * cli: remove default username and password (CASSANDRA-5208)
 * configure populate_io_cache_on_flush per-CF (CASSANDRA-4694)
 * allow configuration of internode socket buffer (CASSANDRA-3378)
 * Make sstable directory picking blacklist-aware again (CASSANDRA-5193)
 * Correctly expire gossip states for edge cases (CASSANDRA-5216)
 * Improve handling of directory creation failures (CASSANDRA-5196)
 * Expose secondary indicies to the rest of nodetool (CASSANDRA-4464)
 * Binary protocol: avoid sending notification for 0.0.0.0 (CASSANDRA-5227)
 * add UseCondCardMark XX jvm settings on jdk 1.7 (CASSANDRA-4366)
 * CQL3 refactor to allow conversion function (CASSANDRA-5226)
 * Fix drop of sstables in some circumstance (CASSANDRA-5232)
 * Implement caching of authorization results (CASSANDRA-4295)
 * Add support for LZ4 compression (CASSANDRA-5038)
 * Fix missing columns in wide rows queries (CASSANDRA-5225)
 * Simplify auth setup and make system_auth ks alterable (CASSANDRA-5112)
 * Stop compactions from hanging during bootstrap (CASSANDRA-5244)
 * fix compressed streaming sending extra chunk (CASSANDRA-5105)
 * Add CQL3-based implementations of IAuthenticator and IAuthorizer
   (CASSANDRA-4898)
 * Fix timestamp-based tomstone removal logic (CASSANDRA-5248)
 * cli: Add JMX authentication support (CASSANDRA-5080)
 * Fix forceFlush behavior (CASSANDRA-5241)
 * cqlsh: Add username autocompletion (CASSANDRA-5231)
 * Fix CQL3 composite partition key error (CASSANDRA-5240)
 * Allow IN clause on last clustering key (CASSANDRA-5230)
Merged from 1.1:
 * fix start key/end token validation for wide row iteration (CASSANDRA-5168)
 * add ConfigHelper support for Thrift frame and max message sizes (CASSANDRA-5188)
 * fix nodetool repair not fail on node down (CASSANDRA-5203)
 * always collect tombstone hints (CASSANDRA-5068)
 * Fix error when sourcing file in cqlsh (CASSANDRA-5235)


1.2.1
 * stream undelivered hints on decommission (CASSANDRA-5128)
 * GossipingPropertyFileSnitch loads saved dc/rack info if needed (CASSANDRA-5133)
 * drain should flush system CFs too (CASSANDRA-4446)
 * add inter_dc_tcp_nodelay setting (CASSANDRA-5148)
 * re-allow wrapping ranges for start_token/end_token range pairitspwng (CASSANDRA-5106)
 * fix validation compaction of empty rows (CASSANDRA-5136)
 * nodetool methods to enable/disable hint storage/delivery (CASSANDRA-4750)
 * disallow bloom filter false positive chance of 0 (CASSANDRA-5013)
 * add threadpool size adjustment methods to JMXEnabledThreadPoolExecutor and
   CompactionManagerMBean (CASSANDRA-5044)
 * fix hinting for dropped local writes (CASSANDRA-4753)
 * off-heap cache doesn't need mutable column container (CASSANDRA-5057)
 * apply disk_failure_policy to bad disks on initial directory creation
   (CASSANDRA-4847)
 * Optimize name-based queries to use ArrayBackedSortedColumns (CASSANDRA-5043)
 * Fall back to old manifest if most recent is unparseable (CASSANDRA-5041)
 * pool [Compressed]RandomAccessReader objects on the partitioned read path
   (CASSANDRA-4942)
 * Add debug logging to list filenames processed by Directories.migrateFile
   method (CASSANDRA-4939)
 * Expose black-listed directories via JMX (CASSANDRA-4848)
 * Log compaction merge counts (CASSANDRA-4894)
 * Minimize byte array allocation by AbstractData{Input,Output} (CASSANDRA-5090)
 * Add SSL support for the binary protocol (CASSANDRA-5031)
 * Allow non-schema system ks modification for shuffle to work (CASSANDRA-5097)
 * cqlsh: Add default limit to SELECT statements (CASSANDRA-4972)
 * cqlsh: fix DESCRIBE for 1.1 cfs in CQL3 (CASSANDRA-5101)
 * Correctly gossip with nodes >= 1.1.7 (CASSANDRA-5102)
 * Ensure CL guarantees on digest mismatch (CASSANDRA-5113)
 * Validate correctly selects on composite partition key (CASSANDRA-5122)
 * Fix exception when adding collection (CASSANDRA-5117)
 * Handle states for non-vnode clusters correctly (CASSANDRA-5127)
 * Refuse unrecognized replication and compaction strategy options (CASSANDRA-4795)
 * Pick the correct value validator in sstable2json for cql3 tables (CASSANDRA-5134)
 * Validate login for describe_keyspace, describe_keyspaces and set_keyspace
   (CASSANDRA-5144)
 * Fix inserting empty maps (CASSANDRA-5141)
 * Don't remove tokens from System table for node we know (CASSANDRA-5121)
 * fix streaming progress report for compresed files (CASSANDRA-5130)
 * Coverage analysis for low-CL queries (CASSANDRA-4858)
 * Stop interpreting dates as valid timeUUID value (CASSANDRA-4936)
 * Adds E notation for floating point numbers (CASSANDRA-4927)
 * Detect (and warn) unintentional use of the cql2 thrift methods when cql3 was
   intended (CASSANDRA-5172)
 * cli: Quote ks and cf names in schema output when needed (CASSANDRA-5052)
 * Fix cf name extraction from manifest in Directories.migrateFile() (CASSANDRA-5242)
 * Replace mistaken usage of commons-logging with slf4j (CASSANDRA-5464)
 * Ensure Jackson dependency matches lib (CASSANDRA-5126)
 * Expose droppable tombstone ratio stats over JMX (CASSANDRA-5159)
Merged from 1.1:
 * Simplify CompressedRandomAccessReader to work around JDK FD bug (CASSANDRA-5088)
 * Improve handling a changing target throttle rate mid-compaction (CASSANDRA-5087)
 * Pig: correctly decode row keys in widerow mode (CASSANDRA-5098)
 * nodetool repair command now prints progress (CASSANDRA-4767)
 * fix user defined compaction to run against 1.1 data directory (CASSANDRA-5118)
 * Fix CQL3 BATCH authorization caching (CASSANDRA-5145)
 * fix get_count returns incorrect value with TTL (CASSANDRA-5099)
 * better handling for mid-compaction failure (CASSANDRA-5137)
 * convert default marshallers list to map for better readability (CASSANDRA-5109)
 * fix ConcurrentModificationException in getBootstrapSource (CASSANDRA-5170)
 * fix sstable maxtimestamp for row deletes and pre-1.1.1 sstables (CASSANDRA-5153)
 * Fix thread growth on node removal (CASSANDRA-5175)
 * Make Ec2Region's datacenter name configurable (CASSANDRA-5155)


1.2.0
 * Disallow counters in collections (CASSANDRA-5082)
 * cqlsh: add unit tests (CASSANDRA-3920)
 * fix default bloom_filter_fp_chance for LeveledCompactionStrategy (CASSANDRA-5093)
Merged from 1.1:
 * add validation for get_range_slices with start_key and end_token (CASSANDRA-5089)


1.2.0-rc2
 * fix nodetool ownership display with vnodes (CASSANDRA-5065)
 * cqlsh: add DESCRIBE KEYSPACES command (CASSANDRA-5060)
 * Fix potential infinite loop when reloading CFS (CASSANDRA-5064)
 * Fix SimpleAuthorizer example (CASSANDRA-5072)
 * cqlsh: force CL.ONE for tracing and system.schema* queries (CASSANDRA-5070)
 * Includes cassandra-shuffle in the debian package (CASSANDRA-5058)
Merged from 1.1:
 * fix multithreaded compaction deadlock (CASSANDRA-4492)
 * fix temporarily missing schema after upgrade from pre-1.1.5 (CASSANDRA-5061)
 * Fix ALTER TABLE overriding compression options with defaults
   (CASSANDRA-4996, 5066)
 * fix specifying and altering crc_check_chance (CASSANDRA-5053)
 * fix Murmur3Partitioner ownership% calculation (CASSANDRA-5076)
 * Don't expire columns sooner than they should in 2ndary indexes (CASSANDRA-5079)


1.2-rc1
 * rename rpc_timeout settings to request_timeout (CASSANDRA-5027)
 * add BF with 0.1 FP to LCS by default (CASSANDRA-5029)
 * Fix preparing insert queries (CASSANDRA-5016)
 * Fix preparing queries with counter increment (CASSANDRA-5022)
 * Fix preparing updates with collections (CASSANDRA-5017)
 * Don't generate UUID based on other node address (CASSANDRA-5002)
 * Fix message when trying to alter a clustering key type (CASSANDRA-5012)
 * Update IAuthenticator to match the new IAuthorizer (CASSANDRA-5003)
 * Fix inserting only a key in CQL3 (CASSANDRA-5040)
 * Fix CQL3 token() function when used with strings (CASSANDRA-5050)
Merged from 1.1:
 * reduce log spam from invalid counter shards (CASSANDRA-5026)
 * Improve schema propagation performance (CASSANDRA-5025)
 * Fix for IndexHelper.IndexFor throws OOB Exception (CASSANDRA-5030)
 * cqlsh: make it possible to describe thrift CFs (CASSANDRA-4827)
 * cqlsh: fix timestamp formatting on some platforms (CASSANDRA-5046)


1.2-beta3
 * make consistency level configurable in cqlsh (CASSANDRA-4829)
 * fix cqlsh rendering of blob fields (CASSANDRA-4970)
 * fix cqlsh DESCRIBE command (CASSANDRA-4913)
 * save truncation position in system table (CASSANDRA-4906)
 * Move CompressionMetadata off-heap (CASSANDRA-4937)
 * allow CLI to GET cql3 columnfamily data (CASSANDRA-4924)
 * Fix rare race condition in getExpireTimeForEndpoint (CASSANDRA-4402)
 * acquire references to overlapping sstables during compaction so bloom filter
   doesn't get free'd prematurely (CASSANDRA-4934)
 * Don't share slice query filter in CQL3 SelectStatement (CASSANDRA-4928)
 * Separate tracing from Log4J (CASSANDRA-4861)
 * Exclude gcable tombstones from merkle-tree computation (CASSANDRA-4905)
 * Better printing of AbstractBounds for tracing (CASSANDRA-4931)
 * Optimize mostRecentTombstone check in CC.collectAllData (CASSANDRA-4883)
 * Change stream session ID to UUID to avoid collision from same node (CASSANDRA-4813)
 * Use Stats.db when bulk loading if present (CASSANDRA-4957)
 * Skip repair on system_trace and keyspaces with RF=1 (CASSANDRA-4956)
 * (cql3) Remove arbitrary SELECT limit (CASSANDRA-4918)
 * Correctly handle prepared operation on collections (CASSANDRA-4945)
 * Fix CQL3 LIMIT (CASSANDRA-4877)
 * Fix Stress for CQL3 (CASSANDRA-4979)
 * Remove cassandra specific exceptions from JMX interface (CASSANDRA-4893)
 * (CQL3) Force using ALLOW FILTERING on potentially inefficient queries (CASSANDRA-4915)
 * (cql3) Fix adding column when the table has collections (CASSANDRA-4982)
 * (cql3) Fix allowing collections with compact storage (CASSANDRA-4990)
 * (cql3) Refuse ttl/writetime function on collections (CASSANDRA-4992)
 * Replace IAuthority with new IAuthorizer (CASSANDRA-4874)
 * clqsh: fix KEY pseudocolumn escaping when describing Thrift tables
   in CQL3 mode (CASSANDRA-4955)
 * add basic authentication support for Pig CassandraStorage (CASSANDRA-3042)
 * fix CQL2 ALTER TABLE compaction_strategy_class altering (CASSANDRA-4965)
Merged from 1.1:
 * Fall back to old describe_splits if d_s_ex is not available (CASSANDRA-4803)
 * Improve error reporting when streaming ranges fail (CASSANDRA-5009)
 * Fix cqlsh timestamp formatting of timezone info (CASSANDRA-4746)
 * Fix assertion failure with leveled compaction (CASSANDRA-4799)
 * Check for null end_token in get_range_slice (CASSANDRA-4804)
 * Remove all remnants of removed nodes (CASSANDRA-4840)
 * Add aut-reloading of the log4j file in debian package (CASSANDRA-4855)
 * Fix estimated row cache entry size (CASSANDRA-4860)
 * reset getRangeSlice filter after finishing a row for get_paged_slice
   (CASSANDRA-4919)
 * expunge row cache post-truncate (CASSANDRA-4940)
 * Allow static CF definition with compact storage (CASSANDRA-4910)
 * Fix endless loop/compaction of schema_* CFs due to broken timestamps (CASSANDRA-4880)
 * Fix 'wrong class type' assertion in CounterColumn (CASSANDRA-4976)


1.2-beta2
 * fp rate of 1.0 disables BF entirely; LCS defaults to 1.0 (CASSANDRA-4876)
 * off-heap bloom filters for row keys (CASSANDRA_4865)
 * add extension point for sstable components (CASSANDRA-4049)
 * improve tracing output (CASSANDRA-4852, 4862)
 * make TRACE verb droppable (CASSANDRA-4672)
 * fix BulkLoader recognition of CQL3 columnfamilies (CASSANDRA-4755)
 * Sort commitlog segments for replay by id instead of mtime (CASSANDRA-4793)
 * Make hint delivery asynchronous (CASSANDRA-4761)
 * Pluggable Thrift transport factories for CLI and cqlsh (CASSANDRA-4609, 4610)
 * cassandra-cli: allow Double value type to be inserted to a column (CASSANDRA-4661)
 * Add ability to use custom TServerFactory implementations (CASSANDRA-4608)
 * optimize batchlog flushing to skip successful batches (CASSANDRA-4667)
 * include metadata for system keyspace itself in schema tables (CASSANDRA-4416)
 * add check to PropertyFileSnitch to verify presence of location for
   local node (CASSANDRA-4728)
 * add PBSPredictor consistency modeler (CASSANDRA-4261)
 * remove vestiges of Thrift unframed mode (CASSANDRA-4729)
 * optimize single-row PK lookups (CASSANDRA-4710)
 * adjust blockFor calculation to account for pending ranges due to node
   movement (CASSANDRA-833)
 * Change CQL version to 3.0.0 and stop accepting 3.0.0-beta1 (CASSANDRA-4649)
 * (CQL3) Make prepared statement global instead of per connection
   (CASSANDRA-4449)
 * Fix scrubbing of CQL3 created tables (CASSANDRA-4685)
 * (CQL3) Fix validation when using counter and regular columns in the same
   table (CASSANDRA-4706)
 * Fix bug starting Cassandra with simple authentication (CASSANDRA-4648)
 * Add support for batchlog in CQL3 (CASSANDRA-4545, 4738)
 * Add support for multiple column family outputs in CFOF (CASSANDRA-4208)
 * Support repairing only the local DC nodes (CASSANDRA-4747)
 * Use rpc_address for binary protocol and change default port (CASSANDRA-4751)
 * Fix use of collections in prepared statements (CASSANDRA-4739)
 * Store more information into peers table (CASSANDRA-4351, 4814)
 * Configurable bucket size for size tiered compaction (CASSANDRA-4704)
 * Run leveled compaction in parallel (CASSANDRA-4310)
 * Fix potential NPE during CFS reload (CASSANDRA-4786)
 * Composite indexes may miss results (CASSANDRA-4796)
 * Move consistency level to the protocol level (CASSANDRA-4734, 4824)
 * Fix Subcolumn slice ends not respected (CASSANDRA-4826)
 * Fix Assertion error in cql3 select (CASSANDRA-4783)
 * Fix list prepend logic (CQL3) (CASSANDRA-4835)
 * Add booleans as literals in CQL3 (CASSANDRA-4776)
 * Allow renaming PK columns in CQL3 (CASSANDRA-4822)
 * Fix binary protocol NEW_NODE event (CASSANDRA-4679)
 * Fix potential infinite loop in tombstone compaction (CASSANDRA-4781)
 * Remove system tables accounting from schema (CASSANDRA-4850)
 * (cql3) Force provided columns in clustering key order in
   'CLUSTERING ORDER BY' (CASSANDRA-4881)
 * Fix composite index bug (CASSANDRA-4884)
 * Fix short read protection for CQL3 (CASSANDRA-4882)
 * Add tracing support to the binary protocol (CASSANDRA-4699)
 * (cql3) Don't allow prepared marker inside collections (CASSANDRA-4890)
 * Re-allow order by on non-selected columns (CASSANDRA-4645)
 * Bug when composite index is created in a table having collections (CASSANDRA-4909)
 * log index scan subject in CompositesSearcher (CASSANDRA-4904)
Merged from 1.1:
 * add get[Row|Key]CacheEntries to CacheServiceMBean (CASSANDRA-4859)
 * fix get_paged_slice to wrap to next row correctly (CASSANDRA-4816)
 * fix indexing empty column values (CASSANDRA-4832)
 * allow JdbcDate to compose null Date objects (CASSANDRA-4830)
 * fix possible stackoverflow when compacting 1000s of sstables
   (CASSANDRA-4765)
 * fix wrong leveled compaction progress calculation (CASSANDRA-4807)
 * add a close() method to CRAR to prevent leaking file descriptors (CASSANDRA-4820)
 * fix potential infinite loop in get_count (CASSANDRA-4833)
 * fix compositeType.{get/from}String methods (CASSANDRA-4842)
 * (CQL) fix CREATE COLUMNFAMILY permissions check (CASSANDRA-4864)
 * Fix DynamicCompositeType same type comparison (CASSANDRA-4711)
 * Fix duplicate SSTable reference when stream session failed (CASSANDRA-3306)
 * Allow static CF definition with compact storage (CASSANDRA-4910)
 * Fix endless loop/compaction of schema_* CFs due to broken timestamps (CASSANDRA-4880)
 * Fix 'wrong class type' assertion in CounterColumn (CASSANDRA-4976)


1.2-beta1
 * add atomic_batch_mutate (CASSANDRA-4542, -4635)
 * increase default max_hint_window_in_ms to 3h (CASSANDRA-4632)
 * include message initiation time to replicas so they can more
   accurately drop timed-out requests (CASSANDRA-2858)
 * fix clientutil.jar dependencies (CASSANDRA-4566)
 * optimize WriteResponse (CASSANDRA-4548)
 * new metrics (CASSANDRA-4009)
 * redesign KEYS indexes to avoid read-before-write (CASSANDRA-2897)
 * debug tracing (CASSANDRA-1123)
 * parallelize row cache loading (CASSANDRA-4282)
 * Make compaction, flush JBOD-aware (CASSANDRA-4292)
 * run local range scans on the read stage (CASSANDRA-3687)
 * clean up ioexceptions (CASSANDRA-2116)
 * add disk_failure_policy (CASSANDRA-2118)
 * Introduce new json format with row level deletion (CASSANDRA-4054)
 * remove redundant "name" column from schema_keyspaces (CASSANDRA-4433)
 * improve "nodetool ring" handling of multi-dc clusters (CASSANDRA-3047)
 * update NTS calculateNaturalEndpoints to be O(N log N) (CASSANDRA-3881)
 * split up rpc timeout by operation type (CASSANDRA-2819)
 * rewrite key cache save/load to use only sequential i/o (CASSANDRA-3762)
 * update MS protocol with a version handshake + broadcast address id
   (CASSANDRA-4311)
 * multithreaded hint replay (CASSANDRA-4189)
 * add inter-node message compression (CASSANDRA-3127)
 * remove COPP (CASSANDRA-2479)
 * Track tombstone expiration and compact when tombstone content is
   higher than a configurable threshold, default 20% (CASSANDRA-3442, 4234)
 * update MurmurHash to version 3 (CASSANDRA-2975)
 * (CLI) track elapsed time for `delete' operation (CASSANDRA-4060)
 * (CLI) jline version is bumped to 1.0 to properly  support
   'delete' key function (CASSANDRA-4132)
 * Save IndexSummary into new SSTable 'Summary' component (CASSANDRA-2392, 4289)
 * Add support for range tombstones (CASSANDRA-3708)
 * Improve MessagingService efficiency (CASSANDRA-3617)
 * Avoid ID conflicts from concurrent schema changes (CASSANDRA-3794)
 * Set thrift HSHA server thread limit to unlimited by default (CASSANDRA-4277)
 * Avoids double serialization of CF id in RowMutation messages
   (CASSANDRA-4293)
 * stream compressed sstables directly with java nio (CASSANDRA-4297)
 * Support multiple ranges in SliceQueryFilter (CASSANDRA-3885)
 * Add column metadata to system column families (CASSANDRA-4018)
 * (cql3) Always use composite types by default (CASSANDRA-4329)
 * (cql3) Add support for set, map and list (CASSANDRA-3647)
 * Validate date type correctly (CASSANDRA-4441)
 * (cql3) Allow definitions with only a PK (CASSANDRA-4361)
 * (cql3) Add support for row key composites (CASSANDRA-4179)
 * improve DynamicEndpointSnitch by using reservoir sampling (CASSANDRA-4038)
 * (cql3) Add support for 2ndary indexes (CASSANDRA-3680)
 * (cql3) fix defining more than one PK to be invalid (CASSANDRA-4477)
 * remove schema agreement checking from all external APIs (Thrift, CQL and CQL3) (CASSANDRA-4487)
 * add Murmur3Partitioner and make it default for new installations (CASSANDRA-3772, 4621)
 * (cql3) update pseudo-map syntax to use map syntax (CASSANDRA-4497)
 * Finer grained exceptions hierarchy and provides error code with exceptions (CASSANDRA-3979)
 * Adds events push to binary protocol (CASSANDRA-4480)
 * Rewrite nodetool help (CASSANDRA-2293)
 * Make CQL3 the default for CQL (CASSANDRA-4640)
 * update stress tool to be able to use CQL3 (CASSANDRA-4406)
 * Accept all thrift update on CQL3 cf but don't expose their metadata (CASSANDRA-4377)
 * Replace Throttle with Guava's RateLimiter for HintedHandOff (CASSANDRA-4541)
 * fix counter add/get using CQL2 and CQL3 in stress tool (CASSANDRA-4633)
 * Add sstable count per level to cfstats (CASSANDRA-4537)
 * (cql3) Add ALTER KEYSPACE statement (CASSANDRA-4611)
 * (cql3) Allow defining default consistency levels (CASSANDRA-4448)
 * (cql3) Fix queries using LIMIT missing results (CASSANDRA-4579)
 * fix cross-version gossip messaging (CASSANDRA-4576)
 * added inet data type (CASSANDRA-4627)


1.1.6
 * Wait for writes on synchronous read digest mismatch (CASSANDRA-4792)
 * fix commitlog replay for nanotime-infected sstables (CASSANDRA-4782)
 * preflight check ttl for maximum of 20 years (CASSANDRA-4771)
 * (Pig) fix widerow input with single column rows (CASSANDRA-4789)
 * Fix HH to compact with correct gcBefore, which avoids wiping out
   undelivered hints (CASSANDRA-4772)
 * LCS will merge up to 32 L0 sstables as intended (CASSANDRA-4778)
 * NTS will default unconfigured DC replicas to zero (CASSANDRA-4675)
 * use default consistency level in counter validation if none is
   explicitly provide (CASSANDRA-4700)
 * Improve IAuthority interface by introducing fine-grained
   access permissions and grant/revoke commands (CASSANDRA-4490, 4644)
 * fix assumption error in CLI when updating/describing keyspace
   (CASSANDRA-4322)
 * Adds offline sstablescrub to debian packaging (CASSANDRA-4642)
 * Automatic fixing of overlapping leveled sstables (CASSANDRA-4644)
 * fix error when using ORDER BY with extended selections (CASSANDRA-4689)
 * (CQL3) Fix validation for IN queries for non-PK cols (CASSANDRA-4709)
 * fix re-created keyspace disappering after 1.1.5 upgrade
   (CASSANDRA-4698, 4752)
 * (CLI) display elapsed time in 2 fraction digits (CASSANDRA-3460)
 * add authentication support to sstableloader (CASSANDRA-4712)
 * Fix CQL3 'is reversed' logic (CASSANDRA-4716, 4759)
 * (CQL3) Don't return ReversedType in result set metadata (CASSANDRA-4717)
 * Backport adding AlterKeyspace statement (CASSANDRA-4611)
 * (CQL3) Correcty accept upper-case data types (CASSANDRA-4770)
 * Add binary protocol events for schema changes (CASSANDRA-4684)
Merged from 1.0:
 * Switch from NBHM to CHM in MessagingService's callback map, which
   prevents OOM in long-running instances (CASSANDRA-4708)


1.1.5
 * add SecondaryIndex.reload API (CASSANDRA-4581)
 * use millis + atomicint for commitlog segment creation instead of
   nanotime, which has issues under some hypervisors (CASSANDRA-4601)
 * fix FD leak in slice queries (CASSANDRA-4571)
 * avoid recursion in leveled compaction (CASSANDRA-4587)
 * increase stack size under Java7 to 180K
 * Log(info) schema changes (CASSANDRA-4547)
 * Change nodetool setcachecapcity to manipulate global caches (CASSANDRA-4563)
 * (cql3) fix setting compaction strategy (CASSANDRA-4597)
 * fix broken system.schema_* timestamps on system startup (CASSANDRA-4561)
 * fix wrong skip of cache saving (CASSANDRA-4533)
 * Avoid NPE when lost+found is in data dir (CASSANDRA-4572)
 * Respect five-minute flush moratorium after initial CL replay (CASSANDRA-4474)
 * Adds ntp as recommended in debian packaging (CASSANDRA-4606)
 * Configurable transport in CF Record{Reader|Writer} (CASSANDRA-4558)
 * (cql3) fix potential NPE with both equal and unequal restriction (CASSANDRA-4532)
 * (cql3) improves ORDER BY validation (CASSANDRA-4624)
 * Fix potential deadlock during counter writes (CASSANDRA-4578)
 * Fix cql error with ORDER BY when using IN (CASSANDRA-4612)
Merged from 1.0:
 * increase Xss to 160k to accomodate latest 1.6 JVMs (CASSANDRA-4602)
 * fix toString of hint destination tokens (CASSANDRA-4568)
 * Fix multiple values for CurrentLocal NodeID (CASSANDRA-4626)


1.1.4
 * fix offline scrub to catch >= out of order rows (CASSANDRA-4411)
 * fix cassandra-env.sh on RHEL and other non-dash-based systems
   (CASSANDRA-4494)
Merged from 1.0:
 * (Hadoop) fix setting key length for old-style mapred api (CASSANDRA-4534)
 * (Hadoop) fix iterating through a resultset consisting entirely
   of tombstoned rows (CASSANDRA-4466)


1.1.3
 * (cqlsh) add COPY TO (CASSANDRA-4434)
 * munmap commitlog segments before rename (CASSANDRA-4337)
 * (JMX) rename getRangeKeySample to sampleKeyRange to avoid returning
   multi-MB results as an attribute (CASSANDRA-4452)
 * flush based on data size, not throughput; overwritten columns no
   longer artificially inflate liveRatio (CASSANDRA-4399)
 * update default commitlog segment size to 32MB and total commitlog
   size to 32/1024 MB for 32/64 bit JVMs, respectively (CASSANDRA-4422)
 * avoid using global partitioner to estimate ranges in index sstables
   (CASSANDRA-4403)
 * restore pre-CASSANDRA-3862 approach to removing expired tombstones
   from row cache during compaction (CASSANDRA-4364)
 * (stress) support for CQL prepared statements (CASSANDRA-3633)
 * Correctly catch exception when Snappy cannot be loaded (CASSANDRA-4400)
 * (cql3) Support ORDER BY when IN condition is given in WHERE clause (CASSANDRA-4327)
 * (cql3) delete "component_index" column on DROP TABLE call (CASSANDRA-4420)
 * change nanoTime() to currentTimeInMillis() in schema related code (CASSANDRA-4432)
 * add a token generation tool (CASSANDRA-3709)
 * Fix LCS bug with sstable containing only 1 row (CASSANDRA-4411)
 * fix "Can't Modify Index Name" problem on CF update (CASSANDRA-4439)
 * Fix assertion error in getOverlappingSSTables during repair (CASSANDRA-4456)
 * fix nodetool's setcompactionthreshold command (CASSANDRA-4455)
 * Ensure compacted files are never used, to avoid counter overcount (CASSANDRA-4436)
Merged from 1.0:
 * Push the validation of secondary index values to the SecondaryIndexManager (CASSANDRA-4240)
 * allow dropping columns shadowed by not-yet-expired supercolumn or row
   tombstones in PrecompactedRow (CASSANDRA-4396)


1.1.2
 * Fix cleanup not deleting index entries (CASSANDRA-4379)
 * Use correct partitioner when saving + loading caches (CASSANDRA-4331)
 * Check schema before trying to export sstable (CASSANDRA-2760)
 * Raise a meaningful exception instead of NPE when PFS encounters
   an unconfigured node + no default (CASSANDRA-4349)
 * fix bug in sstable blacklisting with LCS (CASSANDRA-4343)
 * LCS no longer promotes tiny sstables out of L0 (CASSANDRA-4341)
 * skip tombstones during hint replay (CASSANDRA-4320)
 * fix NPE in compactionstats (CASSANDRA-4318)
 * enforce 1m min keycache for auto (CASSANDRA-4306)
 * Have DeletedColumn.isMFD always return true (CASSANDRA-4307)
 * (cql3) exeption message for ORDER BY constraints said primary filter can be
    an IN clause, which is misleading (CASSANDRA-4319)
 * (cql3) Reject (not yet supported) creation of 2ndardy indexes on tables with
   composite primary keys (CASSANDRA-4328)
 * Set JVM stack size to 160k for java 7 (CASSANDRA-4275)
 * cqlsh: add COPY command to load data from CSV flat files (CASSANDRA-4012)
 * CFMetaData.fromThrift to throw ConfigurationException upon error (CASSANDRA-4353)
 * Use CF comparator to sort indexed columns in SecondaryIndexManager
   (CASSANDRA-4365)
 * add strategy_options to the KSMetaData.toString() output (CASSANDRA-4248)
 * (cql3) fix range queries containing unqueried results (CASSANDRA-4372)
 * (cql3) allow updating column_alias types (CASSANDRA-4041)
 * (cql3) Fix deletion bug (CASSANDRA-4193)
 * Fix computation of overlapping sstable for leveled compaction (CASSANDRA-4321)
 * Improve scrub and allow to run it offline (CASSANDRA-4321)
 * Fix assertionError in StorageService.bulkLoad (CASSANDRA-4368)
 * (cqlsh) add option to authenticate to a keyspace at startup (CASSANDRA-4108)
 * (cqlsh) fix ASSUME functionality (CASSANDRA-4352)
 * Fix ColumnFamilyRecordReader to not return progress > 100% (CASSANDRA-3942)
Merged from 1.0:
 * Set gc_grace on index CF to 0 (CASSANDRA-4314)


1.1.1
 * add populate_io_cache_on_flush option (CASSANDRA-2635)
 * allow larger cache capacities than 2GB (CASSANDRA-4150)
 * add getsstables command to nodetool (CASSANDRA-4199)
 * apply parent CF compaction settings to secondary index CFs (CASSANDRA-4280)
 * preserve commitlog size cap when recycling segments at startup
   (CASSANDRA-4201)
 * (Hadoop) fix split generation regression (CASSANDRA-4259)
 * ignore min/max compactions settings in LCS, while preserving
   behavior that min=max=0 disables autocompaction (CASSANDRA-4233)
 * log number of rows read from saved cache (CASSANDRA-4249)
 * calculate exact size required for cleanup operations (CASSANDRA-1404)
 * avoid blocking additional writes during flush when the commitlog
   gets behind temporarily (CASSANDRA-1991)
 * enable caching on index CFs based on data CF cache setting (CASSANDRA-4197)
 * warn on invalid replication strategy creation options (CASSANDRA-4046)
 * remove [Freeable]Memory finalizers (CASSANDRA-4222)
 * include tombstone size in ColumnFamily.size, which can prevent OOM
   during sudden mass delete operations by yielding a nonzero liveRatio
   (CASSANDRA-3741)
 * Open 1 sstableScanner per level for leveled compaction (CASSANDRA-4142)
 * Optimize reads when row deletion timestamps allow us to restrict
   the set of sstables we check (CASSANDRA-4116)
 * add support for commitlog archiving and point-in-time recovery
   (CASSANDRA-3690)
 * avoid generating redundant compaction tasks during streaming
   (CASSANDRA-4174)
 * add -cf option to nodetool snapshot, and takeColumnFamilySnapshot to
   StorageService mbean (CASSANDRA-556)
 * optimize cleanup to drop entire sstables where possible (CASSANDRA-4079)
 * optimize truncate when autosnapshot is disabled (CASSANDRA-4153)
 * update caches to use byte[] keys to reduce memory overhead (CASSANDRA-3966)
 * add column limit to cli (CASSANDRA-3012, 4098)
 * clean up and optimize DataOutputBuffer, used by CQL compression and
   CompositeType (CASSANDRA-4072)
 * optimize commitlog checksumming (CASSANDRA-3610)
 * identify and blacklist corrupted SSTables from future compactions
   (CASSANDRA-2261)
 * Move CfDef and KsDef validation out of thrift (CASSANDRA-4037)
 * Expose API to repair a user provided range (CASSANDRA-3912)
 * Add way to force the cassandra-cli to refresh its schema (CASSANDRA-4052)
 * Avoid having replicate on write tasks stacking up at CL.ONE (CASSANDRA-2889)
 * (cql3) Backwards compatibility for composite comparators in non-cql3-aware
   clients (CASSANDRA-4093)
 * (cql3) Fix order by for reversed queries (CASSANDRA-4160)
 * (cql3) Add ReversedType support (CASSANDRA-4004)
 * (cql3) Add timeuuid type (CASSANDRA-4194)
 * (cql3) Minor fixes (CASSANDRA-4185)
 * (cql3) Fix prepared statement in BATCH (CASSANDRA-4202)
 * (cql3) Reduce the list of reserved keywords (CASSANDRA-4186)
 * (cql3) Move max/min compaction thresholds to compaction strategy options
   (CASSANDRA-4187)
 * Fix exception during move when localhost is the only source (CASSANDRA-4200)
 * (cql3) Allow paging through non-ordered partitioner results (CASSANDRA-3771)
 * (cql3) Fix drop index (CASSANDRA-4192)
 * (cql3) Don't return range ghosts anymore (CASSANDRA-3982)
 * fix re-creating Keyspaces/ColumnFamilies with the same name as dropped
   ones (CASSANDRA-4219)
 * fix SecondaryIndex LeveledManifest save upon snapshot (CASSANDRA-4230)
 * fix missing arrayOffset in FBUtilities.hash (CASSANDRA-4250)
 * (cql3) Add name of parameters in CqlResultSet (CASSANDRA-4242)
 * (cql3) Correctly validate order by queries (CASSANDRA-4246)
 * rename stress to cassandra-stress for saner packaging (CASSANDRA-4256)
 * Fix exception on colum metadata with non-string comparator (CASSANDRA-4269)
 * Check for unknown/invalid compression options (CASSANDRA-4266)
 * (cql3) Adds simple access to column timestamp and ttl (CASSANDRA-4217)
 * (cql3) Fix range queries with secondary indexes (CASSANDRA-4257)
 * Better error messages from improper input in cli (CASSANDRA-3865)
 * Try to stop all compaction upon Keyspace or ColumnFamily drop (CASSANDRA-4221)
 * (cql3) Allow keyspace properties to contain hyphens (CASSANDRA-4278)
 * (cql3) Correctly validate keyspace access in create table (CASSANDRA-4296)
 * Avoid deadlock in migration stage (CASSANDRA-3882)
 * Take supercolumn names and deletion info into account in memtable throughput
   (CASSANDRA-4264)
 * Add back backward compatibility for old style replication factor (CASSANDRA-4294)
 * Preserve compatibility with pre-1.1 index queries (CASSANDRA-4262)
Merged from 1.0:
 * Fix super columns bug where cache is not updated (CASSANDRA-4190)
 * fix maxTimestamp to include row tombstones (CASSANDRA-4116)
 * (CLI) properly handle quotes in create/update keyspace commands (CASSANDRA-4129)
 * Avoids possible deadlock during bootstrap (CASSANDRA-4159)
 * fix stress tool that hangs forever on timeout or error (CASSANDRA-4128)
 * stress tool to return appropriate exit code on failure (CASSANDRA-4188)
 * fix compaction NPE when out of disk space and assertions disabled
   (CASSANDRA-3985)
 * synchronize LCS getEstimatedTasks to avoid CME (CASSANDRA-4255)
 * ensure unique streaming session id's (CASSANDRA-4223)
 * kick off background compaction when min/max thresholds change
   (CASSANDRA-4279)
 * improve ability of STCS.getBuckets to deal with 100s of 1000s of
   sstables, such as when convertinb back from LCS (CASSANDRA-4287)
 * Oversize integer in CQL throws NumberFormatException (CASSANDRA-4291)
 * fix 1.0.x node join to mixed version cluster, other nodes >= 1.1 (CASSANDRA-4195)
 * Fix LCS splitting sstable base on uncompressed size (CASSANDRA-4419)
 * Push the validation of secondary index values to the SecondaryIndexManager (CASSANDRA-4240)
 * Don't purge columns during upgradesstables (CASSANDRA-4462)
 * Make cqlsh work with piping (CASSANDRA-4113)
 * Validate arguments for nodetool decommission (CASSANDRA-4061)
 * Report thrift status in nodetool info (CASSANDRA-4010)


1.1.0-final
 * average a reduced liveRatio estimate with the previous one (CASSANDRA-4065)
 * Allow KS and CF names up to 48 characters (CASSANDRA-4157)
 * fix stress build (CASSANDRA-4140)
 * add time remaining estimate to nodetool compactionstats (CASSANDRA-4167)
 * (cql) fix NPE in cql3 ALTER TABLE (CASSANDRA-4163)
 * (cql) Add support for CL.TWO and CL.THREE in CQL (CASSANDRA-4156)
 * (cql) Fix type in CQL3 ALTER TABLE preventing update (CASSANDRA-4170)
 * (cql) Throw invalid exception from CQL3 on obsolete options (CASSANDRA-4171)
 * (cqlsh) fix recognizing uppercase SELECT keyword (CASSANDRA-4161)
 * Pig: wide row support (CASSANDRA-3909)
Merged from 1.0:
 * avoid streaming empty files with bulk loader if sstablewriter errors out
   (CASSANDRA-3946)


1.1-rc1
 * Include stress tool in binary builds (CASSANDRA-4103)
 * (Hadoop) fix wide row iteration when last row read was deleted
   (CASSANDRA-4154)
 * fix read_repair_chance to really default to 0.1 in the cli (CASSANDRA-4114)
 * Adds caching and bloomFilterFpChange to CQL options (CASSANDRA-4042)
 * Adds posibility to autoconfigure size of the KeyCache (CASSANDRA-4087)
 * fix KEYS index from skipping results (CASSANDRA-3996)
 * Remove sliced_buffer_size_in_kb dead option (CASSANDRA-4076)
 * make loadNewSStable preserve sstable version (CASSANDRA-4077)
 * Respect 1.0 cache settings as much as possible when upgrading
   (CASSANDRA-4088)
 * relax path length requirement for sstable files when upgrading on
   non-Windows platforms (CASSANDRA-4110)
 * fix terminination of the stress.java when errors were encountered
   (CASSANDRA-4128)
 * Move CfDef and KsDef validation out of thrift (CASSANDRA-4037)
 * Fix get_paged_slice (CASSANDRA-4136)
 * CQL3: Support slice with exclusive start and stop (CASSANDRA-3785)
Merged from 1.0:
 * support PropertyFileSnitch in bulk loader (CASSANDRA-4145)
 * add auto_snapshot option allowing disabling snapshot before drop/truncate
   (CASSANDRA-3710)
 * allow short snitch names (CASSANDRA-4130)


1.1-beta2
 * rename loaded sstables to avoid conflicts with local snapshots
   (CASSANDRA-3967)
 * start hint replay as soon as FD notifies that the target is back up
   (CASSANDRA-3958)
 * avoid unproductive deserializing of cached rows during compaction
   (CASSANDRA-3921)
 * fix concurrency issues with CQL keyspace creation (CASSANDRA-3903)
 * Show Effective Owership via Nodetool ring <keyspace> (CASSANDRA-3412)
 * Update ORDER BY syntax for CQL3 (CASSANDRA-3925)
 * Fix BulkRecordWriter to not throw NPE if reducer gets no map data from Hadoop (CASSANDRA-3944)
 * Fix bug with counters in super columns (CASSANDRA-3821)
 * Remove deprecated merge_shard_chance (CASSANDRA-3940)
 * add a convenient way to reset a node's schema (CASSANDRA-2963)
 * fix for intermittent SchemaDisagreementException (CASSANDRA-3884)
 * CLI `list <CF>` to limit number of columns and their order (CASSANDRA-3012)
 * ignore deprecated KsDef/CfDef/ColumnDef fields in native schema (CASSANDRA-3963)
 * CLI to report when unsupported column_metadata pair was given (CASSANDRA-3959)
 * reincarnate removed and deprecated KsDef/CfDef attributes (CASSANDRA-3953)
 * Fix race between writes and read for cache (CASSANDRA-3862)
 * perform static initialization of StorageProxy on start-up (CASSANDRA-3797)
 * support trickling fsync() on writes (CASSANDRA-3950)
 * expose counters for unavailable/timeout exceptions given to thrift clients (CASSANDRA-3671)
 * avoid quadratic startup time in LeveledManifest (CASSANDRA-3952)
 * Add type information to new schema_ columnfamilies and remove thrift
   serialization for schema (CASSANDRA-3792)
 * add missing column validator options to the CLI help (CASSANDRA-3926)
 * skip reading saved key cache if CF's caching strategy is NONE or ROWS_ONLY (CASSANDRA-3954)
 * Unify migration code (CASSANDRA-4017)
Merged from 1.0:
 * cqlsh: guess correct version of Python for Arch Linux (CASSANDRA-4090)
 * (CLI) properly handle quotes in create/update keyspace commands (CASSANDRA-4129)
 * Avoids possible deadlock during bootstrap (CASSANDRA-4159)
 * fix stress tool that hangs forever on timeout or error (CASSANDRA-4128)
 * Fix super columns bug where cache is not updated (CASSANDRA-4190)
 * stress tool to return appropriate exit code on failure (CASSANDRA-4188)


1.0.9
 * improve index sampling performance (CASSANDRA-4023)
 * always compact away deleted hints immediately after handoff (CASSANDRA-3955)
 * delete hints from dropped ColumnFamilies on handoff instead of
   erroring out (CASSANDRA-3975)
 * add CompositeType ref to the CLI doc for create/update column family (CASSANDRA-3980)
 * Pig: support Counter ColumnFamilies (CASSANDRA-3973)
 * Pig: Composite column support (CASSANDRA-3684)
 * Avoid NPE during repair when a keyspace has no CFs (CASSANDRA-3988)
 * Fix division-by-zero error on get_slice (CASSANDRA-4000)
 * don't change manifest level for cleanup, scrub, and upgradesstables
   operations under LeveledCompactionStrategy (CASSANDRA-3989, 4112)
 * fix race leading to super columns assertion failure (CASSANDRA-3957)
 * fix NPE on invalid CQL delete command (CASSANDRA-3755)
 * allow custom types in CLI's assume command (CASSANDRA-4081)
 * fix totalBytes count for parallel compactions (CASSANDRA-3758)
 * fix intermittent NPE in get_slice (CASSANDRA-4095)
 * remove unnecessary asserts in native code interfaces (CASSANDRA-4096)
 * Validate blank keys in CQL to avoid assertion errors (CASSANDRA-3612)
 * cqlsh: fix bad decoding of some column names (CASSANDRA-4003)
 * cqlsh: fix incorrect padding with unicode chars (CASSANDRA-4033)
 * Fix EC2 snitch incorrectly reporting region (CASSANDRA-4026)
 * Shut down thrift during decommission (CASSANDRA-4086)
 * Expose nodetool cfhistograms for 2ndary indexes (CASSANDRA-4063)
Merged from 0.8:
 * Fix ConcurrentModificationException in gossiper (CASSANDRA-4019)


1.1-beta1
 * (cqlsh)
   + add SOURCE and CAPTURE commands, and --file option (CASSANDRA-3479)
   + add ALTER COLUMNFAMILY WITH (CASSANDRA-3523)
   + bundle Python dependencies with Cassandra (CASSANDRA-3507)
   + added to Debian package (CASSANDRA-3458)
   + display byte data instead of erroring out on decode failure
     (CASSANDRA-3874)
 * add nodetool rebuild_index (CASSANDRA-3583)
 * add nodetool rangekeysample (CASSANDRA-2917)
 * Fix streaming too much data during move operations (CASSANDRA-3639)
 * Nodetool and CLI connect to localhost by default (CASSANDRA-3568)
 * Reduce memory used by primary index sample (CASSANDRA-3743)
 * (Hadoop) separate input/output configurations (CASSANDRA-3197, 3765)
 * avoid returning internal Cassandra classes over JMX (CASSANDRA-2805)
 * add row-level isolation via SnapTree (CASSANDRA-2893)
 * Optimize key count estimation when opening sstable on startup
   (CASSANDRA-2988)
 * multi-dc replication optimization supporting CL > ONE (CASSANDRA-3577)
 * add command to stop compactions (CASSANDRA-1740, 3566, 3582)
 * multithreaded streaming (CASSANDRA-3494)
 * removed in-tree redhat spec (CASSANDRA-3567)
 * "defragment" rows for name-based queries under STCS, again (CASSANDRA-2503)
 * Recycle commitlog segments for improved performance
   (CASSANDRA-3411, 3543, 3557, 3615)
 * update size-tiered compaction to prioritize small tiers (CASSANDRA-2407)
 * add message expiration logic to OutboundTcpConnection (CASSANDRA-3005)
 * off-heap cache to use sun.misc.Unsafe instead of JNA (CASSANDRA-3271)
 * EACH_QUORUM is only supported for writes (CASSANDRA-3272)
 * replace compactionlock use in schema migration by checking CFS.isValid
   (CASSANDRA-3116)
 * recognize that "SELECT first ... *" isn't really "SELECT *" (CASSANDRA-3445)
 * Use faster bytes comparison (CASSANDRA-3434)
 * Bulk loader is no longer a fat client, (HADOOP) bulk load output format
   (CASSANDRA-3045)
 * (Hadoop) add support for KeyRange.filter
 * remove assumption that keys and token are in bijection
   (CASSANDRA-1034, 3574, 3604)
 * always remove endpoints from delevery queue in HH (CASSANDRA-3546)
 * fix race between cf flush and its 2ndary indexes flush (CASSANDRA-3547)
 * fix potential race in AES when a repair fails (CASSANDRA-3548)
 * Remove columns shadowed by a deleted container even when we cannot purge
   (CASSANDRA-3538)
 * Improve memtable slice iteration performance (CASSANDRA-3545)
 * more efficient allocation of small bloom filters (CASSANDRA-3618)
 * Use separate writer thread in SSTableSimpleUnsortedWriter (CASSANDRA-3619)
 * fsync the directory after new sstable or commitlog segment are created (CASSANDRA-3250)
 * fix minor issues reported by FindBugs (CASSANDRA-3658)
 * global key/row caches (CASSANDRA-3143, 3849)
 * optimize memtable iteration during range scan (CASSANDRA-3638)
 * introduce 'crc_check_chance' in CompressionParameters to support
   a checksum percentage checking chance similarly to read-repair (CASSANDRA-3611)
 * a way to deactivate global key/row cache on per-CF basis (CASSANDRA-3667)
 * fix LeveledCompactionStrategy broken because of generation pre-allocation
   in LeveledManifest (CASSANDRA-3691)
 * finer-grained control over data directories (CASSANDRA-2749)
 * Fix ClassCastException during hinted handoff (CASSANDRA-3694)
 * Upgrade Thrift to 0.7 (CASSANDRA-3213)
 * Make stress.java insert operation to use microseconds (CASSANDRA-3725)
 * Allows (internally) doing a range query with a limit of columns instead of
   rows (CASSANDRA-3742)
 * Allow rangeSlice queries to be start/end inclusive/exclusive (CASSANDRA-3749)
 * Fix BulkLoader to support new SSTable layout and add stream
   throttling to prevent an NPE when there is no yaml config (CASSANDRA-3752)
 * Allow concurrent schema migrations (CASSANDRA-1391, 3832)
 * Add SnapshotCommand to trigger snapshot on remote node (CASSANDRA-3721)
 * Make CFMetaData conversions to/from thrift/native schema inverses
   (CASSANDRA_3559)
 * Add initial code for CQL 3.0-beta (CASSANDRA-2474, 3781, 3753)
 * Add wide row support for ColumnFamilyInputFormat (CASSANDRA-3264)
 * Allow extending CompositeType comparator (CASSANDRA-3657)
 * Avoids over-paging during get_count (CASSANDRA-3798)
 * Add new command to rebuild a node without (repair) merkle tree calculations
   (CASSANDRA-3483, 3922)
 * respect not only row cache capacity but caching mode when
   trying to read data (CASSANDRA-3812)
 * fix system tests (CASSANDRA-3827)
 * CQL support for altering row key type in ALTER TABLE (CASSANDRA-3781)
 * turn compression on by default (CASSANDRA-3871)
 * make hexToBytes refuse invalid input (CASSANDRA-2851)
 * Make secondary indexes CF inherit compression and compaction from their
   parent CF (CASSANDRA-3877)
 * Finish cleanup up tombstone purge code (CASSANDRA-3872)
 * Avoid NPE on aboarted stream-out sessions (CASSANDRA-3904)
 * BulkRecordWriter throws NPE for counter columns (CASSANDRA-3906)
 * Support compression using BulkWriter (CASSANDRA-3907)


1.0.8
 * fix race between cleanup and flush on secondary index CFSes (CASSANDRA-3712)
 * avoid including non-queried nodes in rangeslice read repair
   (CASSANDRA-3843)
 * Only snapshot CF being compacted for snapshot_before_compaction
   (CASSANDRA-3803)
 * Log active compactions in StatusLogger (CASSANDRA-3703)
 * Compute more accurate compaction score per level (CASSANDRA-3790)
 * Return InvalidRequest when using a keyspace that doesn't exist
   (CASSANDRA-3764)
 * disallow user modification of System keyspace (CASSANDRA-3738)
 * allow using sstable2json on secondary index data (CASSANDRA-3738)
 * (cqlsh) add DESCRIBE COLUMNFAMILIES (CASSANDRA-3586)
 * (cqlsh) format blobs correctly and use colors to improve output
   readability (CASSANDRA-3726)
 * synchronize BiMap of bootstrapping tokens (CASSANDRA-3417)
 * show index options in CLI (CASSANDRA-3809)
 * add optional socket timeout for streaming (CASSANDRA-3838)
 * fix truncate not to leave behind non-CFS backed secondary indexes
   (CASSANDRA-3844)
 * make CLI `show schema` to use output stream directly instead
   of StringBuilder (CASSANDRA-3842)
 * remove the wait on hint future during write (CASSANDRA-3870)
 * (cqlsh) ignore missing CfDef opts (CASSANDRA-3933)
 * (cqlsh) look for cqlshlib relative to realpath (CASSANDRA-3767)
 * Fix short read protection (CASSANDRA-3934)
 * Make sure infered and actual schema match (CASSANDRA-3371)
 * Fix NPE during HH delivery (CASSANDRA-3677)
 * Don't put boostrapping node in 'hibernate' status (CASSANDRA-3737)
 * Fix double quotes in windows bat files (CASSANDRA-3744)
 * Fix bad validator lookup (CASSANDRA-3789)
 * Fix soft reset in EC2MultiRegionSnitch (CASSANDRA-3835)
 * Don't leave zombie connections with THSHA thrift server (CASSANDRA-3867)
 * (cqlsh) fix deserialization of data (CASSANDRA-3874)
 * Fix removetoken force causing an inconsistent state (CASSANDRA-3876)
 * Fix ahndling of some types with Pig (CASSANDRA-3886)
 * Don't allow to drop the system keyspace (CASSANDRA-3759)
 * Make Pig deletes disabled by default and configurable (CASSANDRA-3628)
Merged from 0.8:
 * (Pig) fix CassandraStorage to use correct comparator in Super ColumnFamily
   case (CASSANDRA-3251)
 * fix thread safety issues in commitlog replay, primarily affecting
   systems with many (100s) of CF definitions (CASSANDRA-3751)
 * Fix relevant tombstone ignored with super columns (CASSANDRA-3875)


1.0.7
 * fix regression in HH page size calculation (CASSANDRA-3624)
 * retry failed stream on IOException (CASSANDRA-3686)
 * allow configuring bloom_filter_fp_chance (CASSANDRA-3497)
 * attempt hint delivery every ten minutes, or when failure detector
   notifies us that a node is back up, whichever comes first.  hint
   handoff throttle delay default changed to 1ms, from 50 (CASSANDRA-3554)
 * add nodetool setstreamthroughput (CASSANDRA-3571)
 * fix assertion when dropping a columnfamily with no sstables (CASSANDRA-3614)
 * more efficient allocation of small bloom filters (CASSANDRA-3618)
 * CLibrary.createHardLinkWithExec() to check for errors (CASSANDRA-3101)
 * Avoid creating empty and non cleaned writer during compaction (CASSANDRA-3616)
 * stop thrift service in shutdown hook so we can quiesce MessagingService
   (CASSANDRA-3335)
 * (CQL) compaction_strategy_options and compression_parameters for
   CREATE COLUMNFAMILY statement (CASSANDRA-3374)
 * Reset min/max compaction threshold when creating size tiered compaction
   strategy (CASSANDRA-3666)
 * Don't ignore IOException during compaction (CASSANDRA-3655)
 * Fix assertion error for CF with gc_grace=0 (CASSANDRA-3579)
 * Shutdown ParallelCompaction reducer executor after use (CASSANDRA-3711)
 * Avoid < 0 value for pending tasks in leveled compaction (CASSANDRA-3693)
 * (Hadoop) Support TimeUUID in Pig CassandraStorage (CASSANDRA-3327)
 * Check schema is ready before continuing boostrapping (CASSANDRA-3629)
 * Catch overflows during parsing of chunk_length_kb (CASSANDRA-3644)
 * Improve stream protocol mismatch errors (CASSANDRA-3652)
 * Avoid multiple thread doing HH to the same target (CASSANDRA-3681)
 * Add JMX property for rp_timeout_in_ms (CASSANDRA-2940)
 * Allow DynamicCompositeType to compare component of different types
   (CASSANDRA-3625)
 * Flush non-cfs backed secondary indexes (CASSANDRA-3659)
 * Secondary Indexes should report memory consumption (CASSANDRA-3155)
 * fix for SelectStatement start/end key are not set correctly
   when a key alias is involved (CASSANDRA-3700)
 * fix CLI `show schema` command insert of an extra comma in
   column_metadata (CASSANDRA-3714)
Merged from 0.8:
 * avoid logging (harmless) exception when GC takes < 1ms (CASSANDRA-3656)
 * prevent new nodes from thinking down nodes are up forever (CASSANDRA-3626)
 * use correct list of replicas for LOCAL_QUORUM reads when read repair
   is disabled (CASSANDRA-3696)
 * block on flush before compacting hints (may prevent OOM) (CASSANDRA-3733)


1.0.6
 * (CQL) fix cqlsh support for replicate_on_write (CASSANDRA-3596)
 * fix adding to leveled manifest after streaming (CASSANDRA-3536)
 * filter out unavailable cipher suites when using encryption (CASSANDRA-3178)
 * (HADOOP) add old-style api support for CFIF and CFRR (CASSANDRA-2799)
 * Support TimeUUIDType column names in Stress.java tool (CASSANDRA-3541)
 * (CQL) INSERT/UPDATE/DELETE/TRUNCATE commands should allow CF names to
   be qualified by keyspace (CASSANDRA-3419)
 * always remove endpoints from delevery queue in HH (CASSANDRA-3546)
 * fix race between cf flush and its 2ndary indexes flush (CASSANDRA-3547)
 * fix potential race in AES when a repair fails (CASSANDRA-3548)
 * fix default value validation usage in CLI SET command (CASSANDRA-3553)
 * Optimize componentsFor method for compaction and startup time
   (CASSANDRA-3532)
 * (CQL) Proper ColumnFamily metadata validation on CREATE COLUMNFAMILY
   (CASSANDRA-3565)
 * fix compression "chunk_length_kb" option to set correct kb value for
   thrift/avro (CASSANDRA-3558)
 * fix missing response during range slice repair (CASSANDRA-3551)
 * 'describe ring' moved from CLI to nodetool and available through JMX (CASSANDRA-3220)
 * add back partitioner to sstable metadata (CASSANDRA-3540)
 * fix NPE in get_count for counters (CASSANDRA-3601)
Merged from 0.8:
 * remove invalid assertion that table was opened before dropping it
   (CASSANDRA-3580)
 * range and index scans now only send requests to enough replicas to
   satisfy requested CL + RR (CASSANDRA-3598)
 * use cannonical host for local node in nodetool info (CASSANDRA-3556)
 * remove nonlocal DC write optimization since it only worked with
   CL.ONE or CL.LOCAL_QUORUM (CASSANDRA-3577, 3585)
 * detect misuses of CounterColumnType (CASSANDRA-3422)
 * turn off string interning in json2sstable, take 2 (CASSANDRA-2189)
 * validate compression parameters on add/update of the ColumnFamily
   (CASSANDRA-3573)
 * Check for 0.0.0.0 is incorrect in CFIF (CASSANDRA-3584)
 * Increase vm.max_map_count in debian packaging (CASSANDRA-3563)
 * gossiper will never add itself to saved endpoints (CASSANDRA-3485)


1.0.5
 * revert CASSANDRA-3407 (see CASSANDRA-3540)
 * fix assertion error while forwarding writes to local nodes (CASSANDRA-3539)


1.0.4
 * fix self-hinting of timed out read repair updates and make hinted handoff
   less prone to OOMing a coordinator (CASSANDRA-3440)
 * expose bloom filter sizes via JMX (CASSANDRA-3495)
 * enforce RP tokens 0..2**127 (CASSANDRA-3501)
 * canonicalize paths exposed through JMX (CASSANDRA-3504)
 * fix "liveSize" stat when sstables are removed (CASSANDRA-3496)
 * add bloom filter FP rates to nodetool cfstats (CASSANDRA-3347)
 * record partitioner in sstable metadata component (CASSANDRA-3407)
 * add new upgradesstables nodetool command (CASSANDRA-3406)
 * skip --debug requirement to see common exceptions in CLI (CASSANDRA-3508)
 * fix incorrect query results due to invalid max timestamp (CASSANDRA-3510)
 * make sstableloader recognize compressed sstables (CASSANDRA-3521)
 * avoids race in OutboundTcpConnection in multi-DC setups (CASSANDRA-3530)
 * use SETLOCAL in cassandra.bat (CASSANDRA-3506)
 * fix ConcurrentModificationException in Table.all() (CASSANDRA-3529)
Merged from 0.8:
 * fix concurrence issue in the FailureDetector (CASSANDRA-3519)
 * fix array out of bounds error in counter shard removal (CASSANDRA-3514)
 * avoid dropping tombstones when they might still be needed to shadow
   data in a different sstable (CASSANDRA-2786)


1.0.3
 * revert name-based query defragmentation aka CASSANDRA-2503 (CASSANDRA-3491)
 * fix invalidate-related test failures (CASSANDRA-3437)
 * add next-gen cqlsh to bin/ (CASSANDRA-3188, 3131, 3493)
 * (CQL) fix handling of rows with no columns (CASSANDRA-3424, 3473)
 * fix querying supercolumns by name returning only a subset of
   subcolumns or old subcolumn versions (CASSANDRA-3446)
 * automatically compute sha1 sum for uncompressed data files (CASSANDRA-3456)
 * fix reading metadata/statistics component for version < h (CASSANDRA-3474)
 * add sstable forward-compatibility (CASSANDRA-3478)
 * report compression ratio in CFSMBean (CASSANDRA-3393)
 * fix incorrect size exception during streaming of counters (CASSANDRA-3481)
 * (CQL) fix for counter decrement syntax (CASSANDRA-3418)
 * Fix race introduced by CASSANDRA-2503 (CASSANDRA-3482)
 * Fix incomplete deletion of delivered hints (CASSANDRA-3466)
 * Avoid rescheduling compactions when no compaction was executed
   (CASSANDRA-3484)
 * fix handling of the chunk_length_kb compression options (CASSANDRA-3492)
Merged from 0.8:
 * fix updating CF row_cache_provider (CASSANDRA-3414)
 * CFMetaData.convertToThrift method to set RowCacheProvider (CASSANDRA-3405)
 * acquire compactionlock during truncate (CASSANDRA-3399)
 * fix displaying cfdef entries for super columnfamilies (CASSANDRA-3415)
 * Make counter shard merging thread safe (CASSANDRA-3178)
 * Revert CASSANDRA-2855
 * Fix bug preventing the use of efficient cross-DC writes (CASSANDRA-3472)
 * `describe ring` command for CLI (CASSANDRA-3220)
 * (Hadoop) skip empty rows when entire row is requested, redux (CASSANDRA-2855)


1.0.2
 * "defragment" rows for name-based queries under STCS (CASSANDRA-2503)
 * Add timing information to cassandra-cli GET/SET/LIST queries (CASSANDRA-3326)
 * Only create one CompressionMetadata object per sstable (CASSANDRA-3427)
 * cleanup usage of StorageService.setMode() (CASSANDRA-3388)
 * Avoid large array allocation for compressed chunk offsets (CASSANDRA-3432)
 * fix DecimalType bytebuffer marshalling (CASSANDRA-3421)
 * fix bug that caused first column in per row indexes to be ignored
   (CASSANDRA-3441)
 * add JMX call to clean (failed) repair sessions (CASSANDRA-3316)
 * fix sstableloader reference acquisition bug (CASSANDRA-3438)
 * fix estimated row size regression (CASSANDRA-3451)
 * make sure we don't return more columns than asked (CASSANDRA-3303, 3395)
Merged from 0.8:
 * acquire compactionlock during truncate (CASSANDRA-3399)
 * fix displaying cfdef entries for super columnfamilies (CASSANDRA-3415)


1.0.1
 * acquire references during index build to prevent delete problems
   on Windows (CASSANDRA-3314)
 * describe_ring should include datacenter/topology information (CASSANDRA-2882)
 * Thrift sockets are not properly buffered (CASSANDRA-3261)
 * performance improvement for bytebufferutil compare function (CASSANDRA-3286)
 * add system.versions ColumnFamily (CASSANDRA-3140)
 * reduce network copies (CASSANDRA-3333, 3373)
 * limit nodetool to 32MB of heap (CASSANDRA-3124)
 * (CQL) update parser to accept "timestamp" instead of "date" (CASSANDRA-3149)
 * Fix CLI `show schema` to include "compression_options" (CASSANDRA-3368)
 * Snapshot to include manifest under LeveledCompactionStrategy (CASSANDRA-3359)
 * (CQL) SELECT query should allow CF name to be qualified by keyspace (CASSANDRA-3130)
 * (CQL) Fix internal application error specifying 'using consistency ...'
   in lower case (CASSANDRA-3366)
 * fix Deflate compression when compression actually makes the data bigger
   (CASSANDRA-3370)
 * optimize UUIDGen to avoid lock contention on InetAddress.getLocalHost
   (CASSANDRA-3387)
 * tolerate index being dropped mid-mutation (CASSANDRA-3334, 3313)
 * CompactionManager is now responsible for checking for new candidates
   post-task execution, enabling more consistent leveled compaction
   (CASSANDRA-3391)
 * Cache HSHA threads (CASSANDRA-3372)
 * use CF/KS names as snapshot prefix for drop + truncate operations
   (CASSANDRA-2997)
 * Break bloom filters up to avoid heap fragmentation (CASSANDRA-2466)
 * fix cassandra hanging on jsvc stop (CASSANDRA-3302)
 * Avoid leveled compaction getting blocked on errors (CASSANDRA-3408)
 * Make reloading the compaction strategy safe (CASSANDRA-3409)
 * ignore 0.8 hints even if compaction begins before we try to purge
   them (CASSANDRA-3385)
 * remove procrun (bin\daemon) from Cassandra source tree and
   artifacts (CASSANDRA-3331)
 * make cassandra compile under JDK7 (CASSANDRA-3275)
 * remove dependency of clientutil.jar to FBUtilities (CASSANDRA-3299)
 * avoid truncation errors by using long math on long values (CASSANDRA-3364)
 * avoid clock drift on some Windows machine (CASSANDRA-3375)
 * display cache provider in cli 'describe keyspace' command (CASSANDRA-3384)
 * fix incomplete topology information in describe_ring (CASSANDRA-3403)
 * expire dead gossip states based on time (CASSANDRA-2961)
 * improve CompactionTask extensibility (CASSANDRA-3330)
 * Allow one leveled compaction task to kick off another (CASSANDRA-3363)
 * allow encryption only between datacenters (CASSANDRA-2802)
Merged from 0.8:
 * fix truncate allowing data to be replayed post-restart (CASSANDRA-3297)
 * make iwriter final in IndexWriter to avoid NPE (CASSANDRA-2863)
 * (CQL) update grammar to require key clause in DELETE statement
   (CASSANDRA-3349)
 * (CQL) allow numeric keyspace names in USE statement (CASSANDRA-3350)
 * (Hadoop) skip empty rows when slicing the entire row (CASSANDRA-2855)
 * Fix handling of tombstone by SSTableExport/Import (CASSANDRA-3357)
 * fix ColumnIndexer to use long offsets (CASSANDRA-3358)
 * Improved CLI exceptions (CASSANDRA-3312)
 * Fix handling of tombstone by SSTableExport/Import (CASSANDRA-3357)
 * Only count compaction as active (for throttling) when they have
   successfully acquired the compaction lock (CASSANDRA-3344)
 * Display CLI version string on startup (CASSANDRA-3196)
 * (Hadoop) make CFIF try rpc_address or fallback to listen_address
   (CASSANDRA-3214)
 * (Hadoop) accept comma delimited lists of initial thrift connections
   (CASSANDRA-3185)
 * ColumnFamily min_compaction_threshold should be >= 2 (CASSANDRA-3342)
 * (Pig) add 0.8+ types and key validation type in schema (CASSANDRA-3280)
 * Fix completely removing column metadata using CLI (CASSANDRA-3126)
 * CLI `describe cluster;` output should be on separate lines for separate versions
   (CASSANDRA-3170)
 * fix changing durable_writes keyspace option during CF creation
   (CASSANDRA-3292)
 * avoid locking on update when no indexes are involved (CASSANDRA-3386)
 * fix assertionError during repair with ordered partitioners (CASSANDRA-3369)
 * correctly serialize key_validation_class for avro (CASSANDRA-3391)
 * don't expire counter tombstone after streaming (CASSANDRA-3394)
 * prevent nodes that failed to join from hanging around forever
   (CASSANDRA-3351)
 * remove incorrect optimization from slice read path (CASSANDRA-3390)
 * Fix race in AntiEntropyService (CASSANDRA-3400)


1.0.0-final
 * close scrubbed sstable fd before deleting it (CASSANDRA-3318)
 * fix bug preventing obsolete commitlog segments from being removed
   (CASSANDRA-3269)
 * tolerate whitespace in seed CDL (CASSANDRA-3263)
 * Change default heap thresholds to max(min(1/2 ram, 1G), min(1/4 ram, 8GB))
   (CASSANDRA-3295)
 * Fix broken CompressedRandomAccessReaderTest (CASSANDRA-3298)
 * (CQL) fix type information returned for wildcard queries (CASSANDRA-3311)
 * add estimated tasks to LeveledCompactionStrategy (CASSANDRA-3322)
 * avoid including compaction cache-warming in keycache stats (CASSANDRA-3325)
 * run compaction and hinted handoff threads at MIN_PRIORITY (CASSANDRA-3308)
 * default hsha thrift server to cpu core count in rpc pool (CASSANDRA-3329)
 * add bin\daemon to binary tarball for Windows service (CASSANDRA-3331)
 * Fix places where uncompressed size of sstables was use in place of the
   compressed one (CASSANDRA-3338)
 * Fix hsha thrift server (CASSANDRA-3346)
 * Make sure repair only stream needed sstables (CASSANDRA-3345)


1.0.0-rc2
 * Log a meaningful warning when a node receives a message for a repair session
   that doesn't exist anymore (CASSANDRA-3256)
 * test for NUMA policy support as well as numactl presence (CASSANDRA-3245)
 * Fix FD leak when internode encryption is enabled (CASSANDRA-3257)
 * Remove incorrect assertion in mergeIterator (CASSANDRA-3260)
 * FBUtilities.hexToBytes(String) to throw NumberFormatException when string
   contains non-hex characters (CASSANDRA-3231)
 * Keep SimpleSnitch proximity ordering unchanged from what the Strategy
   generates, as intended (CASSANDRA-3262)
 * remove Scrub from compactionstats when finished (CASSANDRA-3255)
 * fix counter entry in jdbc TypesMap (CASSANDRA-3268)
 * fix full queue scenario for ParallelCompactionIterator (CASSANDRA-3270)
 * fix bootstrap process (CASSANDRA-3285)
 * don't try delivering hints if when there isn't any (CASSANDRA-3176)
 * CLI documentation change for ColumnFamily `compression_options` (CASSANDRA-3282)
 * ignore any CF ids sent by client for adding CF/KS (CASSANDRA-3288)
 * remove obsolete hints on first startup (CASSANDRA-3291)
 * use correct ISortedColumns for time-optimized reads (CASSANDRA-3289)
 * Evict gossip state immediately when a token is taken over by a new IP
   (CASSANDRA-3259)


1.0.0-rc1
 * Update CQL to generate microsecond timestamps by default (CASSANDRA-3227)
 * Fix counting CFMetadata towards Memtable liveRatio (CASSANDRA-3023)
 * Kill server on wrapped OOME such as from FileChannel.map (CASSANDRA-3201)
 * remove unnecessary copy when adding to row cache (CASSANDRA-3223)
 * Log message when a full repair operation completes (CASSANDRA-3207)
 * Fix streamOutSession keeping sstables references forever if the remote end
   dies (CASSANDRA-3216)
 * Remove dynamic_snitch boolean from example configuration (defaulting to
   true) and set default badness threshold to 0.1 (CASSANDRA-3229)
 * Base choice of random or "balanced" token on bootstrap on whether
   schema definitions were found (CASSANDRA-3219)
 * Fixes for LeveledCompactionStrategy score computation, prioritization,
   scheduling, and performance (CASSANDRA-3224, 3234)
 * parallelize sstable open at server startup (CASSANDRA-2988)
 * fix handling of exceptions writing to OutboundTcpConnection (CASSANDRA-3235)
 * Allow using quotes in "USE <keyspace>;" CLI command (CASSANDRA-3208)
 * Don't allow any cache loading exceptions to halt startup (CASSANDRA-3218)
 * Fix sstableloader --ignores option (CASSANDRA-3247)
 * File descriptor limit increased in packaging (CASSANDRA-3206)
 * Fix deadlock in commit log during flush (CASSANDRA-3253)


1.0.0-beta1
 * removed binarymemtable (CASSANDRA-2692)
 * add commitlog_total_space_in_mb to prevent fragmented logs (CASSANDRA-2427)
 * removed commitlog_rotation_threshold_in_mb configuration (CASSANDRA-2771)
 * make AbstractBounds.normalize de-overlapp overlapping ranges (CASSANDRA-2641)
 * replace CollatingIterator, ReducingIterator with MergeIterator
   (CASSANDRA-2062)
 * Fixed the ability to set compaction strategy in cli using create column
   family command (CASSANDRA-2778)
 * clean up tmp files after failed compaction (CASSANDRA-2468)
 * restrict repair streaming to specific columnfamilies (CASSANDRA-2280)
 * don't bother persisting columns shadowed by a row tombstone (CASSANDRA-2589)
 * reset CF and SC deletion times after gc_grace (CASSANDRA-2317)
 * optimize away seek when compacting wide rows (CASSANDRA-2879)
 * single-pass streaming (CASSANDRA-2677, 2906, 2916, 3003)
 * use reference counting for deleting sstables instead of relying on GC
   (CASSANDRA-2521, 3179)
 * store hints as serialized mutations instead of pointers to data row
   (CASSANDRA-2045)
 * store hints in the coordinator node instead of in the closest replica
   (CASSANDRA-2914)
 * add row_cache_keys_to_save CF option (CASSANDRA-1966)
 * check column family validity in nodetool repair (CASSANDRA-2933)
 * use lazy initialization instead of class initialization in NodeId
   (CASSANDRA-2953)
 * add paging to get_count (CASSANDRA-2894)
 * fix "short reads" in [multi]get (CASSANDRA-2643, 3157, 3192)
 * add optional compression for sstables (CASSANDRA-47, 2994, 3001, 3128)
 * add scheduler JMX metrics (CASSANDRA-2962)
 * add block level checksum for compressed data (CASSANDRA-1717)
 * make column family backed column map pluggable and introduce unsynchronized
   ArrayList backed one to speedup reads (CASSANDRA-2843, 3165, 3205)
 * refactoring of the secondary index api (CASSANDRA-2982)
 * make CL > ONE reads wait for digest reconciliation before returning
   (CASSANDRA-2494)
 * fix missing logging for some exceptions (CASSANDRA-2061)
 * refactor and optimize ColumnFamilyStore.files(...) and Descriptor.fromFilename(String)
   and few other places responsible for work with SSTable files (CASSANDRA-3040)
 * Stop reading from sstables once we know we have the most recent columns,
   for query-by-name requests (CASSANDRA-2498)
 * Add query-by-column mode to stress.java (CASSANDRA-3064)
 * Add "install" command to cassandra.bat (CASSANDRA-292)
 * clean up KSMetadata, CFMetadata from unnecessary
   Thrift<->Avro conversion methods (CASSANDRA-3032)
 * Add timeouts to client request schedulers (CASSANDRA-3079, 3096)
 * Cli to use hashes rather than array of hashes for strategy options (CASSANDRA-3081)
 * LeveledCompactionStrategy (CASSANDRA-1608, 3085, 3110, 3087, 3145, 3154, 3182)
 * Improvements of the CLI `describe` command (CASSANDRA-2630)
 * reduce window where dropped CF sstables may not be deleted (CASSANDRA-2942)
 * Expose gossip/FD info to JMX (CASSANDRA-2806)
 * Fix streaming over SSL when compressed SSTable involved (CASSANDRA-3051)
 * Add support for pluggable secondary index implementations (CASSANDRA-3078)
 * remove compaction_thread_priority setting (CASSANDRA-3104)
 * generate hints for replicas that timeout, not just replicas that are known
   to be down before starting (CASSANDRA-2034)
 * Add throttling for internode streaming (CASSANDRA-3080)
 * make the repair of a range repair all replica (CASSANDRA-2610, 3194)
 * expose the ability to repair the first range (as returned by the
   partitioner) of a node (CASSANDRA-2606)
 * Streams Compression (CASSANDRA-3015)
 * add ability to use multiple threads during a single compaction
   (CASSANDRA-2901)
 * make AbstractBounds.normalize support overlapping ranges (CASSANDRA-2641)
 * fix of the CQL count() behavior (CASSANDRA-3068)
 * use TreeMap backed column families for the SSTable simple writers
   (CASSANDRA-3148)
 * fix inconsistency of the CLI syntax when {} should be used instead of [{}]
   (CASSANDRA-3119)
 * rename CQL type names to match expected SQL behavior (CASSANDRA-3149, 3031)
 * Arena-based allocation for memtables (CASSANDRA-2252, 3162, 3163, 3168)
 * Default RR chance to 0.1 (CASSANDRA-3169)
 * Add RowLevel support to secondary index API (CASSANDRA-3147)
 * Make SerializingCacheProvider the default if JNA is available (CASSANDRA-3183)
 * Fix backwards compatibilty for CQL memtable properties (CASSANDRA-3190)
 * Add five-minute delay before starting compactions on a restarted server
   (CASSANDRA-3181)
 * Reduce copies done for intra-host messages (CASSANDRA-1788, 3144)
 * support of compaction strategy option for stress.java (CASSANDRA-3204)
 * make memtable throughput and column count thresholds no-ops (CASSANDRA-2449)
 * Return schema information along with the resultSet in CQL (CASSANDRA-2734)
 * Add new DecimalType (CASSANDRA-2883)
 * Fix assertion error in RowRepairResolver (CASSANDRA-3156)
 * Reduce unnecessary high buffer sizes (CASSANDRA-3171)
 * Pluggable compaction strategy (CASSANDRA-1610)
 * Add new broadcast_address config option (CASSANDRA-2491)


0.8.7
 * Kill server on wrapped OOME such as from FileChannel.map (CASSANDRA-3201)
 * Allow using quotes in "USE <keyspace>;" CLI command (CASSANDRA-3208)
 * Log message when a full repair operation completes (CASSANDRA-3207)
 * Don't allow any cache loading exceptions to halt startup (CASSANDRA-3218)
 * Fix sstableloader --ignores option (CASSANDRA-3247)
 * File descriptor limit increased in packaging (CASSANDRA-3206)
 * Log a meaningfull warning when a node receive a message for a repair session
   that doesn't exist anymore (CASSANDRA-3256)
 * Fix FD leak when internode encryption is enabled (CASSANDRA-3257)
 * FBUtilities.hexToBytes(String) to throw NumberFormatException when string
   contains non-hex characters (CASSANDRA-3231)
 * Keep SimpleSnitch proximity ordering unchanged from what the Strategy
   generates, as intended (CASSANDRA-3262)
 * remove Scrub from compactionstats when finished (CASSANDRA-3255)
 * Fix tool .bat files when CASSANDRA_HOME contains spaces (CASSANDRA-3258)
 * Force flush of status table when removing/updating token (CASSANDRA-3243)
 * Evict gossip state immediately when a token is taken over by a new IP (CASSANDRA-3259)
 * Fix bug where the failure detector can take too long to mark a host
   down (CASSANDRA-3273)
 * (Hadoop) allow wrapping ranges in queries (CASSANDRA-3137)
 * (Hadoop) check all interfaces for a match with split location
   before falling back to random replica (CASSANDRA-3211)
 * (Hadoop) Make Pig storage handle implements LoadMetadata (CASSANDRA-2777)
 * (Hadoop) Fix exception during PIG 'dump' (CASSANDRA-2810)
 * Fix stress COUNTER_GET option (CASSANDRA-3301)
 * Fix missing fields in CLI `show schema` output (CASSANDRA-3304)
 * Nodetool no longer leaks threads and closes JMX connections (CASSANDRA-3309)
 * fix truncate allowing data to be replayed post-restart (CASSANDRA-3297)
 * Move SimpleAuthority and SimpleAuthenticator to examples (CASSANDRA-2922)
 * Fix handling of tombstone by SSTableExport/Import (CASSANDRA-3357)
 * Fix transposition in cfHistograms (CASSANDRA-3222)
 * Allow using number as DC name when creating keyspace in CQL (CASSANDRA-3239)
 * Force flush of system table after updating/removing a token (CASSANDRA-3243)


0.8.6
 * revert CASSANDRA-2388
 * change TokenRange.endpoints back to listen/broadcast address to match
   pre-1777 behavior, and add TokenRange.rpc_endpoints instead (CASSANDRA-3187)
 * avoid trying to watch cassandra-topology.properties when loaded from jar
   (CASSANDRA-3138)
 * prevent users from creating keyspaces with LocalStrategy replication
   (CASSANDRA-3139)
 * fix CLI `show schema;` to output correct keyspace definition statement
   (CASSANDRA-3129)
 * CustomTThreadPoolServer to log TTransportException at DEBUG level
   (CASSANDRA-3142)
 * allow topology sort to work with non-unique rack names between
   datacenters (CASSANDRA-3152)
 * Improve caching of same-version Messages on digest and repair paths
   (CASSANDRA-3158)
 * Randomize choice of first replica for counter increment (CASSANDRA-2890)
 * Fix using read_repair_chance instead of merge_shard_change (CASSANDRA-3202)
 * Avoid streaming data to nodes that already have it, on move as well as
   decommission (CASSANDRA-3041)
 * Fix divide by zero error in GCInspector (CASSANDRA-3164)
 * allow quoting of the ColumnFamily name in CLI `create column family`
   statement (CASSANDRA-3195)
 * Fix rolling upgrade from 0.7 to 0.8 problem (CASSANDRA-3166)
 * Accomodate missing encryption_options in IncomingTcpConnection.stream
   (CASSANDRA-3212)


0.8.5
 * fix NPE when encryption_options is unspecified (CASSANDRA-3007)
 * include column name in validation failure exceptions (CASSANDRA-2849)
 * make sure truncate clears out the commitlog so replay won't re-
   populate with truncated data (CASSANDRA-2950)
 * fix NPE when debug logging is enabled and dropped CF is present
   in a commitlog segment (CASSANDRA-3021)
 * fix cassandra.bat when CASSANDRA_HOME contains spaces (CASSANDRA-2952)
 * fix to SSTableSimpleUnsortedWriter bufferSize calculation (CASSANDRA-3027)
 * make cleanup and normal compaction able to skip empty rows
   (rows containing nothing but expired tombstones) (CASSANDRA-3039)
 * work around native memory leak in com.sun.management.GarbageCollectorMXBean
   (CASSANDRA-2868)
 * validate that column names in column_metadata are not equal to key_alias
   on create/update of the ColumnFamily and CQL 'ALTER' statement (CASSANDRA-3036)
 * return an InvalidRequestException if an indexed column is assigned
   a value larger than 64KB (CASSANDRA-3057)
 * fix of numeric-only and string column names handling in CLI "drop index"
   (CASSANDRA-3054)
 * prune index scan resultset back to original request for lazy
   resultset expansion case (CASSANDRA-2964)
 * (Hadoop) fail jobs when Cassandra node has failed but TaskTracker
   has not (CASSANDRA-2388)
 * fix dynamic snitch ignoring nodes when read_repair_chance is zero
   (CASSANDRA-2662)
 * avoid retaining references to dropped CFS objects in
   CompactionManager.estimatedCompactions (CASSANDRA-2708)
 * expose rpc timeouts per host in MessagingServiceMBean (CASSANDRA-2941)
 * avoid including cwd in classpath for deb and rpm packages (CASSANDRA-2881)
 * remove gossip state when a new IP takes over a token (CASSANDRA-3071)
 * allow sstable2json to work on index sstable files (CASSANDRA-3059)
 * always hint counters (CASSANDRA-3099)
 * fix log4j initialization in EmbeddedCassandraService (CASSANDRA-2857)
 * remove gossip state when a new IP takes over a token (CASSANDRA-3071)
 * work around native memory leak in com.sun.management.GarbageCollectorMXBean
    (CASSANDRA-2868)
 * fix UnavailableException with writes at CL.EACH_QUORM (CASSANDRA-3084)
 * fix parsing of the Keyspace and ColumnFamily names in numeric
   and string representations in CLI (CASSANDRA-3075)
 * fix corner cases in Range.differenceToFetch (CASSANDRA-3084)
 * fix ip address String representation in the ring cache (CASSANDRA-3044)
 * fix ring cache compatibility when mixing pre-0.8.4 nodes with post-
   in the same cluster (CASSANDRA-3023)
 * make repair report failure when a node participating dies (instead of
   hanging forever) (CASSANDRA-2433)
 * fix handling of the empty byte buffer by ReversedType (CASSANDRA-3111)
 * Add validation that Keyspace names are case-insensitively unique (CASSANDRA-3066)
 * catch invalid key_validation_class before instantiating UpdateColumnFamily (CASSANDRA-3102)
 * make Range and Bounds objects client-safe (CASSANDRA-3108)
 * optionally skip log4j configuration (CASSANDRA-3061)
 * bundle sstableloader with the debian package (CASSANDRA-3113)
 * don't try to build secondary indexes when there is none (CASSANDRA-3123)
 * improve SSTableSimpleUnsortedWriter speed for large rows (CASSANDRA-3122)
 * handle keyspace arguments correctly in nodetool snapshot (CASSANDRA-3038)
 * Fix SSTableImportTest on windows (CASSANDRA-3043)
 * expose compactionThroughputMbPerSec through JMX (CASSANDRA-3117)
 * log keyspace and CF of large rows being compacted


0.8.4
 * change TokenRing.endpoints to be a list of rpc addresses instead of
   listen/broadcast addresses (CASSANDRA-1777)
 * include files-to-be-streamed in StreamInSession.getSources (CASSANDRA-2972)
 * use JAVA env var in cassandra-env.sh (CASSANDRA-2785, 2992)
 * avoid doing read for no-op replicate-on-write at CL=1 (CASSANDRA-2892)
 * refuse counter write for CL.ANY (CASSANDRA-2990)
 * switch back to only logging recent dropped messages (CASSANDRA-3004)
 * always deserialize RowMutation for counters (CASSANDRA-3006)
 * ignore saved replication_factor strategy_option for NTS (CASSANDRA-3011)
 * make sure pre-truncate CL segments are discarded (CASSANDRA-2950)


0.8.3
 * add ability to drop local reads/writes that are going to timeout
   (CASSANDRA-2943)
 * revamp token removal process, keep gossip states for 3 days (CASSANDRA-2496)
 * don't accept extra args for 0-arg nodetool commands (CASSANDRA-2740)
 * log unavailableexception details at debug level (CASSANDRA-2856)
 * expose data_dir though jmx (CASSANDRA-2770)
 * don't include tmp files as sstable when create cfs (CASSANDRA-2929)
 * log Java classpath on startup (CASSANDRA-2895)
 * keep gossipped version in sync with actual on migration coordinator
   (CASSANDRA-2946)
 * use lazy initialization instead of class initialization in NodeId
   (CASSANDRA-2953)
 * check column family validity in nodetool repair (CASSANDRA-2933)
 * speedup bytes to hex conversions dramatically (CASSANDRA-2850)
 * Flush memtables on shutdown when durable writes are disabled
   (CASSANDRA-2958)
 * improved POSIX compatibility of start scripts (CASsANDRA-2965)
 * add counter support to Hadoop InputFormat (CASSANDRA-2981)
 * fix bug where dirty commitlog segments were removed (and avoid keeping
   segments with no post-flush activity permanently dirty) (CASSANDRA-2829)
 * fix throwing exception with batch mutation of counter super columns
   (CASSANDRA-2949)
 * ignore system tables during repair (CASSANDRA-2979)
 * throw exception when NTS is given replication_factor as an option
   (CASSANDRA-2960)
 * fix assertion error during compaction of counter CFs (CASSANDRA-2968)
 * avoid trying to create index names, when no index exists (CASSANDRA-2867)
 * don't sample the system table when choosing a bootstrap token
   (CASSANDRA-2825)
 * gossiper notifies of local state changes (CASSANDRA-2948)
 * add asynchronous and half-sync/half-async (hsha) thrift servers
   (CASSANDRA-1405)
 * fix potential use of free'd native memory in SerializingCache
   (CASSANDRA-2951)
 * prune index scan resultset back to original request for lazy
   resultset expansion case (CASSANDRA-2964)
 * (Hadoop) fail jobs when Cassandra node has failed but TaskTracker
    has not (CASSANDRA-2388)


0.8.2
 * CQL:
   - include only one row per unique key for IN queries (CASSANDRA-2717)
   - respect client timestamp on full row deletions (CASSANDRA-2912)
 * improve thread-safety in StreamOutSession (CASSANDRA-2792)
 * allow deleting a row and updating indexed columns in it in the
   same mutation (CASSANDRA-2773)
 * Expose number of threads blocked on submitting memtable to flush
   in JMX (CASSANDRA-2817)
 * add ability to return "endpoints" to nodetool (CASSANDRA-2776)
 * Add support for multiple (comma-delimited) coordinator addresses
   to ColumnFamilyInputFormat (CASSANDRA-2807)
 * fix potential NPE while scheduling read repair for range slice
   (CASSANDRA-2823)
 * Fix race in SystemTable.getCurrentLocalNodeId (CASSANDRA-2824)
 * Correctly set default for replicate_on_write (CASSANDRA-2835)
 * improve nodetool compactionstats formatting (CASSANDRA-2844)
 * fix index-building status display (CASSANDRA-2853)
 * fix CLI perpetuating obsolete KsDef.replication_factor (CASSANDRA-2846)
 * improve cli treatment of multiline comments (CASSANDRA-2852)
 * handle row tombstones correctly in EchoedRow (CASSANDRA-2786)
 * add MessagingService.get[Recently]DroppedMessages and
   StorageService.getExceptionCount (CASSANDRA-2804)
 * fix possibility of spurious UnavailableException for LOCAL_QUORUM
   reads with dynamic snitch + read repair disabled (CASSANDRA-2870)
 * add ant-optional as dependence for the debian package (CASSANDRA-2164)
 * add option to specify limit for get_slice in the CLI (CASSANDRA-2646)
 * decrease HH page size (CASSANDRA-2832)
 * reset cli keyspace after dropping the current one (CASSANDRA-2763)
 * add KeyRange option to Hadoop inputformat (CASSANDRA-1125)
 * fix protocol versioning (CASSANDRA-2818, 2860)
 * support spaces in path to log4j configuration (CASSANDRA-2383)
 * avoid including inferred types in CF update (CASSANDRA-2809)
 * fix JMX bulkload call (CASSANDRA-2908)
 * fix updating KS with durable_writes=false (CASSANDRA-2907)
 * add simplified facade to SSTableWriter for bulk loading use
   (CASSANDRA-2911)
 * fix re-using index CF sstable names after drop/recreate (CASSANDRA-2872)
 * prepend CF to default index names (CASSANDRA-2903)
 * fix hint replay (CASSANDRA-2928)
 * Properly synchronize repair's merkle tree computation (CASSANDRA-2816)


0.8.1
 * CQL:
   - support for insert, delete in BATCH (CASSANDRA-2537)
   - support for IN to SELECT, UPDATE (CASSANDRA-2553)
   - timestamp support for INSERT, UPDATE, and BATCH (CASSANDRA-2555)
   - TTL support (CASSANDRA-2476)
   - counter support (CASSANDRA-2473)
   - ALTER COLUMNFAMILY (CASSANDRA-1709)
   - DROP INDEX (CASSANDRA-2617)
   - add SCHEMA/TABLE as aliases for KS/CF (CASSANDRA-2743)
   - server handles wait-for-schema-agreement (CASSANDRA-2756)
   - key alias support (CASSANDRA-2480)
 * add support for comparator parameters and a generic ReverseType
   (CASSANDRA-2355)
 * add CompositeType and DynamicCompositeType (CASSANDRA-2231)
 * optimize batches containing multiple updates to the same row
   (CASSANDRA-2583)
 * adjust hinted handoff page size to avoid OOM with large columns
   (CASSANDRA-2652)
 * mark BRAF buffer invalid post-flush so we don't re-flush partial
   buffers again, especially on CL writes (CASSANDRA-2660)
 * add DROP INDEX support to CLI (CASSANDRA-2616)
 * don't perform HH to client-mode [storageproxy] nodes (CASSANDRA-2668)
 * Improve forceDeserialize/getCompactedRow encapsulation (CASSANDRA-2659)
 * Don't write CounterUpdateColumn to disk in tests (CASSANDRA-2650)
 * Add sstable bulk loading utility (CASSANDRA-1278)
 * avoid replaying hints to dropped columnfamilies (CASSANDRA-2685)
 * add placeholders for missing rows in range query pseudo-RR (CASSANDRA-2680)
 * remove no-op HHOM.renameHints (CASSANDRA-2693)
 * clone super columns to avoid modifying them during flush (CASSANDRA-2675)
 * allow writes to bypass the commitlog for certain keyspaces (CASSANDRA-2683)
 * avoid NPE when bypassing commitlog during memtable flush (CASSANDRA-2781)
 * Added support for making bootstrap retry if nodes flap (CASSANDRA-2644)
 * Added statusthrift to nodetool to report if thrift server is running (CASSANDRA-2722)
 * Fixed rows being cached if they do not exist (CASSANDRA-2723)
 * Support passing tableName and cfName to RowCacheProviders (CASSANDRA-2702)
 * close scrub file handles (CASSANDRA-2669)
 * throttle migration replay (CASSANDRA-2714)
 * optimize column serializer creation (CASSANDRA-2716)
 * Added support for making bootstrap retry if nodes flap (CASSANDRA-2644)
 * Added statusthrift to nodetool to report if thrift server is running
   (CASSANDRA-2722)
 * Fixed rows being cached if they do not exist (CASSANDRA-2723)
 * fix truncate/compaction race (CASSANDRA-2673)
 * workaround large resultsets causing large allocation retention
   by nio sockets (CASSANDRA-2654)
 * fix nodetool ring use with Ec2Snitch (CASSANDRA-2733)
 * fix removing columns and subcolumns that are supressed by a row or
   supercolumn tombstone during replica resolution (CASSANDRA-2590)
 * support sstable2json against snapshot sstables (CASSANDRA-2386)
 * remove active-pull schema requests (CASSANDRA-2715)
 * avoid marking entire list of sstables as actively being compacted
   in multithreaded compaction (CASSANDRA-2765)
 * seek back after deserializing a row to update cache with (CASSANDRA-2752)
 * avoid skipping rows in scrub for counter column family (CASSANDRA-2759)
 * fix ConcurrentModificationException in repair when dealing with 0.7 node
   (CASSANDRA-2767)
 * use threadsafe collections for StreamInSession (CASSANDRA-2766)
 * avoid infinite loop when creating merkle tree (CASSANDRA-2758)
 * avoids unmarking compacting sstable prematurely in cleanup (CASSANDRA-2769)
 * fix NPE when the commit log is bypassed (CASSANDRA-2718)
 * don't throw an exception in SS.isRPCServerRunning (CASSANDRA-2721)
 * make stress.jar executable (CASSANDRA-2744)
 * add daemon mode to java stress (CASSANDRA-2267)
 * expose the DC and rack of a node through JMX and nodetool ring (CASSANDRA-2531)
 * fix cache mbean getSize (CASSANDRA-2781)
 * Add Date, Float, Double, and Boolean types (CASSANDRA-2530)
 * Add startup flag to renew counter node id (CASSANDRA-2788)
 * add jamm agent to cassandra.bat (CASSANDRA-2787)
 * fix repair hanging if a neighbor has nothing to send (CASSANDRA-2797)
 * purge tombstone even if row is in only one sstable (CASSANDRA-2801)
 * Fix wrong purge of deleted cf during compaction (CASSANDRA-2786)
 * fix race that could result in Hadoop writer failing to throw an
   exception encountered after close() (CASSANDRA-2755)
 * fix scan wrongly throwing assertion error (CASSANDRA-2653)
 * Always use even distribution for merkle tree with RandomPartitionner
   (CASSANDRA-2841)
 * fix describeOwnership for OPP (CASSANDRA-2800)
 * ensure that string tokens do not contain commas (CASSANDRA-2762)


0.8.0-final
 * fix CQL grammar warning and cqlsh regression from CASSANDRA-2622
 * add ant generate-cql-html target (CASSANDRA-2526)
 * update CQL consistency levels (CASSANDRA-2566)
 * debian packaging fixes (CASSANDRA-2481, 2647)
 * fix UUIDType, IntegerType for direct buffers (CASSANDRA-2682, 2684)
 * switch to native Thrift for Hadoop map/reduce (CASSANDRA-2667)
 * fix StackOverflowError when building from eclipse (CASSANDRA-2687)
 * only provide replication_factor to strategy_options "help" for
   SimpleStrategy, OldNetworkTopologyStrategy (CASSANDRA-2678, 2713)
 * fix exception adding validators to non-string columns (CASSANDRA-2696)
 * avoid instantiating DatabaseDescriptor in JDBC (CASSANDRA-2694)
 * fix potential stack overflow during compaction (CASSANDRA-2626)
 * clone super columns to avoid modifying them during flush (CASSANDRA-2675)
 * reset underlying iterator in EchoedRow constructor (CASSANDRA-2653)


0.8.0-rc1
 * faster flushes and compaction from fixing excessively pessimistic
   rebuffering in BRAF (CASSANDRA-2581)
 * fix returning null column values in the python cql driver (CASSANDRA-2593)
 * fix merkle tree splitting exiting early (CASSANDRA-2605)
 * snapshot_before_compaction directory name fix (CASSANDRA-2598)
 * Disable compaction throttling during bootstrap (CASSANDRA-2612)
 * fix CQL treatment of > and < operators in range slices (CASSANDRA-2592)
 * fix potential double-application of counter updates on commitlog replay
   by moving replay position from header to sstable metadata (CASSANDRA-2419)
 * JDBC CQL driver exposes getColumn for access to timestamp
 * JDBC ResultSetMetadata properties added to AbstractType
 * r/m clustertool (CASSANDRA-2607)
 * add support for presenting row key as a column in CQL result sets
   (CASSANDRA-2622)
 * Don't allow {LOCAL|EACH}_QUORUM unless strategy is NTS (CASSANDRA-2627)
 * validate keyspace strategy_options during CQL create (CASSANDRA-2624)
 * fix empty Result with secondary index when limit=1 (CASSANDRA-2628)
 * Fix regression where bootstrapping a node with no schema fails
   (CASSANDRA-2625)
 * Allow removing LocationInfo sstables (CASSANDRA-2632)
 * avoid attempting to replay mutations from dropped keyspaces (CASSANDRA-2631)
 * avoid using cached position of a key when GT is requested (CASSANDRA-2633)
 * fix counting bloom filter true positives (CASSANDRA-2637)
 * initialize local ep state prior to gossip startup if needed (CASSANDRA-2638)
 * fix counter increment lost after restart (CASSANDRA-2642)
 * add quote-escaping via backslash to CLI (CASSANDRA-2623)
 * fix pig example script (CASSANDRA-2487)
 * fix dynamic snitch race in adding latencies (CASSANDRA-2618)
 * Start/stop cassandra after more important services such as mdadm in
   debian packaging (CASSANDRA-2481)


0.8.0-beta2
 * fix NPE compacting index CFs (CASSANDRA-2528)
 * Remove checking all column families on startup for compaction candidates
   (CASSANDRA-2444)
 * validate CQL create keyspace options (CASSANDRA-2525)
 * fix nodetool setcompactionthroughput (CASSANDRA-2550)
 * move	gossip heartbeat back to its own thread (CASSANDRA-2554)
 * validate cql TRUNCATE columnfamily before truncating (CASSANDRA-2570)
 * fix batch_mutate for mixed standard-counter mutations (CASSANDRA-2457)
 * disallow making schema changes to system keyspace (CASSANDRA-2563)
 * fix sending mutation messages multiple times (CASSANDRA-2557)
 * fix incorrect use of NBHM.size in ReadCallback that could cause
   reads to time out even when responses were received (CASSANDRA-2552)
 * trigger read repair correctly for LOCAL_QUORUM reads (CASSANDRA-2556)
 * Allow configuring the number of compaction thread (CASSANDRA-2558)
 * forceUserDefinedCompaction will attempt to compact what it is given
   even if the pessimistic estimate is that there is not enough disk space;
   automatic compactions will only compact 2 or more sstables (CASSANDRA-2575)
 * refuse to apply migrations with older timestamps than the current
   schema (CASSANDRA-2536)
 * remove unframed Thrift transport option
 * include indexes in snapshots (CASSANDRA-2596)
 * improve ignoring of obsolete mutations in index maintenance (CASSANDRA-2401)
 * recognize attempt to drop just the index while leaving the column
   definition alone (CASSANDRA-2619)


0.8.0-beta1
 * remove Avro RPC support (CASSANDRA-926)
 * support for columns that act as incr/decr counters
   (CASSANDRA-1072, 1937, 1944, 1936, 2101, 2093, 2288, 2105, 2384, 2236, 2342,
   2454)
 * CQL (CASSANDRA-1703, 1704, 1705, 1706, 1707, 1708, 1710, 1711, 1940,
   2124, 2302, 2277, 2493)
 * avoid double RowMutation serialization on write path (CASSANDRA-1800)
 * make NetworkTopologyStrategy the default (CASSANDRA-1960)
 * configurable internode encryption (CASSANDRA-1567, 2152)
 * human readable column names in sstable2json output (CASSANDRA-1933)
 * change default JMX port to 7199 (CASSANDRA-2027)
 * backwards compatible internal messaging (CASSANDRA-1015)
 * atomic switch of memtables and sstables (CASSANDRA-2284)
 * add pluggable SeedProvider (CASSANDRA-1669)
 * Fix clustertool to not throw exception when calling get_endpoints (CASSANDRA-2437)
 * upgrade to thrift 0.6 (CASSANDRA-2412)
 * repair works on a token range instead of full ring (CASSANDRA-2324)
 * purge tombstones from row cache (CASSANDRA-2305)
 * push replication_factor into strategy_options (CASSANDRA-1263)
 * give snapshots the same name on each node (CASSANDRA-1791)
 * remove "nodetool loadbalance" (CASSANDRA-2448)
 * multithreaded compaction (CASSANDRA-2191)
 * compaction throttling (CASSANDRA-2156)
 * add key type information and alias (CASSANDRA-2311, 2396)
 * cli no longer divides read_repair_chance by 100 (CASSANDRA-2458)
 * made CompactionInfo.getTaskType return an enum (CASSANDRA-2482)
 * add a server-wide cap on measured memtable memory usage and aggressively
   flush to keep under that threshold (CASSANDRA-2006)
 * add unified UUIDType (CASSANDRA-2233)
 * add off-heap row cache support (CASSANDRA-1969)


0.7.5
 * improvements/fixes to PIG driver (CASSANDRA-1618, CASSANDRA-2387,
   CASSANDRA-2465, CASSANDRA-2484)
 * validate index names (CASSANDRA-1761)
 * reduce contention on Table.flusherLock (CASSANDRA-1954)
 * try harder to detect failures during streaming, cleaning up temporary
   files more reliably (CASSANDRA-2088)
 * shut down server for OOM on a Thrift thread (CASSANDRA-2269)
 * fix tombstone handling in repair and sstable2json (CASSANDRA-2279)
 * preserve version when streaming data from old sstables (CASSANDRA-2283)
 * don't start repair if a neighboring node is marked as dead (CASSANDRA-2290)
 * purge tombstones from row cache (CASSANDRA-2305)
 * Avoid seeking when sstable2json exports the entire file (CASSANDRA-2318)
 * clear Built flag in system table when dropping an index (CASSANDRA-2320)
 * don't allow arbitrary argument for stress.java (CASSANDRA-2323)
 * validate values for index predicates in get_indexed_slice (CASSANDRA-2328)
 * queue secondary indexes for flush before the parent (CASSANDRA-2330)
 * allow job configuration to set the CL used in Hadoop jobs (CASSANDRA-2331)
 * add memtable_flush_queue_size defaulting to 4 (CASSANDRA-2333)
 * Allow overriding of initial_token, storage_port and rpc_port from system
   properties (CASSANDRA-2343)
 * fix comparator used for non-indexed secondary expressions in index scan
   (CASSANDRA-2347)
 * ensure size calculation and write phase of large-row compaction use
   the same threshold for TTL expiration (CASSANDRA-2349)
 * fix race when iterating CFs during add/drop (CASSANDRA-2350)
 * add ConsistencyLevel command to CLI (CASSANDRA-2354)
 * allow negative numbers in the cli (CASSANDRA-2358)
 * hard code serialVersionUID for tokens class (CASSANDRA-2361)
 * fix potential infinite loop in ByteBufferUtil.inputStream (CASSANDRA-2365)
 * fix encoding bugs in HintedHandoffManager, SystemTable when default
   charset is not UTF8 (CASSANDRA-2367)
 * avoids having removed node reappearing in Gossip (CASSANDRA-2371)
 * fix incorrect truncation of long to int when reading columns via block
   index (CASSANDRA-2376)
 * fix NPE during stream session (CASSANDRA-2377)
 * fix race condition that could leave orphaned data files when dropping CF or
   KS (CASSANDRA-2381)
 * fsync statistics component on write (CASSANDRA-2382)
 * fix duplicate results from CFS.scan (CASSANDRA-2406)
 * add IntegerType to CLI help (CASSANDRA-2414)
 * avoid caching token-only decoratedkeys (CASSANDRA-2416)
 * convert mmap assertion to if/throw so scrub can catch it (CASSANDRA-2417)
 * don't overwrite gc log (CASSANDR-2418)
 * invalidate row cache for streamed row to avoid inconsitencies
   (CASSANDRA-2420)
 * avoid copies in range/index scans (CASSANDRA-2425)
 * make sure we don't wipe data during cleanup if the node has not join
   the ring (CASSANDRA-2428)
 * Try harder to close files after compaction (CASSANDRA-2431)
 * re-set bootstrapped flag after move finishes (CASSANDRA-2435)
 * display validation_class in CLI 'describe keyspace' (CASSANDRA-2442)
 * make cleanup compactions cleanup the row cache (CASSANDRA-2451)
 * add column fields validation to scrub (CASSANDRA-2460)
 * use 64KB flush buffer instead of in_memory_compaction_limit (CASSANDRA-2463)
 * fix backslash substitutions in CLI (CASSANDRA-2492)
 * disable cache saving for system CFS (CASSANDRA-2502)
 * fixes for verifying destination availability under hinted conditions
   so UE can be thrown intead of timing out (CASSANDRA-2514)
 * fix update of validation class in column metadata (CASSANDRA-2512)
 * support LOCAL_QUORUM, EACH_QUORUM CLs outside of NTS (CASSANDRA-2516)
 * preserve version when streaming data from old sstables (CASSANDRA-2283)
 * fix backslash substitutions in CLI (CASSANDRA-2492)
 * count a row deletion as one operation towards memtable threshold
   (CASSANDRA-2519)
 * support LOCAL_QUORUM, EACH_QUORUM CLs outside of NTS (CASSANDRA-2516)


0.7.4
 * add nodetool join command (CASSANDRA-2160)
 * fix secondary indexes on pre-existing or streamed data (CASSANDRA-2244)
 * initialize endpoint in gossiper earlier (CASSANDRA-2228)
 * add ability to write to Cassandra from Pig (CASSANDRA-1828)
 * add rpc_[min|max]_threads (CASSANDRA-2176)
 * add CL.TWO, CL.THREE (CASSANDRA-2013)
 * avoid exporting an un-requested row in sstable2json, when exporting
   a key that does not exist (CASSANDRA-2168)
 * add incremental_backups option (CASSANDRA-1872)
 * add configurable row limit to Pig loadfunc (CASSANDRA-2276)
 * validate column values in batches as well as single-Column inserts
   (CASSANDRA-2259)
 * move sample schema from cassandra.yaml to schema-sample.txt,
   a cli scripts (CASSANDRA-2007)
 * avoid writing empty rows when scrubbing tombstoned rows (CASSANDRA-2296)
 * fix assertion error in range and index scans for CL < ALL
   (CASSANDRA-2282)
 * fix commitlog replay when flush position refers to data that didn't
   get synced before server died (CASSANDRA-2285)
 * fix fd leak in sstable2json with non-mmap'd i/o (CASSANDRA-2304)
 * reduce memory use during streaming of multiple sstables (CASSANDRA-2301)
 * purge tombstoned rows from cache after GCGraceSeconds (CASSANDRA-2305)
 * allow zero replicas in a NTS datacenter (CASSANDRA-1924)
 * make range queries respect snitch for local replicas (CASSANDRA-2286)
 * fix HH delivery when column index is larger than 2GB (CASSANDRA-2297)
 * make 2ary indexes use parent CF flush thresholds during initial build
   (CASSANDRA-2294)
 * update memtable_throughput to be a long (CASSANDRA-2158)


0.7.3
 * Keep endpoint state until aVeryLongTime (CASSANDRA-2115)
 * lower-latency read repair (CASSANDRA-2069)
 * add hinted_handoff_throttle_delay_in_ms option (CASSANDRA-2161)
 * fixes for cache save/load (CASSANDRA-2172, -2174)
 * Handle whole-row deletions in CFOutputFormat (CASSANDRA-2014)
 * Make memtable_flush_writers flush in parallel (CASSANDRA-2178)
 * Add compaction_preheat_key_cache option (CASSANDRA-2175)
 * refactor stress.py to have only one copy of the format string
   used for creating row keys (CASSANDRA-2108)
 * validate index names for \w+ (CASSANDRA-2196)
 * Fix Cassandra cli to respect timeout if schema does not settle
   (CASSANDRA-2187)
 * fix for compaction and cleanup writing old-format data into new-version
   sstable (CASSANDRA-2211, -2216)
 * add nodetool scrub (CASSANDRA-2217, -2240)
 * fix sstable2json large-row pagination (CASSANDRA-2188)
 * fix EOFing on requests for the last bytes in a file (CASSANDRA-2213)
 * fix BufferedRandomAccessFile bugs (CASSANDRA-2218, -2241)
 * check for memtable flush_after_mins exceeded every 10s (CASSANDRA-2183)
 * fix cache saving on Windows (CASSANDRA-2207)
 * add validateSchemaAgreement call + synchronization to schema
   modification operations (CASSANDRA-2222)
 * fix for reversed slice queries on large rows (CASSANDRA-2212)
 * fat clients were writing local data (CASSANDRA-2223)
 * set DEFAULT_MEMTABLE_LIFETIME_IN_MINS to 24h
 * improve detection and cleanup of partially-written sstables
   (CASSANDRA-2206)
 * fix supercolumn de/serialization when subcolumn comparator is different
   from supercolumn's (CASSANDRA-2104)
 * fix starting up on Windows when CASSANDRA_HOME contains whitespace
   (CASSANDRA-2237)
 * add [get|set][row|key]cacheSavePeriod to JMX (CASSANDRA-2100)
 * fix Hadoop ColumnFamilyOutputFormat dropping of mutations
   when batch fills up (CASSANDRA-2255)
 * move file deletions off of scheduledtasks executor (CASSANDRA-2253)


0.7.2
 * copy DecoratedKey.key when inserting into caches to avoid retaining
   a reference to the underlying buffer (CASSANDRA-2102)
 * format subcolumn names with subcomparator (CASSANDRA-2136)
 * fix column bloom filter deserialization (CASSANDRA-2165)


0.7.1
 * refactor MessageDigest creation code. (CASSANDRA-2107)
 * buffer network stack to avoid inefficient small TCP messages while avoiding
   the nagle/delayed ack problem (CASSANDRA-1896)
 * check log4j configuration for changes every 10s (CASSANDRA-1525, 1907)
 * more-efficient cross-DC replication (CASSANDRA-1530, -2051, -2138)
 * avoid polluting page cache with commitlog or sstable writes
   and seq scan operations (CASSANDRA-1470)
 * add RMI authentication options to nodetool (CASSANDRA-1921)
 * make snitches configurable at runtime (CASSANDRA-1374)
 * retry hadoop split requests on connection failure (CASSANDRA-1927)
 * implement describeOwnership for BOP, COPP (CASSANDRA-1928)
 * make read repair behave as expected for ConsistencyLevel > ONE
   (CASSANDRA-982, 2038)
 * distributed test harness (CASSANDRA-1859, 1964)
 * reduce flush lock contention (CASSANDRA-1930)
 * optimize supercolumn deserialization (CASSANDRA-1891)
 * fix CFMetaData.apply to only compare objects of the same class
   (CASSANDRA-1962)
 * allow specifying specific SSTables to compact from JMX (CASSANDRA-1963)
 * fix race condition in MessagingService.targets (CASSANDRA-1959, 2094, 2081)
 * refuse to open sstables from a future version (CASSANDRA-1935)
 * zero-copy reads (CASSANDRA-1714)
 * fix copy bounds for word Text in wordcount demo (CASSANDRA-1993)
 * fixes for contrib/javautils (CASSANDRA-1979)
 * check more frequently for memtable expiration (CASSANDRA-2000)
 * fix writing SSTable column count statistics (CASSANDRA-1976)
 * fix streaming of multiple CFs during bootstrap (CASSANDRA-1992)
 * explicitly set JVM GC new generation size with -Xmn (CASSANDRA-1968)
 * add short options for CLI flags (CASSANDRA-1565)
 * make keyspace argument to "describe keyspace" in CLI optional
   when authenticated to keyspace already (CASSANDRA-2029)
 * added option to specify -Dcassandra.join_ring=false on startup
   to allow "warm spare" nodes or performing JMX maintenance before
   joining the ring (CASSANDRA-526)
 * log migrations at INFO (CASSANDRA-2028)
 * add CLI verbose option in file mode (CASSANDRA-2030)
 * add single-line "--" comments to CLI (CASSANDRA-2032)
 * message serialization tests (CASSANDRA-1923)
 * switch from ivy to maven-ant-tasks (CASSANDRA-2017)
 * CLI attempts to block for new schema to propagate (CASSANDRA-2044)
 * fix potential overflow in nodetool cfstats (CASSANDRA-2057)
 * add JVM shutdownhook to sync commitlog (CASSANDRA-1919)
 * allow nodes to be up without being part of  normal traffic (CASSANDRA-1951)
 * fix CLI "show keyspaces" with null options on NTS (CASSANDRA-2049)
 * fix possible ByteBuffer race conditions (CASSANDRA-2066)
 * reduce garbage generated by MessagingService to prevent load spikes
   (CASSANDRA-2058)
 * fix math in RandomPartitioner.describeOwnership (CASSANDRA-2071)
 * fix deletion of sstable non-data components (CASSANDRA-2059)
 * avoid blocking gossip while deleting handoff hints (CASSANDRA-2073)
 * ignore messages from newer versions, keep track of nodes in gossip
   regardless of version (CASSANDRA-1970)
 * cache writing moved to CompactionManager to reduce i/o contention and
   updated to use non-cache-polluting writes (CASSANDRA-2053)
 * page through large rows when exporting to JSON (CASSANDRA-2041)
 * add flush_largest_memtables_at and reduce_cache_sizes_at options
   (CASSANDRA-2142)
 * add cli 'describe cluster' command (CASSANDRA-2127)
 * add cli support for setting username/password at 'connect' command
   (CASSANDRA-2111)
 * add -D option to Stress.java to allow reading hosts from a file
   (CASSANDRA-2149)
 * bound hints CF throughput between 32M and 256M (CASSANDRA-2148)
 * continue starting when invalid saved cache entries are encountered
   (CASSANDRA-2076)
 * add max_hint_window_in_ms option (CASSANDRA-1459)


0.7.0-final
 * fix offsets to ByteBuffer.get (CASSANDRA-1939)


0.7.0-rc4
 * fix cli crash after backgrounding (CASSANDRA-1875)
 * count timeouts in storageproxy latencies, and include latency
   histograms in StorageProxyMBean (CASSANDRA-1893)
 * fix CLI get recognition of supercolumns (CASSANDRA-1899)
 * enable keepalive on intra-cluster sockets (CASSANDRA-1766)
 * count timeouts towards dynamicsnitch latencies (CASSANDRA-1905)
 * Expose index-building status in JMX + cli schema description
   (CASSANDRA-1871)
 * allow [LOCAL|EACH]_QUORUM to be used with non-NetworkTopology
   replication Strategies
 * increased amount of index locks for faster commitlog replay
 * collect secondary index tombstones immediately (CASSANDRA-1914)
 * revert commitlog changes from #1780 (CASSANDRA-1917)
 * change RandomPartitioner min token to -1 to avoid collision w/
   tokens on actual nodes (CASSANDRA-1901)
 * examine the right nibble when validating TimeUUID (CASSANDRA-1910)
 * include secondary indexes in cleanup (CASSANDRA-1916)
 * CFS.scrubDataDirectories should also cleanup invalid secondary indexes
   (CASSANDRA-1904)
 * ability to disable/enable gossip on nodes to force them down
   (CASSANDRA-1108)


0.7.0-rc3
 * expose getNaturalEndpoints in StorageServiceMBean taking byte[]
   key; RMI cannot serialize ByteBuffer (CASSANDRA-1833)
 * infer org.apache.cassandra.locator for replication strategy classes
   when not otherwise specified
 * validation that generates less garbage (CASSANDRA-1814)
 * add TTL support to CLI (CASSANDRA-1838)
 * cli defaults to bytestype for subcomparator when creating
   column families (CASSANDRA-1835)
 * unregister index MBeans when index is dropped (CASSANDRA-1843)
 * make ByteBufferUtil.clone thread-safe (CASSANDRA-1847)
 * change exception for read requests during bootstrap from
   InvalidRequest to Unavailable (CASSANDRA-1862)
 * respect row-level tombstones post-flush in range scans
   (CASSANDRA-1837)
 * ReadResponseResolver check digests against each other (CASSANDRA-1830)
 * return InvalidRequest when remove of subcolumn without supercolumn
   is requested (CASSANDRA-1866)
 * flush before repair (CASSANDRA-1748)
 * SSTableExport validates key order (CASSANDRA-1884)
 * large row support for SSTableExport (CASSANDRA-1867)
 * Re-cache hot keys post-compaction without hitting disk (CASSANDRA-1878)
 * manage read repair in coordinator instead of data source, to
   provide latency information to dynamic snitch (CASSANDRA-1873)


0.7.0-rc2
 * fix live-column-count of slice ranges including tombstoned supercolumn
   with live subcolumn (CASSANDRA-1591)
 * rename o.a.c.internal.AntientropyStage -> AntiEntropyStage,
   o.a.c.request.Request_responseStage -> RequestResponseStage,
   o.a.c.internal.Internal_responseStage -> InternalResponseStage
 * add AbstractType.fromString (CASSANDRA-1767)
 * require index_type to be present when specifying index_name
   on ColumnDef (CASSANDRA-1759)
 * fix add/remove index bugs in CFMetadata (CASSANDRA-1768)
 * rebuild Strategy during system_update_keyspace (CASSANDRA-1762)
 * cli updates prompt to ... in continuation lines (CASSANDRA-1770)
 * support multiple Mutations per key in hadoop ColumnFamilyOutputFormat
   (CASSANDRA-1774)
 * improvements to Debian init script (CASSANDRA-1772)
 * use local classloader to check for version.properties (CASSANDRA-1778)
 * Validate that column names in column_metadata are valid for the
   defined comparator, and decode properly in cli (CASSANDRA-1773)
 * use cross-platform newlines in cli (CASSANDRA-1786)
 * add ExpiringColumn support to sstable import/export (CASSANDRA-1754)
 * add flush for each append to periodic commitlog mode; added
   periodic_without_flush option to disable this (CASSANDRA-1780)
 * close file handle used for post-flush truncate (CASSANDRA-1790)
 * various code cleanup (CASSANDRA-1793, -1794, -1795)
 * fix range queries against wrapped range (CASSANDRA-1781)
 * fix consistencylevel calculations for NetworkTopologyStrategy
   (CASSANDRA-1804)
 * cli support index type enum names (CASSANDRA-1810)
 * improved validation of column_metadata (CASSANDRA-1813)
 * reads at ConsistencyLevel > 1 throw UnavailableException
   immediately if insufficient live nodes exist (CASSANDRA-1803)
 * copy bytebuffers for local writes to avoid retaining the entire
   Thrift frame (CASSANDRA-1801)
 * fix NPE adding index to column w/o prior metadata (CASSANDRA-1764)
 * reduce fat client timeout (CASSANDRA-1730)
 * fix botched merge of CASSANDRA-1316


0.7.0-rc1
 * fix compaction and flush races with schema updates (CASSANDRA-1715)
 * add clustertool, config-converter, sstablekeys, and schematool
   Windows .bat files (CASSANDRA-1723)
 * reject range queries received during bootstrap (CASSANDRA-1739)
 * fix wrapping-range queries on non-minimum token (CASSANDRA-1700)
 * add nodetool cfhistogram (CASSANDRA-1698)
 * limit repaired ranges to what the nodes have in common (CASSANDRA-1674)
 * index scan treats missing columns as not matching secondary
   expressions (CASSANDRA-1745)
 * Fix misuse of DataOutputBuffer.getData in AntiEntropyService
   (CASSANDRA-1729)
 * detect and warn when obsolete version of JNA is present (CASSANDRA-1760)
 * reduce fat client timeout (CASSANDRA-1730)
 * cleanup smallest CFs first to increase free temp space for larger ones
   (CASSANDRA-1811)
 * Update windows .bat files to work outside of main Cassandra
   directory (CASSANDRA-1713)
 * fix read repair regression from 0.6.7 (CASSANDRA-1727)
 * more-efficient read repair (CASSANDRA-1719)
 * fix hinted handoff replay (CASSANDRA-1656)
 * log type of dropped messages (CASSANDRA-1677)
 * upgrade to SLF4J 1.6.1
 * fix ByteBuffer bug in ExpiringColumn.updateDigest (CASSANDRA-1679)
 * fix IntegerType.getString (CASSANDRA-1681)
 * make -Djava.net.preferIPv4Stack=true the default (CASSANDRA-628)
 * add INTERNAL_RESPONSE verb to differentiate from responses related
   to client requests (CASSANDRA-1685)
 * log tpstats when dropping messages (CASSANDRA-1660)
 * include unreachable nodes in describeSchemaVersions (CASSANDRA-1678)
 * Avoid dropping messages off the client request path (CASSANDRA-1676)
 * fix jna errno reporting (CASSANDRA-1694)
 * add friendlier error for UnknownHostException on startup (CASSANDRA-1697)
 * include jna dependency in RPM package (CASSANDRA-1690)
 * add --skip-keys option to stress.py (CASSANDRA-1696)
 * improve cli handling of non-string keys and column names
   (CASSANDRA-1701, -1693)
 * r/m extra subcomparator line in cli keyspaces output (CASSANDRA-1712)
 * add read repair chance to cli "show keyspaces"
 * upgrade to ConcurrentLinkedHashMap 1.1 (CASSANDRA-975)
 * fix index scan routing (CASSANDRA-1722)
 * fix tombstoning of supercolumns in range queries (CASSANDRA-1734)
 * clear endpoint cache after updating keyspace metadata (CASSANDRA-1741)
 * fix wrapping-range queries on non-minimum token (CASSANDRA-1700)
 * truncate includes secondary indexes (CASSANDRA-1747)
 * retain reference to PendingFile sstables (CASSANDRA-1749)
 * fix sstableimport regression (CASSANDRA-1753)
 * fix for bootstrap when no non-system tables are defined (CASSANDRA-1732)
 * handle replica unavailability in index scan (CASSANDRA-1755)
 * fix service initialization order deadlock (CASSANDRA-1756)
 * multi-line cli commands (CASSANDRA-1742)
 * fix race between snapshot and compaction (CASSANDRA-1736)
 * add listEndpointsPendingHints, deleteHintsForEndpoint JMX methods
   (CASSANDRA-1551)


0.7.0-beta3
 * add strategy options to describe_keyspace output (CASSANDRA-1560)
 * log warning when using randomly generated token (CASSANDRA-1552)
 * re-organize JMX into .db, .net, .internal, .request (CASSANDRA-1217)
 * allow nodes to change IPs between restarts (CASSANDRA-1518)
 * remember ring state between restarts by default (CASSANDRA-1518)
 * flush index built flag so we can read it before log replay (CASSANDRA-1541)
 * lock row cache updates to prevent race condition (CASSANDRA-1293)
 * remove assertion causing rare (and harmless) error messages in
   commitlog (CASSANDRA-1330)
 * fix moving nodes with no keyspaces defined (CASSANDRA-1574)
 * fix unbootstrap when no data is present in a transfer range (CASSANDRA-1573)
 * take advantage of AVRO-495 to simplify our avro IDL (CASSANDRA-1436)
 * extend authorization hierarchy to column family (CASSANDRA-1554)
 * deletion support in secondary indexes (CASSANDRA-1571)
 * meaningful error message for invalid replication strategy class
   (CASSANDRA-1566)
 * allow keyspace creation with RF > N (CASSANDRA-1428)
 * improve cli error handling (CASSANDRA-1580)
 * add cache save/load ability (CASSANDRA-1417, 1606, 1647)
 * add StorageService.getDrainProgress (CASSANDRA-1588)
 * Disallow bootstrap to an in-use token (CASSANDRA-1561)
 * Allow dynamic secondary index creation and destruction (CASSANDRA-1532)
 * log auto-guessed memtable thresholds (CASSANDRA-1595)
 * add ColumnDef support to cli (CASSANDRA-1583)
 * reduce index sample time by 75% (CASSANDRA-1572)
 * add cli support for column, strategy metadata (CASSANDRA-1578, 1612)
 * add cli support for schema modification (CASSANDRA-1584)
 * delete temp files on failed compactions (CASSANDRA-1596)
 * avoid blocking for dead nodes during removetoken (CASSANDRA-1605)
 * remove ConsistencyLevel.ZERO (CASSANDRA-1607)
 * expose in-progress compaction type in jmx (CASSANDRA-1586)
 * removed IClock & related classes from internals (CASSANDRA-1502)
 * fix removing tokens from SystemTable on decommission and removetoken
   (CASSANDRA-1609)
 * include CF metadata in cli 'show keyspaces' (CASSANDRA-1613)
 * switch from Properties to HashMap in PropertyFileSnitch to
   avoid synchronization bottleneck (CASSANDRA-1481)
 * PropertyFileSnitch configuration file renamed to
   cassandra-topology.properties
 * add cli support for get_range_slices (CASSANDRA-1088, CASSANDRA-1619)
 * Make memtable flush thresholds per-CF instead of global
   (CASSANDRA-1007, 1637)
 * add cli support for binary data without CfDef hints (CASSANDRA-1603)
 * fix building SSTable statistics post-stream (CASSANDRA-1620)
 * fix potential infinite loop in 2ary index queries (CASSANDRA-1623)
 * allow creating NTS keyspaces with no replicas configured (CASSANDRA-1626)
 * add jmx histogram of sstables accessed per read (CASSANDRA-1624)
 * remove system_rename_column_family and system_rename_keyspace from the
   client API until races can be fixed (CASSANDRA-1630, CASSANDRA-1585)
 * add cli sanity tests (CASSANDRA-1582)
 * update GC settings in cassandra.bat (CASSANDRA-1636)
 * cli support for index queries (CASSANDRA-1635)
 * cli support for updating schema memtable settings (CASSANDRA-1634)
 * cli --file option (CASSANDRA-1616)
 * reduce automatically chosen memtable sizes by 50% (CASSANDRA-1641)
 * move endpoint cache from snitch to strategy (CASSANDRA-1643)
 * fix commitlog recovery deleting the newly-created segment as well as
   the old ones (CASSANDRA-1644)
 * upgrade to Thrift 0.5 (CASSANDRA-1367)
 * renamed CL.DCQUORUM to LOCAL_QUORUM and DCQUORUMSYNC to EACH_QUORUM
 * cli truncate support (CASSANDRA-1653)
 * update GC settings in cassandra.bat (CASSANDRA-1636)
 * avoid logging when a node's ip/token is gossipped back to it (CASSANDRA-1666)


0.7-beta2
 * always use UTF-8 for hint keys (CASSANDRA-1439)
 * remove cassandra.yaml dependency from Hadoop and Pig (CASSADRA-1322)
 * expose CfDef metadata in describe_keyspaces (CASSANDRA-1363)
 * restore use of mmap_index_only option (CASSANDRA-1241)
 * dropping a keyspace with no column families generated an error
   (CASSANDRA-1378)
 * rename RackAwareStrategy to OldNetworkTopologyStrategy, RackUnawareStrategy
   to SimpleStrategy, DatacenterShardStrategy to NetworkTopologyStrategy,
   AbstractRackAwareSnitch to AbstractNetworkTopologySnitch (CASSANDRA-1392)
 * merge StorageProxy.mutate, mutateBlocking (CASSANDRA-1396)
 * faster UUIDType, LongType comparisons (CASSANDRA-1386, 1393)
 * fix setting read_repair_chance from CLI addColumnFamily (CASSANDRA-1399)
 * fix updates to indexed columns (CASSANDRA-1373)
 * fix race condition leaving to FileNotFoundException (CASSANDRA-1382)
 * fix sharded lock hash on index write path (CASSANDRA-1402)
 * add support for GT/E, LT/E in subordinate index clauses (CASSANDRA-1401)
 * cfId counter got out of sync when CFs were added (CASSANDRA-1403)
 * less chatty schema updates (CASSANDRA-1389)
 * rename column family mbeans. 'type' will now include either
   'IndexColumnFamilies' or 'ColumnFamilies' depending on the CFS type.
   (CASSANDRA-1385)
 * disallow invalid keyspace and column family names. This includes name that
   matches a '^\w+' regex. (CASSANDRA-1377)
 * use JNA, if present, to take snapshots (CASSANDRA-1371)
 * truncate hints if starting 0.7 for the first time (CASSANDRA-1414)
 * fix FD leak in single-row slicepredicate queries (CASSANDRA-1416)
 * allow index expressions against columns that are not part of the
   SlicePredicate (CASSANDRA-1410)
 * config-converter properly handles snitches and framed support
   (CASSANDRA-1420)
 * remove keyspace argument from multiget_count (CASSANDRA-1422)
 * allow specifying cassandra.yaml location as (local or remote) URL
   (CASSANDRA-1126)
 * fix using DynamicEndpointSnitch with NetworkTopologyStrategy
   (CASSANDRA-1429)
 * Add CfDef.default_validation_class (CASSANDRA-891)
 * fix EstimatedHistogram.max (CASSANDRA-1413)
 * quorum read optimization (CASSANDRA-1622)
 * handle zero-length (or missing) rows during HH paging (CASSANDRA-1432)
 * include secondary indexes during schema migrations (CASSANDRA-1406)
 * fix commitlog header race during schema change (CASSANDRA-1435)
 * fix ColumnFamilyStoreMBeanIterator to use new type name (CASSANDRA-1433)
 * correct filename generated by xml->yaml converter (CASSANDRA-1419)
 * add CMSInitiatingOccupancyFraction=75 and UseCMSInitiatingOccupancyOnly
   to default JVM options
 * decrease jvm heap for cassandra-cli (CASSANDRA-1446)
 * ability to modify keyspaces and column family definitions on a live cluster
   (CASSANDRA-1285)
 * support for Hadoop Streaming [non-jvm map/reduce via stdin/out]
   (CASSANDRA-1368)
 * Move persistent sstable stats from the system table to an sstable component
   (CASSANDRA-1430)
 * remove failed bootstrap attempt from pending ranges when gossip times
   it out after 1h (CASSANDRA-1463)
 * eager-create tcp connections to other cluster members (CASSANDRA-1465)
 * enumerate stages and derive stage from message type instead of
   transmitting separately (CASSANDRA-1465)
 * apply reversed flag during collation from different data sources
   (CASSANDRA-1450)
 * make failure to remove commitlog segment non-fatal (CASSANDRA-1348)
 * correct ordering of drain operations so CL.recover is no longer
   necessary (CASSANDRA-1408)
 * removed keyspace from describe_splits method (CASSANDRA-1425)
 * rename check_schema_agreement to describe_schema_versions
   (CASSANDRA-1478)
 * fix QUORUM calculation for RF > 3 (CASSANDRA-1487)
 * remove tombstones during non-major compactions when bloom filter
   verifies that row does not exist in other sstables (CASSANDRA-1074)
 * nodes that coordinated a loadbalance in the past could not be seen by
   newly added nodes (CASSANDRA-1467)
 * exposed endpoint states (gossip details) via jmx (CASSANDRA-1467)
 * ensure that compacted sstables are not included when new readers are
   instantiated (CASSANDRA-1477)
 * by default, calculate heap size and memtable thresholds at runtime (CASSANDRA-1469)
 * fix races dealing with adding/dropping keyspaces and column families in
   rapid succession (CASSANDRA-1477)
 * clean up of Streaming system (CASSANDRA-1503, 1504, 1506)
 * add options to configure Thrift socket keepalive and buffer sizes (CASSANDRA-1426)
 * make contrib CassandraServiceDataCleaner recursive (CASSANDRA-1509)
 * min, max compaction threshold are configurable and persistent
   per-ColumnFamily (CASSANDRA-1468)
 * fix replaying the last mutation in a commitlog unnecessarily
   (CASSANDRA-1512)
 * invoke getDefaultUncaughtExceptionHandler from DTPE with the original
   exception rather than the ExecutionException wrapper (CASSANDRA-1226)
 * remove Clock from the Thrift (and Avro) API (CASSANDRA-1501)
 * Close intra-node sockets when connection is broken (CASSANDRA-1528)
 * RPM packaging spec file (CASSANDRA-786)
 * weighted request scheduler (CASSANDRA-1485)
 * treat expired columns as deleted (CASSANDRA-1539)
 * make IndexInterval configurable (CASSANDRA-1488)
 * add describe_snitch to Thrift API (CASSANDRA-1490)
 * MD5 authenticator compares plain text submitted password with MD5'd
   saved property, instead of vice versa (CASSANDRA-1447)
 * JMX MessagingService pending and completed counts (CASSANDRA-1533)
 * fix race condition processing repair responses (CASSANDRA-1511)
 * make repair blocking (CASSANDRA-1511)
 * create EndpointSnitchInfo and MBean to expose rack and DC (CASSANDRA-1491)
 * added option to contrib/word_count to output results back to Cassandra
   (CASSANDRA-1342)
 * rewrite Hadoop ColumnFamilyRecordWriter to pool connections, retry to
   multiple Cassandra nodes, and smooth impact on the Cassandra cluster
   by using smaller batch sizes (CASSANDRA-1434)
 * fix setting gc_grace_seconds via CLI (CASSANDRA-1549)
 * support TTL'd index values (CASSANDRA-1536)
 * make removetoken work like decommission (CASSANDRA-1216)
 * make cli comparator-aware and improve quote rules (CASSANDRA-1523,-1524)
 * make nodetool compact and cleanup blocking (CASSANDRA-1449)
 * add memtable, cache information to GCInspector logs (CASSANDRA-1558)
 * enable/disable HintedHandoff via JMX (CASSANDRA-1550)
 * Ignore stray files in the commit log directory (CASSANDRA-1547)
 * Disallow bootstrap to an in-use token (CASSANDRA-1561)


0.7-beta1
 * sstable versioning (CASSANDRA-389)
 * switched to slf4j logging (CASSANDRA-625)
 * add (optional) expiration time for column (CASSANDRA-699)
 * access levels for authentication/authorization (CASSANDRA-900)
 * add ReadRepairChance to CF definition (CASSANDRA-930)
 * fix heisenbug in system tests, especially common on OS X (CASSANDRA-944)
 * convert to byte[] keys internally and all public APIs (CASSANDRA-767)
 * ability to alter schema definitions on a live cluster (CASSANDRA-44)
 * renamed configuration file to cassandra.xml, and log4j.properties to
   log4j-server.properties, which must now be loaded from
   the classpath (which is how our scripts in bin/ have always done it)
   (CASSANDRA-971)
 * change get_count to require a SlicePredicate. create multi_get_count
   (CASSANDRA-744)
 * re-organized endpointsnitch implementations and added SimpleSnitch
   (CASSANDRA-994)
 * Added preload_row_cache option (CASSANDRA-946)
 * add CRC to commitlog header (CASSANDRA-999)
 * removed deprecated batch_insert and get_range_slice methods (CASSANDRA-1065)
 * add truncate thrift method (CASSANDRA-531)
 * http mini-interface using mx4j (CASSANDRA-1068)
 * optimize away copy of sliced row on memtable read path (CASSANDRA-1046)
 * replace constant-size 2GB mmaped segments and special casing for index
   entries spanning segment boundaries, with SegmentedFile that computes
   segments that always contain entire entries/rows (CASSANDRA-1117)
 * avoid reading large rows into memory during compaction (CASSANDRA-16)
 * added hadoop OutputFormat (CASSANDRA-1101)
 * efficient Streaming (no more anticompaction) (CASSANDRA-579)
 * split commitlog header into separate file and add size checksum to
   mutations (CASSANDRA-1179)
 * avoid allocating a new byte[] for each mutation on replay (CASSANDRA-1219)
 * revise HH schema to be per-endpoint (CASSANDRA-1142)
 * add joining/leaving status to nodetool ring (CASSANDRA-1115)
 * allow multiple repair sessions per node (CASSANDRA-1190)
 * optimize away MessagingService for local range queries (CASSANDRA-1261)
 * make framed transport the default so malformed requests can't OOM the
   server (CASSANDRA-475)
 * significantly faster reads from row cache (CASSANDRA-1267)
 * take advantage of row cache during range queries (CASSANDRA-1302)
 * make GCGraceSeconds a per-ColumnFamily value (CASSANDRA-1276)
 * keep persistent row size and column count statistics (CASSANDRA-1155)
 * add IntegerType (CASSANDRA-1282)
 * page within a single row during hinted handoff (CASSANDRA-1327)
 * push DatacenterShardStrategy configuration into keyspace definition,
   eliminating datacenter.properties. (CASSANDRA-1066)
 * optimize forward slices starting with '' and single-index-block name
   queries by skipping the column index (CASSANDRA-1338)
 * streaming refactor (CASSANDRA-1189)
 * faster comparison for UUID types (CASSANDRA-1043)
 * secondary index support (CASSANDRA-749 and subtasks)
 * make compaction buckets deterministic (CASSANDRA-1265)


0.6.6
 * Allow using DynamicEndpointSnitch with RackAwareStrategy (CASSANDRA-1429)
 * remove the remaining vestiges of the unfinished DatacenterShardStrategy
   (replaced by NetworkTopologyStrategy in 0.7)


0.6.5
 * fix key ordering in range query results with RandomPartitioner
   and ConsistencyLevel > ONE (CASSANDRA-1145)
 * fix for range query starting with the wrong token range (CASSANDRA-1042)
 * page within a single row during hinted handoff (CASSANDRA-1327)
 * fix compilation on non-sun JDKs (CASSANDRA-1061)
 * remove String.trim() call on row keys in batch mutations (CASSANDRA-1235)
 * Log summary of dropped messages instead of spamming log (CASSANDRA-1284)
 * add dynamic endpoint snitch (CASSANDRA-981)
 * fix streaming for keyspaces with hyphens in their name (CASSANDRA-1377)
 * fix errors in hard-coded bloom filter optKPerBucket by computing it
   algorithmically (CASSANDRA-1220
 * remove message deserialization stage, and uncap read/write stages
   so slow reads/writes don't block gossip processing (CASSANDRA-1358)
 * add jmx port configuration to Debian package (CASSANDRA-1202)
 * use mlockall via JNA, if present, to prevent Linux from swapping
   out parts of the JVM (CASSANDRA-1214)


0.6.4
 * avoid queuing multiple hint deliveries for the same endpoint
   (CASSANDRA-1229)
 * better performance for and stricter checking of UTF8 column names
   (CASSANDRA-1232)
 * extend option to lower compaction priority to hinted handoff
   as well (CASSANDRA-1260)
 * log errors in gossip instead of re-throwing (CASSANDRA-1289)
 * avoid aborting commitlog replay prematurely if a flushed-but-
   not-removed commitlog segment is encountered (CASSANDRA-1297)
 * fix duplicate rows being read during mapreduce (CASSANDRA-1142)
 * failure detection wasn't closing command sockets (CASSANDRA-1221)
 * cassandra-cli.bat works on windows (CASSANDRA-1236)
 * pre-emptively drop requests that cannot be processed within RPCTimeout
   (CASSANDRA-685)
 * add ack to Binary write verb and update CassandraBulkLoader
   to wait for acks for each row (CASSANDRA-1093)
 * added describe_partitioner Thrift method (CASSANDRA-1047)
 * Hadoop jobs no longer require the Cassandra storage-conf.xml
   (CASSANDRA-1280, CASSANDRA-1047)
 * log thread pool stats when GC is excessive (CASSANDRA-1275)
 * remove gossip message size limit (CASSANDRA-1138)
 * parallelize local and remote reads during multiget, and respect snitch
   when determining whether to do local read for CL.ONE (CASSANDRA-1317)
 * fix read repair to use requested consistency level on digest mismatch,
   rather than assuming QUORUM (CASSANDRA-1316)
 * process digest mismatch re-reads in parallel (CASSANDRA-1323)
 * switch hints CF comparator to BytesType (CASSANDRA-1274)


0.6.3
 * retry to make streaming connections up to 8 times. (CASSANDRA-1019)
 * reject describe_ring() calls on invalid keyspaces (CASSANDRA-1111)
 * fix cache size calculation for size of 100% (CASSANDRA-1129)
 * fix cache capacity only being recalculated once (CASSANDRA-1129)
 * remove hourly scan of all hints on the off chance that the gossiper
   missed a status change; instead, expose deliverHintsToEndpoint to JMX
   so it can be done manually, if necessary (CASSANDRA-1141)
 * don't reject reads at CL.ALL (CASSANDRA-1152)
 * reject deletions to supercolumns in CFs containing only standard
   columns (CASSANDRA-1139)
 * avoid preserving login information after client disconnects
   (CASSANDRA-1057)
 * prefer sun jdk to openjdk in debian init script (CASSANDRA-1174)
 * detect partioner config changes between restarts and fail fast
   (CASSANDRA-1146)
 * use generation time to resolve node token reassignment disagreements
   (CASSANDRA-1118)
 * restructure the startup ordering of Gossiper and MessageService to avoid
   timing anomalies (CASSANDRA-1160)
 * detect incomplete commit log hearders (CASSANDRA-1119)
 * force anti-entropy service to stream files on the stream stage to avoid
   sending streams out of order (CASSANDRA-1169)
 * remove inactive stream managers after AES streams files (CASSANDRA-1169)
 * allow removing entire row through batch_mutate Deletion (CASSANDRA-1027)
 * add JMX metrics for row-level bloom filter false positives (CASSANDRA-1212)
 * added a redhat init script to contrib (CASSANDRA-1201)
 * use midpoint when bootstrapping a new machine into range with not
   much data yet instead of random token (CASSANDRA-1112)
 * kill server on OOM in executor stage as well as Thrift (CASSANDRA-1226)
 * remove opportunistic repairs, when two machines with overlapping replica
   responsibilities happen to finish major compactions of the same CF near
   the same time.  repairs are now fully manual (CASSANDRA-1190)
 * add ability to lower compaction priority (default is no change from 0.6.2)
   (CASSANDRA-1181)


0.6.2
 * fix contrib/word_count build. (CASSANDRA-992)
 * split CommitLogExecutorService into BatchCommitLogExecutorService and
   PeriodicCommitLogExecutorService (CASSANDRA-1014)
 * add latency histograms to CFSMBean (CASSANDRA-1024)
 * make resolving timestamp ties deterministic by using value bytes
   as a tiebreaker (CASSANDRA-1039)
 * Add option to turn off Hinted Handoff (CASSANDRA-894)
 * fix windows startup (CASSANDRA-948)
 * make concurrent_reads, concurrent_writes configurable at runtime via JMX
   (CASSANDRA-1060)
 * disable GCInspector on non-Sun JVMs (CASSANDRA-1061)
 * fix tombstone handling in sstable rows with no other data (CASSANDRA-1063)
 * fix size of row in spanned index entries (CASSANDRA-1056)
 * install json2sstable, sstable2json, and sstablekeys to Debian package
 * StreamingService.StreamDestinations wouldn't empty itself after streaming
   finished (CASSANDRA-1076)
 * added Collections.shuffle(splits) before returning the splits in
   ColumnFamilyInputFormat (CASSANDRA-1096)
 * do not recalculate cache capacity post-compaction if it's been manually
   modified (CASSANDRA-1079)
 * better defaults for flush sorter + writer executor queue sizes
   (CASSANDRA-1100)
 * windows scripts for SSTableImport/Export (CASSANDRA-1051)
 * windows script for nodetool (CASSANDRA-1113)
 * expose PhiConvictThreshold (CASSANDRA-1053)
 * make repair of RF==1 a no-op (CASSANDRA-1090)
 * improve default JVM GC options (CASSANDRA-1014)
 * fix SlicePredicate serialization inside Hadoop jobs (CASSANDRA-1049)
 * close Thrift sockets in Hadoop ColumnFamilyRecordReader (CASSANDRA-1081)


0.6.1
 * fix NPE in sstable2json when no excluded keys are given (CASSANDRA-934)
 * keep the replica set constant throughout the read repair process
   (CASSANDRA-937)
 * allow querying getAllRanges with empty token list (CASSANDRA-933)
 * fix command line arguments inversion in clustertool (CASSANDRA-942)
 * fix race condition that could trigger a false-positive assertion
   during post-flush discard of old commitlog segments (CASSANDRA-936)
 * fix neighbor calculation for anti-entropy repair (CASSANDRA-924)
 * perform repair even for small entropy differences (CASSANDRA-924)
 * Use hostnames in CFInputFormat to allow Hadoop's naive string-based
   locality comparisons to work (CASSANDRA-955)
 * cache read-only BufferedRandomAccessFile length to avoid
   3 system calls per invocation (CASSANDRA-950)
 * nodes with IPv6 (and no IPv4) addresses could not join cluster
   (CASSANDRA-969)
 * Retrieve the correct number of undeleted columns, if any, from
   a supercolumn in a row that had been deleted previously (CASSANDRA-920)
 * fix index scans that cross the 2GB mmap boundaries for both mmap
   and standard i/o modes (CASSANDRA-866)
 * expose drain via nodetool (CASSANDRA-978)


0.6.0-RC1
 * JMX drain to flush memtables and run through commit log (CASSANDRA-880)
 * Bootstrapping can skip ranges under the right conditions (CASSANDRA-902)
 * fix merging row versions in range_slice for CL > ONE (CASSANDRA-884)
 * default write ConsistencyLeven chaned from ZERO to ONE
 * fix for index entries spanning mmap buffer boundaries (CASSANDRA-857)
 * use lexical comparison if time part of TimeUUIDs are the same
   (CASSANDRA-907)
 * bound read, mutation, and response stages to fix possible OOM
   during log replay (CASSANDRA-885)
 * Use microseconds-since-epoch (UTC) in cli, instead of milliseconds
 * Treat batch_mutate Deletion with null supercolumn as "apply this predicate
   to top level supercolumns" (CASSANDRA-834)
 * Streaming destination nodes do not update their JMX status (CASSANDRA-916)
 * Fix internal RPC timeout calculation (CASSANDRA-911)
 * Added Pig loadfunc to contrib/pig (CASSANDRA-910)


0.6.0-beta3
 * fix compaction bucketing bug (CASSANDRA-814)
 * update windows batch file (CASSANDRA-824)
 * deprecate KeysCachedFraction configuration directive in favor
   of KeysCached; move to unified-per-CF key cache (CASSANDRA-801)
 * add invalidateRowCache to ColumnFamilyStoreMBean (CASSANDRA-761)
 * send Handoff hints to natural locations to reduce load on
   remaining nodes in a failure scenario (CASSANDRA-822)
 * Add RowWarningThresholdInMB configuration option to warn before very
   large rows get big enough to threaten node stability, and -x option to
   be able to remove them with sstable2json if the warning is unheeded
   until it's too late (CASSANDRA-843)
 * Add logging of GC activity (CASSANDRA-813)
 * fix ConcurrentModificationException in commitlog discard (CASSANDRA-853)
 * Fix hardcoded row count in Hadoop RecordReader (CASSANDRA-837)
 * Add a jmx status to the streaming service and change several DEBUG
   messages to INFO (CASSANDRA-845)
 * fix classpath in cassandra-cli.bat for Windows (CASSANDRA-858)
 * allow re-specifying host, port to cassandra-cli if invalid ones
   are first tried (CASSANDRA-867)
 * fix race condition handling rpc timeout in the coordinator
   (CASSANDRA-864)
 * Remove CalloutLocation and StagingFileDirectory from storage-conf files
   since those settings are no longer used (CASSANDRA-878)
 * Parse a long from RowWarningThresholdInMB instead of an int (CASSANDRA-882)
 * Remove obsolete ControlPort code from DatabaseDescriptor (CASSANDRA-886)
 * move skipBytes side effect out of assert (CASSANDRA-899)
 * add "double getLoad" to StorageServiceMBean (CASSANDRA-898)
 * track row stats per CF at compaction time (CASSANDRA-870)
 * disallow CommitLogDirectory matching a DataFileDirectory (CASSANDRA-888)
 * default key cache size is 200k entries, changed from 10% (CASSANDRA-863)
 * add -Dcassandra-foreground=yes to cassandra.bat
 * exit if cluster name is changed unexpectedly (CASSANDRA-769)


0.6.0-beta1/beta2
 * add batch_mutate thrift command, deprecating batch_insert (CASSANDRA-336)
 * remove get_key_range Thrift API, deprecated in 0.5 (CASSANDRA-710)
 * add optional login() Thrift call for authentication (CASSANDRA-547)
 * support fat clients using gossiper and StorageProxy to perform
   replication in-process [jvm-only] (CASSANDRA-535)
 * support mmapped I/O for reads, on by default on 64bit JVMs
   (CASSANDRA-408, CASSANDRA-669)
 * improve insert concurrency, particularly during Hinted Handoff
   (CASSANDRA-658)
 * faster network code (CASSANDRA-675)
 * stress.py moved to contrib (CASSANDRA-635)
 * row caching [must be explicitly enabled per-CF in config] (CASSANDRA-678)
 * present a useful measure of compaction progress in JMX (CASSANDRA-599)
 * add bin/sstablekeys (CASSNADRA-679)
 * add ConsistencyLevel.ANY (CASSANDRA-687)
 * make removetoken remove nodes from gossip entirely (CASSANDRA-644)
 * add ability to set cache sizes at runtime (CASSANDRA-708)
 * report latency and cache hit rate statistics with lifetime totals
   instead of average over the last minute (CASSANDRA-702)
 * support get_range_slice for RandomPartitioner (CASSANDRA-745)
 * per-keyspace replication factory and replication strategy (CASSANDRA-620)
 * track latency in microseconds (CASSANDRA-733)
 * add describe_ Thrift methods, deprecating get_string_property and
   get_string_list_property
 * jmx interface for tracking operation mode and streams in general.
   (CASSANDRA-709)
 * keep memtables in sorted order to improve range query performance
   (CASSANDRA-799)
 * use while loop instead of recursion when trimming sstables compaction list
   to avoid blowing stack in pathological cases (CASSANDRA-804)
 * basic Hadoop map/reduce support (CASSANDRA-342)


0.5.1
 * ensure all files for an sstable are streamed to the same directory.
   (CASSANDRA-716)
 * more accurate load estimate for bootstrapping (CASSANDRA-762)
 * tolerate dead or unavailable bootstrap target on write (CASSANDRA-731)
 * allow larger numbers of keys (> 140M) in a sstable bloom filter
   (CASSANDRA-790)
 * include jvm argument improvements from CASSANDRA-504 in debian package
 * change streaming chunk size to 32MB to accomodate Windows XP limitations
   (was 64MB) (CASSANDRA-795)
 * fix get_range_slice returning results in the wrong order (CASSANDRA-781)


0.5.0 final
 * avoid attempting to delete temporary bootstrap files twice (CASSANDRA-681)
 * fix bogus NaN in nodeprobe cfstats output (CASSANDRA-646)
 * provide a policy for dealing with single thread executors w/ a full queue
   (CASSANDRA-694)
 * optimize inner read in MessagingService, vastly improving multiple-node
   performance (CASSANDRA-675)
 * wait for table flush before streaming data back to a bootstrapping node.
   (CASSANDRA-696)
 * keep track of bootstrapping sources by table so that bootstrapping doesn't
   give the indication of finishing early (CASSANDRA-673)


0.5.0 RC3
 * commit the correct version of the patch for CASSANDRA-663


0.5.0 RC2 (unreleased)
 * fix bugs in converting get_range_slice results to Thrift
   (CASSANDRA-647, CASSANDRA-649)
 * expose java.util.concurrent.TimeoutException in StorageProxy methods
   (CASSANDRA-600)
 * TcpConnectionManager was holding on to disconnected connections,
   giving the false indication they were being used. (CASSANDRA-651)
 * Remove duplicated write. (CASSANDRA-662)
 * Abort bootstrap if IP is already in the token ring (CASSANDRA-663)
 * increase default commitlog sync period, and wait for last sync to
   finish before submitting another (CASSANDRA-668)


0.5.0 RC1
 * Fix potential NPE in get_range_slice (CASSANDRA-623)
 * add CRC32 to commitlog entries (CASSANDRA-605)
 * fix data streaming on windows (CASSANDRA-630)
 * GC compacted sstables after cleanup and compaction (CASSANDRA-621)
 * Speed up anti-entropy validation (CASSANDRA-629)
 * Fix anti-entropy assertion error (CASSANDRA-639)
 * Fix pending range conflicts when bootstapping or moving
   multiple nodes at once (CASSANDRA-603)
 * Handle obsolete gossip related to node movement in the case where
   one or more nodes is down when the movement occurs (CASSANDRA-572)
 * Include dead nodes in gossip to avoid a variety of problems
   and fix HH to removed nodes (CASSANDRA-634)
 * return an InvalidRequestException for mal-formed SlicePredicates
   (CASSANDRA-643)
 * fix bug determining closest neighbor for use in multiple datacenters
   (CASSANDRA-648)
 * Vast improvements in anticompaction speed (CASSANDRA-607)
 * Speed up log replay and writes by avoiding redundant serializations
   (CASSANDRA-652)


0.5.0 beta 2
 * Bootstrap improvements (several tickets)
 * add nodeprobe repair anti-entropy feature (CASSANDRA-193, CASSANDRA-520)
 * fix possibility of partition when many nodes restart at once
   in clusters with multiple seeds (CASSANDRA-150)
 * fix NPE in get_range_slice when no data is found (CASSANDRA-578)
 * fix potential NPE in hinted handoff (CASSANDRA-585)
 * fix cleanup of local "system" keyspace (CASSANDRA-576)
 * improve computation of cluster load balance (CASSANDRA-554)
 * added super column read/write, column count, and column/row delete to
   cassandra-cli (CASSANDRA-567, CASSANDRA-594)
 * fix returning live subcolumns of deleted supercolumns (CASSANDRA-583)
 * respect JAVA_HOME in bin/ scripts (several tickets)
 * add StorageService.initClient for fat clients on the JVM (CASSANDRA-535)
   (see contrib/client_only for an example of use)
 * make consistency_level functional in get_range_slice (CASSANDRA-568)
 * optimize key deserialization for RandomPartitioner (CASSANDRA-581)
 * avoid GCing tombstones except on major compaction (CASSANDRA-604)
 * increase failure conviction threshold, resulting in less nodes
   incorrectly (and temporarily) marked as down (CASSANDRA-610)
 * respect memtable thresholds during log replay (CASSANDRA-609)
 * support ConsistencyLevel.ALL on read (CASSANDRA-584)
 * add nodeprobe removetoken command (CASSANDRA-564)


0.5.0 beta
 * Allow multiple simultaneous flushes, improving flush throughput
   on multicore systems (CASSANDRA-401)
 * Split up locks to improve write and read throughput on multicore systems
   (CASSANDRA-444, CASSANDRA-414)
 * More efficient use of memory during compaction (CASSANDRA-436)
 * autobootstrap option: when enabled, all non-seed nodes will attempt
   to bootstrap when started, until bootstrap successfully
   completes. -b option is removed.  (CASSANDRA-438)
 * Unless a token is manually specified in the configuration xml,
   a bootstraping node will use a token that gives it half the
   keys from the most-heavily-loaded node in the cluster,
   instead of generating a random token.
   (CASSANDRA-385, CASSANDRA-517)
 * Miscellaneous bootstrap fixes (several tickets)
 * Ability to change a node's token even after it has data on it
   (CASSANDRA-541)
 * Ability to decommission a live node from the ring (CASSANDRA-435)
 * Semi-automatic loadbalancing via nodeprobe (CASSANDRA-192)
 * Add ability to set compaction thresholds at runtime via
   JMX / nodeprobe.  (CASSANDRA-465)
 * Add "comment" field to ColumnFamily definition. (CASSANDRA-481)
 * Additional JMX metrics (CASSANDRA-482)
 * JSON based export and import tools (several tickets)
 * Hinted Handoff fixes (several tickets)
 * Add key cache to improve read performance (CASSANDRA-423)
 * Simplified construction of custom ReplicationStrategy classes
   (CASSANDRA-497)
 * Graphical application (Swing) for ring integrity verification and
   visualization was added to contrib (CASSANDRA-252)
 * Add DCQUORUM, DCQUORUMSYNC consistency levels and corresponding
   ReplicationStrategy / EndpointSnitch classes.  Experimental.
   (CASSANDRA-492)
 * Web client interface added to contrib (CASSANDRA-457)
 * More-efficient flush for Random, CollatedOPP partitioners
   for normal writes (CASSANDRA-446) and bulk load (CASSANDRA-420)
 * Add MemtableFlushAfterMinutes, a global replacement for the old
   per-CF FlushPeriodInMinutes setting (CASSANDRA-463)
 * optimizations to slice reading (CASSANDRA-350) and supercolumn
   queries (CASSANDRA-510)
 * force binding to given listenaddress for nodes with multiple
   interfaces (CASSANDRA-546)
 * stress.py benchmarking tool improvements (several tickets)
 * optimized replica placement code (CASSANDRA-525)
 * faster log replay on restart (CASSANDRA-539, CASSANDRA-540)
 * optimized local-node writes (CASSANDRA-558)
 * added get_range_slice, deprecating get_key_range (CASSANDRA-344)
 * expose TimedOutException to thrift (CASSANDRA-563)


0.4.2
 * Add validation disallowing null keys (CASSANDRA-486)
 * Fix race conditions in TCPConnectionManager (CASSANDRA-487)
 * Fix using non-utf8-aware comparison as a sanity check.
   (CASSANDRA-493)
 * Improve default garbage collector options (CASSANDRA-504)
 * Add "nodeprobe flush" (CASSANDRA-505)
 * remove NotFoundException from get_slice throws list (CASSANDRA-518)
 * fix get (not get_slice) of entire supercolumn (CASSANDRA-508)
 * fix null token during bootstrap (CASSANDRA-501)


0.4.1
 * Fix FlushPeriod columnfamily configuration regression
   (CASSANDRA-455)
 * Fix long column name support (CASSANDRA-460)
 * Fix for serializing a row that only contains tombstones
   (CASSANDRA-458)
 * Fix for discarding unneeded commitlog segments (CASSANDRA-459)
 * Add SnapshotBeforeCompaction configuration option (CASSANDRA-426)
 * Fix compaction abort under insufficient disk space (CASSANDRA-473)
 * Fix reading subcolumn slice from tombstoned CF (CASSANDRA-484)
 * Fix race condition in RVH causing occasional NPE (CASSANDRA-478)


0.4.0
 * fix get_key_range problems when a node is down (CASSANDRA-440)
   and add UnavailableException to more Thrift methods
 * Add example EndPointSnitch contrib code (several tickets)


0.4.0 RC2
 * fix SSTable generation clash during compaction (CASSANDRA-418)
 * reject method calls with null parameters (CASSANDRA-308)
 * properly order ranges in nodeprobe output (CASSANDRA-421)
 * fix logging of certain errors on executor threads (CASSANDRA-425)


0.4.0 RC1
 * Bootstrap feature is live; use -b on startup (several tickets)
 * Added multiget api (CASSANDRA-70)
 * fix Deadlock with SelectorManager.doProcess and TcpConnection.write
   (CASSANDRA-392)
 * remove key cache b/c of concurrency bugs in third-party
   CLHM library (CASSANDRA-405)
 * update non-major compaction logic to use two threshold values
   (CASSANDRA-407)
 * add periodic / batch commitlog sync modes (several tickets)
 * inline BatchMutation into batch_insert params (CASSANDRA-403)
 * allow setting the logging level at runtime via mbean (CASSANDRA-402)
 * change default comparator to BytesType (CASSANDRA-400)
 * add forwards-compatible ConsistencyLevel parameter to get_key_range
   (CASSANDRA-322)
 * r/m special case of blocking for local destination when writing with
   ConsistencyLevel.ZERO (CASSANDRA-399)
 * Fixes to make BinaryMemtable [bulk load interface] useful (CASSANDRA-337);
   see contrib/bmt_example for an example of using it.
 * More JMX properties added (several tickets)
 * Thrift changes (several tickets)
    - Merged _super get methods with the normal ones; return values
      are now of ColumnOrSuperColumn.
    - Similarly, merged batch_insert_super into batch_insert.



0.4.0 beta
 * On-disk data format has changed to allow billions of keys/rows per
   node instead of only millions
 * Multi-keyspace support
 * Scan all sstables for all queries to avoid situations where
   different types of operation on the same ColumnFamily could
   disagree on what data was present
 * Snapshot support via JMX
 * Thrift API has changed a _lot_:
    - removed time-sorted CFs; instead, user-defined comparators
      may be defined on the column names, which are now byte arrays.
      Default comparators are provided for UTF8, Bytes, Ascii, Long (i64),
      and UUID types.
    - removed colon-delimited strings in thrift api in favor of explicit
      structs such as ColumnPath, ColumnParent, etc.  Also normalized
      thrift struct and argument naming.
    - Added columnFamily argument to get_key_range.
    - Change signature of get_slice to accept starting and ending
      columns as well as an offset.  (This allows use of indexes.)
      Added "ascending" flag to allow reasonably-efficient reverse
      scans as well.  Removed get_slice_by_range as redundant.
    - get_key_range operates on one CF at a time
    - changed `block` boolean on insert methods to ConsistencyLevel enum,
      with options of NONE, ONE, QUORUM, and ALL.
    - added similar consistency_level parameter to read methods
    - column-name-set slice with no names given now returns zero columns
      instead of all of them.  ("all" can run your server out of memory.
      use a range-based slice with a high max column count instead.)
 * Removed the web interface. Node information can now be obtained by
   using the newly introduced nodeprobe utility.
 * More JMX stats
 * Remove magic values from internals (e.g. special key to indicate
   when to flush memtables)
 * Rename configuration "table" to "keyspace"
 * Moved to crash-only design; no more shutdown (just kill the process)
 * Lots of bug fixes

Full list of issues resolved in 0.4 is at https://issues.apache.org/jira/secure/IssueNavigator.jspa?reset=true&&pid=12310865&fixfor=12313862&resolution=1&sorter/field=issuekey&sorter/order=DESC


0.3.0 RC3
 * Fix potential deadlock under load in TCPConnection.
   (CASSANDRA-220)


0.3.0 RC2
 * Fix possible data loss when server is stopped after replaying
   log but before new inserts force memtable flush.
   (CASSANDRA-204)
 * Added BUGS file


0.3.0 RC1
 * Range queries on keys, including user-defined key collation
 * Remove support
 * Workarounds for a weird bug in JDK select/register that seems
   particularly common on VM environments. Cassandra should deploy
   fine on EC2 now
 * Much improved infrastructure: the beginnings of a decent test suite
   ("ant test" for unit tests; "nosetests" for system tests), code
   coverage reporting, etc.
 * Expanded node status reporting via JMX
 * Improved error reporting/logging on both server and client
 * Reduced memory footprint in default configuration
 * Combined blocking and non-blocking versions of insert APIs
 * Added FlushPeriodInMinutes configuration parameter to force
   flushing of infrequently-updated ColumnFamilies<|MERGE_RESOLUTION|>--- conflicted
+++ resolved
@@ -1,11 +1,4 @@
-<<<<<<< HEAD
 4.0-alpha3
-=======
-3.11.6
-Merged from 3.0:
- * Make sure index summary redistribution does not start when compactions are paused (CASSANDRA-15265)
- * Ensure legacy rows have primary key livenessinfo when they contain illegal cells (CASSANDRA-15365)
->>>>>>> 4b547f14
 Merged from 2.2:
  * In-JVM DTest: Set correct internode message version for upgrade test (CASSANDRA-15371)
 
@@ -18,6 +11,7 @@
  * Add `allocate_tokens_for_local_replication_factor` option for token allocation (CASSANDRA-15260)
  * Add Alibaba Cloud Platform snitch (CASSANDRA-15092)
 Merged from 3.0:
+ * Make sure index summary redistribution does not start when compactions are paused (CASSANDRA-15265)
  * Add ability to cap max negotiable protocol version (CASSANDRA-15193)
  * Gossip tokens on startup if available (CASSANDRA-15335)
  * Fix resource leak in CompressedSequentialWriter (CASSANDRA-15340)
