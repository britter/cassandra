<<<<<<< HEAD
3.11.0
 * Obfuscate password in stress-graphs (CASSANDRA-12233)
 * Move to FastThreadLocalThread and FastThreadLocal (CASSANDRA-13034)
 * nodetool stopdaemon errors out (CASSANDRA-13030)
 * Tables in system_distributed should not use gcgs of 0 (CASSANDRA-12954)
 * Fix primary index calculation for SASI (CASSANDRA-12910)
 * More fixes to the TokenAllocator (CASSANDRA-12990)
 * NoReplicationTokenAllocator should work with zero replication factor (CASSANDRA-12983)
Merged from 3.0:
 * Hint related logging should include the IP address of the destination in addition to
=======
3.0.11
 * Add vm.max_map_count StartupCheck (CASSANDRA-13008)
 * Hint related logging should include the IP address of the destination in addition to 
>>>>>>> 3a570d74
   host ID (CASSANDRA-13205)
 * Reloading logback.xml does not work (CASSANDRA-13173)
 * Lightweight transactions temporarily fail after upgrade from 2.1 to 3.0 (CASSANDRA-13109)
 * Duplicate rows after upgrading from 2.1.16 to 3.0.10/3.9 (CASSANDRA-13125)
 * Fix UPDATE queries with empty IN restrictions (CASSANDRA-13152)
 * Fix handling of partition with partition-level deletion plus
   live rows in sstabledump (CASSANDRA-13177)
 * Provide user workaround when system_schema.columns does not contain entries
   for a table that's in system_schema.tables (CASSANDRA-13180)
Merged from 2.2:
 * Fix negative mean latency metric (CASSANDRA-12876)
 * Use only one file pointer when creating commitlog segments (CASSANDRA-12539)
Merged from 2.1:
 * Fix Thread Leak in OutboundTcpConnection (CASSANDRA-13204)
 * Coalescing strategy can enter infinite loop (CASSANDRA-13159)

3.10
 * Fix secondary index queries regression (CASSANDRA-13013)
 * Add duration type to the protocol V5 (CASSANDRA-12850)
 * Fix duration type validation (CASSANDRA-13143)
 * Fix flaky GcCompactionTest (CASSANDRA-12664)
 * Fix TestHintedHandoff.hintedhandoff_decom_test (CASSANDRA-13058)
 * Fixed query monitoring for range queries (CASSANDRA-13050)
 * Remove outboundBindAny configuration property (CASSANDRA-12673)
 * Use correct bounds for all-data range when filtering (CASSANDRA-12666)
 * Remove timing window in test case (CASSANDRA-12875)
 * Resolve unit testing without JCE security libraries installed (CASSANDRA-12945)
 * Fix inconsistencies in cassandra-stress load balancing policy (CASSANDRA-12919)
 * Fix validation of non-frozen UDT cells (CASSANDRA-12916)
 * Don't shut down socket input/output on StreamSession (CASSANDRA-12903)
 * Fix Murmur3PartitionerTest (CASSANDRA-12858)
 * Move cqlsh syntax rules into separate module and allow easier customization (CASSANDRA-12897)
 * Fix CommitLogSegmentManagerTest (CASSANDRA-12283)
 * Fix cassandra-stress truncate option (CASSANDRA-12695)
 * Fix crossNode value when receiving messages (CASSANDRA-12791)
 * Don't load MX4J beans twice (CASSANDRA-12869)
 * Extend native protocol request flags, add versions to SUPPORTED, and introduce ProtocolVersion enum (CASSANDRA-12838)
 * Set JOINING mode when running pre-join tasks (CASSANDRA-12836)
 * remove net.mintern.primitive library due to license issue (CASSANDRA-12845)
 * Properly format IPv6 addresses when logging JMX service URL (CASSANDRA-12454)
 * Optimize the vnode allocation for single replica per DC (CASSANDRA-12777)
 * Use non-token restrictions for bounds when token restrictions are overridden (CASSANDRA-12419)
 * Fix CQLSH auto completion for PER PARTITION LIMIT (CASSANDRA-12803)
 * Use different build directories for Eclipse and Ant (CASSANDRA-12466)
 * Avoid potential AttributeError in cqlsh due to no table metadata (CASSANDRA-12815)
 * Fix RandomReplicationAwareTokenAllocatorTest.testExistingCluster (CASSANDRA-12812)
 * Upgrade commons-codec to 1.9 (CASSANDRA-12790)
 * Make the fanout size for LeveledCompactionStrategy to be configurable (CASSANDRA-11550)
 * Add duration data type (CASSANDRA-11873)
 * Fix timeout in ReplicationAwareTokenAllocatorTest (CASSANDRA-12784)
 * Improve sum aggregate functions (CASSANDRA-12417)
 * Make cassandra.yaml docs for batch_size_*_threshold_in_kb reflect changes in CASSANDRA-10876 (CASSANDRA-12761)
 * cqlsh fails to format collections when using aliases (CASSANDRA-11534)
 * Check for hash conflicts in prepared statements (CASSANDRA-12733)
 * Exit query parsing upon first error (CASSANDRA-12598)
 * Fix cassandra-stress to use single seed in UUID generation (CASSANDRA-12729)
 * CQLSSTableWriter does not allow Update statement (CASSANDRA-12450)
 * Config class uses boxed types but DD exposes primitive types (CASSANDRA-12199)
 * Add pre- and post-shutdown hooks to Storage Service (CASSANDRA-12461)
 * Add hint delivery metrics (CASSANDRA-12693)
 * Remove IndexInfo cache from FileIndexInfoRetriever (CASSANDRA-12731)
 * ColumnIndex does not reuse buffer (CASSANDRA-12502)
 * cdc column addition still breaks schema migration tasks (CASSANDRA-12697)
 * Upgrade metrics-reporter dependencies (CASSANDRA-12089)
 * Tune compaction thread count via nodetool (CASSANDRA-12248)
 * Add +=/-= shortcut syntax for update queries (CASSANDRA-12232)
 * Include repair session IDs in repair start message (CASSANDRA-12532)
 * Add a blocking task to Index, run before joining the ring (CASSANDRA-12039)
 * Fix NPE when using CQLSSTableWriter (CASSANDRA-12667)
 * Support optional backpressure strategies at the coordinator (CASSANDRA-9318)
 * Make randompartitioner work with new vnode allocation (CASSANDRA-12647)
 * Fix cassandra-stress graphing (CASSANDRA-12237)
 * Allow filtering on partition key columns for queries without secondary indexes (CASSANDRA-11031)
 * Fix Cassandra Stress reporting thread model and precision (CASSANDRA-12585)
 * Add JMH benchmarks.jar (CASSANDRA-12586)
 * Cleanup uses of AlterTableStatementColumn (CASSANDRA-12567)
 * Add keep-alive to streaming (CASSANDRA-11841)
 * Tracing payload is passed through newSession(..) (CASSANDRA-11706)
 * avoid deleting non existing sstable files and improve related log messages (CASSANDRA-12261)
 * json/yaml output format for nodetool compactionhistory (CASSANDRA-12486)
 * Retry all internode messages once after a connection is
   closed and reopened (CASSANDRA-12192)
 * Add support to rebuild from targeted replica (CASSANDRA-9875)
 * Add sequence distribution type to cassandra stress (CASSANDRA-12490)
 * "SELECT * FROM foo LIMIT ;" does not error out (CASSANDRA-12154)
 * Define executeLocally() at the ReadQuery Level (CASSANDRA-12474)
 * Extend read/write failure messages with a map of replica addresses
   to error codes in the v5 native protocol (CASSANDRA-12311)
 * Fix rebuild of SASI indexes with existing index files (CASSANDRA-12374)
 * Let DatabaseDescriptor not implicitly startup services (CASSANDRA-9054, 12550)
 * Fix clustering indexes in presence of static columns in SASI (CASSANDRA-12378)
 * Fix queries on columns with reversed type on SASI indexes (CASSANDRA-12223)
 * Added slow query log (CASSANDRA-12403)
 * Count full coordinated request against timeout (CASSANDRA-12256)
 * Allow TTL with null value on insert and update (CASSANDRA-12216)
 * Make decommission operation resumable (CASSANDRA-12008)
 * Add support to one-way targeted repair (CASSANDRA-9876)
 * Remove clientutil jar (CASSANDRA-11635)
 * Fix compaction throughput throttle (CASSANDRA-12366, CASSANDRA-12717)
 * Delay releasing Memtable memory on flush until PostFlush has finished running (CASSANDRA-12358)
 * Cassandra stress should dump all setting on startup (CASSANDRA-11914)
 * Make it possible to compact a given token range (CASSANDRA-10643)
 * Allow updating DynamicEndpointSnitch properties via JMX (CASSANDRA-12179)
 * Collect metrics on queries by consistency level (CASSANDRA-7384)
 * Add support for GROUP BY to SELECT statement (CASSANDRA-10707)
 * Deprecate memtable_cleanup_threshold and update default for memtable_flush_writers (CASSANDRA-12228)
 * Upgrade to OHC 0.4.4 (CASSANDRA-12133)
 * Add version command to cassandra-stress (CASSANDRA-12258)
 * Create compaction-stress tool (CASSANDRA-11844)
 * Garbage-collecting compaction operation and schema option (CASSANDRA-7019)
 * Add beta protocol flag for v5 native protocol (CASSANDRA-12142)
 * Support filtering on non-PRIMARY KEY columns in the CREATE
   MATERIALIZED VIEW statement's WHERE clause (CASSANDRA-10368)
 * Unify STDOUT and SYSTEMLOG logback format (CASSANDRA-12004)
 * COPY FROM should raise error for non-existing input files (CASSANDRA-12174)
 * Faster write path (CASSANDRA-12269)
 * Option to leave omitted columns in INSERT JSON unset (CASSANDRA-11424)
 * Support json/yaml output in nodetool tpstats (CASSANDRA-12035)
 * Expose metrics for successful/failed authentication attempts (CASSANDRA-10635)
 * Prepend snapshot name with "truncated" or "dropped" when a snapshot
   is taken before truncating or dropping a table (CASSANDRA-12178)
 * Optimize RestrictionSet (CASSANDRA-12153)
 * cqlsh does not automatically downgrade CQL version (CASSANDRA-12150)
 * Omit (de)serialization of state variable in UDAs (CASSANDRA-9613)
 * Create a system table to expose prepared statements (CASSANDRA-8831)
 * Reuse DataOutputBuffer from ColumnIndex (CASSANDRA-11970)
 * Remove DatabaseDescriptor dependency from SegmentedFile (CASSANDRA-11580)
 * Add supplied username to authentication error messages (CASSANDRA-12076)
 * Remove pre-startup check for open JMX port (CASSANDRA-12074)
 * Remove compaction Severity from DynamicEndpointSnitch (CASSANDRA-11738)
 * Restore resumable hints delivery (CASSANDRA-11960)
 * Properly report LWT contention (CASSANDRA-12626)
Merged from 3.0:
 * Dump threads when unit tests time out (CASSANDRA-13117)
 * Better error when modifying function permissions without explicit keyspace (CASSANDRA-12925)
 * Indexer is not correctly invoked when building indexes over sstables (CASSANDRA-13075)
 * Read repair is not blocking repair to finish in foreground repair (CASSANDRA-13115)
 * Stress daemon help is incorrect(CASSANDRA-12563)
 * Remove ALTER TYPE support (CASSANDRA-12443)
 * Fix assertion for certain legacy range tombstone pattern (CASSANDRA-12203)
 * Replace empty strings with null values if they cannot be converted (CASSANDRA-12794)
 * Fix deserialization of 2.x DeletedCells (CASSANDRA-12620)
 * Add parent repair session id to anticompaction log message (CASSANDRA-12186)
 * Improve contention handling on failure to acquire MV lock for streaming and hints (CASSANDRA-12905)
 * Fix DELETE and UPDATE queries with empty IN restrictions (CASSANDRA-12829)
 * Mark MVs as built after successful bootstrap (CASSANDRA-12984)
 * Estimated TS drop-time histogram updated with Cell.NO_DELETION_TIME (CASSANDRA-13040)
 * Nodetool compactionstats fails with NullPointerException (CASSANDRA-13021)
 * Thread local pools never cleaned up (CASSANDRA-13033)
 * Set RPC_READY to false when draining or if a node is marked as shutdown (CASSANDRA-12781)
 * CQL often queries static columns unnecessarily (CASSANDRA-12768)
 * Make sure sstables only get committed when it's safe to discard commit log records (CASSANDRA-12956)
 * Reject default_time_to_live option when creating or altering MVs (CASSANDRA-12868)
 * Nodetool should use a more sane max heap size (CASSANDRA-12739)
 * LocalToken ensures token values are cloned on heap (CASSANDRA-12651)
 * AnticompactionRequestSerializer serializedSize is incorrect (CASSANDRA-12934)
 * Prevent reloading of logback.xml from UDF sandbox (CASSANDRA-12535)
 * Reenable HeapPool (CASSANDRA-12900)
 * Disallow offheap_buffers memtable allocation (CASSANDRA-11039)
 * Fix CommitLogSegmentManagerTest (CASSANDRA-12283)
 * Pass root cause to CorruptBlockException when uncompression failed (CASSANDRA-12889)
 * Batch with multiple conditional updates for the same partition causes AssertionError (CASSANDRA-12867)
 * Make AbstractReplicationStrategy extendable from outside its package (CASSANDRA-12788)
 * Don't tell users to turn off consistent rangemovements during rebuild. (CASSANDRA-12296)
 * Fix CommitLogTest.testDeleteIfNotDirty (CASSANDRA-12854)
 * Avoid deadlock due to MV lock contention (CASSANDRA-12689)
 * Fix for KeyCacheCqlTest flakiness (CASSANDRA-12801)
 * Include SSTable filename in compacting large row message (CASSANDRA-12384)
 * Fix potential socket leak (CASSANDRA-12329, CASSANDRA-12330)
 * Fix ViewTest.testCompaction (CASSANDRA-12789)
 * Improve avg aggregate functions (CASSANDRA-12417)
 * Preserve quoted reserved keyword column names in MV creation (CASSANDRA-11803)
 * nodetool stopdaemon errors out (CASSANDRA-12646)
 * Split materialized view mutations on build to prevent OOM (CASSANDRA-12268)
 * mx4j does not work in 3.0.8 (CASSANDRA-12274)
 * Abort cqlsh copy-from in case of no answer after prolonged period of time (CASSANDRA-12740)
 * Avoid sstable corrupt exception due to dropped static column (CASSANDRA-12582)
 * Make stress use client mode to avoid checking commit log size on startup (CASSANDRA-12478)
 * Fix exceptions with new vnode allocation (CASSANDRA-12715)
 * Unify drain and shutdown processes (CASSANDRA-12509)
 * Fix NPE in ComponentOfSlice.isEQ() (CASSANDRA-12706)
 * Fix failure in LogTransactionTest (CASSANDRA-12632)
 * Fix potentially incomplete non-frozen UDT values when querying with the
   full primary key specified (CASSANDRA-12605)
 * Make sure repaired tombstones are dropped when only_purge_repaired_tombstones is enabled (CASSANDRA-12703)
 * Skip writing MV mutations to commitlog on mutation.applyUnsafe() (CASSANDRA-11670)
 * Establish consistent distinction between non-existing partition and NULL value for LWTs on static columns (CASSANDRA-12060)
 * Extend ColumnIdentifier.internedInstances key to include the type that generated the byte buffer (CASSANDRA-12516)
 * Handle composite prefixes with final EOC=0 as in 2.x and refactor LegacyLayout.decodeBound (CASSANDRA-12423)
 * select_distinct_with_deletions_test failing on non-vnode environments (CASSANDRA-11126)
 * Stack Overflow returned to queries while upgrading (CASSANDRA-12527)
 * Fix legacy regex for temporary files from 2.2 (CASSANDRA-12565)
 * Add option to state current gc_grace_seconds to tools/bin/sstablemetadata (CASSANDRA-12208)
 * Fix file system race condition that may cause LogAwareFileLister to fail to classify files (CASSANDRA-11889)
 * Fix file handle leaks due to simultaneous compaction/repair and
   listing snapshots, calculating snapshot sizes, or making schema
   changes (CASSANDRA-11594)
 * Fix nodetool repair exits with 0 for some errors (CASSANDRA-12508)
 * Do not shut down BatchlogManager twice during drain (CASSANDRA-12504)
 * Disk failure policy should not be invoked on out of space (CASSANDRA-12385)
 * Calculate last compacted key on startup (CASSANDRA-6216)
 * Add schema to snapshot manifest, add USING TIMESTAMP clause to ALTER TABLE statements (CASSANDRA-7190)
 * If CF has no clustering columns, any row cache is full partition cache (CASSANDRA-12499)
 * Correct log message for statistics of offheap memtable flush (CASSANDRA-12776)
 * Explicitly set locale for string validation (CASSANDRA-12541,CASSANDRA-12542,CASSANDRA-12543,CASSANDRA-12545)
Merged from 2.2:
 * Fix speculative retry bugs (CASSANDRA-13009)
 * Fix handling of nulls and unsets in IN conditions (CASSANDRA-12981)
 * Fix race causing infinite loop if Thrift server is stopped before it starts listening (CASSANDRA-12856)
 * CompactionTasks now correctly drops sstables out of compaction when not enough disk space is available (CASSANDRA-12979)
 * Remove support for non-JavaScript UDFs (CASSANDRA-12883)
 * Fix DynamicEndpointSnitch noop in multi-datacenter situations (CASSANDRA-13074)
 * cqlsh copy-from: encode column names to avoid primary key parsing errors (CASSANDRA-12909)
 * Temporarily fix bug that creates commit log when running offline tools (CASSANDRA-8616)
 * Reduce granuality of OpOrder.Group during index build (CASSANDRA-12796)
 * Test bind parameters and unset parameters in InsertUpdateIfConditionTest (CASSANDRA-12980)
 * Use saved tokens when setting local tokens on StorageService.joinRing (CASSANDRA-12935)
 * cqlsh: fix DESC TYPES errors (CASSANDRA-12914)
 * Fix leak on skipped SSTables in sstableupgrade (CASSANDRA-12899)
 * Avoid blocking gossip during pending range calculation (CASSANDRA-12281)
 * Fix purgeability of tombstones with max timestamp (CASSANDRA-12792)
 * Fail repair if participant dies during sync or anticompaction (CASSANDRA-12901)
 * cqlsh COPY: unprotected pk values before converting them if not using prepared statements (CASSANDRA-12863)
 * Fix Util.spinAssertEquals (CASSANDRA-12283)
 * Fix potential NPE for compactionstats (CASSANDRA-12462)
 * Prepare legacy authenticate statement if credentials table initialised after node startup (CASSANDRA-12813)
 * Change cassandra.wait_for_tracing_events_timeout_secs default to 0 (CASSANDRA-12754)
 * Clean up permissions when a UDA is dropped (CASSANDRA-12720)
 * Limit colUpdateTimeDelta histogram updates to reasonable deltas (CASSANDRA-11117)
 * Fix leak errors and execution rejected exceptions when draining (CASSANDRA-12457)
 * Fix merkle tree depth calculation (CASSANDRA-12580)
 * Make Collections deserialization more robust (CASSANDRA-12618)
 * Better handle invalid system roles table (CASSANDRA-12700)
 * Fix exceptions when enabling gossip on nodes that haven't joined the ring (CASSANDRA-12253)
 * Fix authentication problem when invoking cqlsh copy from a SOURCE command (CASSANDRA-12642)
 * Decrement pending range calculator jobs counter in finally block
 * cqlshlib tests: increase default execute timeout (CASSANDRA-12481)
 * Forward writes to replacement node when replace_address != broadcast_address (CASSANDRA-8523)
 * Fail repair on non-existing table (CASSANDRA-12279)
 * Enable repair -pr and -local together (fix regression of CASSANDRA-7450) (CASSANDRA-12522)
 * Split consistent range movement flag correction (CASSANDRA-12786)
Merged from 2.1:
 * Upgrade netty version to fix memory leak with client encryption (CASSANDRA-13114)
 * cqlsh copy-from: sort user type fields in csv (CASSANDRA-12959)
 * Don't skip sstables based on maxLocalDeletionTime (CASSANDRA-12765)


3.8, 3.9
 * Fix value skipping with counter columns (CASSANDRA-11726)
 * Fix nodetool tablestats miss SSTable count (CASSANDRA-12205)
 * Fixed flacky SSTablesIteratedTest (CASSANDRA-12282)
 * Fixed flacky SSTableRewriterTest: check file counts before calling validateCFS (CASSANDRA-12348)
 * cqlsh: Fix handling of $$-escaped strings (CASSANDRA-12189)
 * Fix SSL JMX requiring truststore containing server cert (CASSANDRA-12109)
 * RTE from new CDC column breaks in flight queries (CASSANDRA-12236)
 * Fix hdr logging for single operation workloads (CASSANDRA-12145)
 * Fix SASI PREFIX search in CONTAINS mode with partial terms (CASSANDRA-12073)
 * Increase size of flushExecutor thread pool (CASSANDRA-12071)
 * Partial revert of CASSANDRA-11971, cannot recycle buffer in SP.sendMessagesToNonlocalDC (CASSANDRA-11950)
 * Upgrade netty to 4.0.39 (CASSANDRA-12032, CASSANDRA-12034)
 * Improve details in compaction log message (CASSANDRA-12080)
 * Allow unset values in CQLSSTableWriter (CASSANDRA-11911)
 * Chunk cache to request compressor-compatible buffers if pool space is exhausted (CASSANDRA-11993)
 * Remove DatabaseDescriptor dependencies from SequentialWriter (CASSANDRA-11579)
 * Move skip_stop_words filter before stemming (CASSANDRA-12078)
 * Support seek() in EncryptedFileSegmentInputStream (CASSANDRA-11957)
 * SSTable tools mishandling LocalPartitioner (CASSANDRA-12002)
 * When SEPWorker assigned work, set thread name to match pool (CASSANDRA-11966)
 * Add cross-DC latency metrics (CASSANDRA-11596)
 * Allow terms in selection clause (CASSANDRA-10783)
 * Add bind variables to trace (CASSANDRA-11719)
 * Switch counter shards' clock to timestamps (CASSANDRA-9811)
 * Introduce HdrHistogram and response/service/wait separation to stress tool (CASSANDRA-11853)
 * entry-weighers in QueryProcessor should respect partitionKeyBindIndexes field (CASSANDRA-11718)
 * Support older ant versions (CASSANDRA-11807)
 * Estimate compressed on disk size when deciding if sstable size limit reached (CASSANDRA-11623)
 * cassandra-stress profiles should support case sensitive schemas (CASSANDRA-11546)
 * Remove DatabaseDescriptor dependency from FileUtils (CASSANDRA-11578)
 * Faster streaming (CASSANDRA-9766)
 * Add prepared query parameter to trace for "Execute CQL3 prepared query" session (CASSANDRA-11425)
 * Add repaired percentage metric (CASSANDRA-11503)
 * Add Change-Data-Capture (CASSANDRA-8844)
Merged from 3.0:
 * Fix paging for 2.x to 3.x upgrades (CASSANDRA-11195)
 * Fix clean interval not sent to commit log for empty memtable flush (CASSANDRA-12436)
 * Fix potential resource leak in RMIServerSocketFactoryImpl (CASSANDRA-12331)
 * Make sure compaction stats are updated when compaction is interrupted (CASSANDRA-12100)
 * Change commitlog and sstables to track dirty and clean intervals (CASSANDRA-11828)
 * NullPointerException during compaction on table with static columns (CASSANDRA-12336)
 * Fixed ConcurrentModificationException when reading metrics in GraphiteReporter (CASSANDRA-11823)
 * Fix upgrade of super columns on thrift (CASSANDRA-12335)
 * Fixed flacky BlacklistingCompactionsTest, switched to fixed size types and increased corruption size (CASSANDRA-12359)
 * Rerun ReplicationAwareTokenAllocatorTest on failure to avoid flakiness (CASSANDRA-12277)
 * Exception when computing read-repair for range tombstones (CASSANDRA-12263)
 * Lost counter writes in compact table and static columns (CASSANDRA-12219)
 * AssertionError with MVs on updating a row that isn't indexed due to a null value (CASSANDRA-12247)
 * Disable RR and speculative retry with EACH_QUORUM reads (CASSANDRA-11980)
 * Add option to override compaction space check (CASSANDRA-12180)
 * Faster startup by only scanning each directory for temporary files once (CASSANDRA-12114)
 * Respond with v1/v2 protocol header when responding to driver that attempts
   to connect with too low of a protocol version (CASSANDRA-11464)
 * NullPointerExpception when reading/compacting table (CASSANDRA-11988)
 * Fix problem with undeleteable rows on upgrade to new sstable format (CASSANDRA-12144)
 * Fix potential bad messaging service message for paged range reads
   within mixed-version 3.x clusters (CASSANDRA-12249)
 * Fix paging logic for deleted partitions with static columns (CASSANDRA-12107)
 * Wait until the message is being send to decide which serializer must be used (CASSANDRA-11393)
 * Fix migration of static thrift column names with non-text comparators (CASSANDRA-12147)
 * Fix upgrading sparse tables that are incorrectly marked as dense (CASSANDRA-11315)
 * Fix reverse queries ignoring range tombstones (CASSANDRA-11733)
 * Avoid potential race when rebuilding CFMetaData (CASSANDRA-12098)
 * Avoid missing sstables when getting the canonical sstables (CASSANDRA-11996)
 * Always select the live sstables when getting sstables in bounds (CASSANDRA-11944)
 * Fix column ordering of results with static columns for Thrift requests in
   a mixed 2.x/3.x cluster, also fix potential non-resolved duplication of
   those static columns in query results (CASSANDRA-12123)
 * Avoid digest mismatch with empty but static rows (CASSANDRA-12090)
 * Fix EOF exception when altering column type (CASSANDRA-11820)
 * Fix potential race in schema during new table creation (CASSANDRA-12083)
 * cqlsh: fix error handling in rare COPY FROM failure scenario (CASSANDRA-12070)
 * Disable autocompaction during drain (CASSANDRA-11878)
 * Add a metrics timer to MemtablePool and use it to track time spent blocked on memory in MemtableAllocator (CASSANDRA-11327)
 * Fix upgrading schema with super columns with non-text subcomparators (CASSANDRA-12023)
 * Add TimeWindowCompactionStrategy (CASSANDRA-9666)
 * Fix JsonTransformer output of partition with deletion info (CASSANDRA-12418)
 * Fix NPE in SSTableLoader when specifying partial directory path (CASSANDRA-12609)
Merged from 2.2:
 * Add local address entry in PropertyFileSnitch (CASSANDRA-11332)
 * cqlsh copy: fix missing counter values (CASSANDRA-12476)
 * Move migration tasks to non-periodic queue, assure flush executor shutdown after non-periodic executor (CASSANDRA-12251)
 * cqlsh copy: fixed possible race in initializing feeding thread (CASSANDRA-11701)
 * Only set broadcast_rpc_address on Ec2MultiRegionSnitch if it's not set (CASSANDRA-11357)
 * Update StorageProxy range metrics for timeouts, failures and unavailables (CASSANDRA-9507)
 * Add Sigar to classes included in clientutil.jar (CASSANDRA-11635)
 * Add decay to histograms and timers used for metrics (CASSANDRA-11752)
 * Fix hanging stream session (CASSANDRA-10992)
 * Fix INSERT JSON, fromJson() support of smallint, tinyint types (CASSANDRA-12371)
 * Restore JVM metric export for metric reporters (CASSANDRA-12312)
 * Release sstables of failed stream sessions only when outgoing transfers are finished (CASSANDRA-11345)
 * Wait for tracing events before returning response and query at same consistency level client side (CASSANDRA-11465)
 * cqlsh copyutil should get host metadata by connected address (CASSANDRA-11979)
 * Fixed cqlshlib.test.remove_test_db (CASSANDRA-12214)
 * Synchronize ThriftServer::stop() (CASSANDRA-12105)
 * Use dedicated thread for JMX notifications (CASSANDRA-12146)
 * Improve streaming synchronization and fault tolerance (CASSANDRA-11414)
 * MemoryUtil.getShort() should return an unsigned short also for architectures not supporting unaligned memory accesses (CASSANDRA-11973)
Merged from 2.1:
 * Fix queries with empty ByteBuffer values in clustering column restrictions (CASSANDRA-12127)
 * Disable passing control to post-flush after flush failure to prevent data loss (CASSANDRA-11828)
 * Allow STCS-in-L0 compactions to reduce scope with LCS (CASSANDRA-12040)
 * cannot use cql since upgrading python to 2.7.11+ (CASSANDRA-11850)
 * Fix filtering on clustering columns when 2i is used (CASSANDRA-11907)


3.0.8
 * Fix potential race in schema during new table creation (CASSANDRA-12083)
 * cqlsh: fix error handling in rare COPY FROM failure scenario (CASSANDRA-12070)
 * Disable autocompaction during drain (CASSANDRA-11878)
 * Add a metrics timer to MemtablePool and use it to track time spent blocked on memory in MemtableAllocator (CASSANDRA-11327)
 * Fix upgrading schema with super columns with non-text subcomparators (CASSANDRA-12023)
 * Add TimeWindowCompactionStrategy (CASSANDRA-9666)
Merged from 2.2:
 * Allow nodetool info to run with readonly JMX access (CASSANDRA-11755)
 * Validate bloom_filter_fp_chance against lowest supported
   value when the table is created (CASSANDRA-11920)
 * Don't send erroneous NEW_NODE notifications on restart (CASSANDRA-11038)
 * StorageService shutdown hook should use a volatile variable (CASSANDRA-11984)
Merged from 2.1:
 * Add system property to set the max number of native transport requests in queue (CASSANDRA-11363)
 * Fix queries with empty ByteBuffer values in clustering column restrictions (CASSANDRA-12127)
 * Disable passing control to post-flush after flush failure to prevent data loss (CASSANDRA-11828)
 * Allow STCS-in-L0 compactions to reduce scope with LCS (CASSANDRA-12040)
 * cannot use cql since upgrading python to 2.7.11+ (CASSANDRA-11850)
 * Fix filtering on clustering columns when 2i is used (CASSANDRA-11907)
 * Avoid stalling paxos when the paxos state expires (CASSANDRA-12043)
 * Remove finished incoming streaming connections from MessagingService (CASSANDRA-11854)
 * Don't try to get sstables for non-repairing column families (CASSANDRA-12077)
 * Avoid marking too many sstables as repaired (CASSANDRA-11696)
 * Prevent select statements with clustering key > 64k (CASSANDRA-11882)
 * Fix clock skew corrupting other nodes with paxos (CASSANDRA-11991)
 * Remove distinction between non-existing static columns and existing but null in LWTs (CASSANDRA-9842)
 * Cache local ranges when calculating repair neighbors (CASSANDRA-11934)
 * Allow LWT operation on static column with only partition keys (CASSANDRA-10532)
 * Create interval tree over canonical sstables to avoid missing sstables during streaming (CASSANDRA-11886)
 * cqlsh COPY FROM: shutdown parent cluster after forking, to avoid corrupting SSL connections (CASSANDRA-11749)


3.7
 * Support multiple folders for user defined compaction tasks (CASSANDRA-11765)
 * Fix race in CompactionStrategyManager's pause/resume (CASSANDRA-11922)
Merged from 3.0:
 * Fix legacy serialization of Thrift-generated non-compound range tombstones
   when communicating with 2.x nodes (CASSANDRA-11930)
 * Fix Directories instantiations where CFS.initialDirectories should be used (CASSANDRA-11849)
 * Avoid referencing DatabaseDescriptor in AbstractType (CASSANDRA-11912)
 * Don't use static dataDirectories field in Directories instances (CASSANDRA-11647)
 * Fix sstables not being protected from removal during index build (CASSANDRA-11905)
 * cqlsh: Suppress stack trace from Read/WriteFailures (CASSANDRA-11032)
 * Remove unneeded code to repair index summaries that have
   been improperly down-sampled (CASSANDRA-11127)
 * Avoid WriteTimeoutExceptions during commit log replay due to materialized
   view lock contention (CASSANDRA-11891)
 * Prevent OOM failures on SSTable corruption, improve tests for corruption detection (CASSANDRA-9530)
 * Use CFS.initialDirectories when clearing snapshots (CASSANDRA-11705)
 * Allow compaction strategies to disable early open (CASSANDRA-11754)
 * Refactor Materialized View code (CASSANDRA-11475)
 * Update Java Driver (CASSANDRA-11615)
Merged from 2.2:
 * Persist local metadata earlier in startup sequence (CASSANDRA-11742)
 * cqlsh: fix tab completion for case-sensitive identifiers (CASSANDRA-11664)
 * Avoid showing estimated key as -1 in tablestats (CASSANDRA-11587)
 * Fix possible race condition in CommitLog.recover (CASSANDRA-11743)
 * Enable client encryption in sstableloader with cli options (CASSANDRA-11708)
 * Possible memory leak in NIODataInputStream (CASSANDRA-11867)
 * Add seconds to cqlsh tracing session duration (CASSANDRA-11753)
 * Fix commit log replay after out-of-order flush completion (CASSANDRA-9669)
 * Prohibit Reversed Counter type as part of the PK (CASSANDRA-9395)
 * cqlsh: correctly handle non-ascii chars in error messages (CASSANDRA-11626)
Merged from 2.1:
 * Run CommitLog tests with different compression settings (CASSANDRA-9039)
 * cqlsh: apply current keyspace to source command (CASSANDRA-11152)
 * Clear out parent repair session if repair coordinator dies (CASSANDRA-11824)
 * Set default streaming_socket_timeout_in_ms to 24 hours (CASSANDRA-11840)
 * Do not consider local node a valid source during replace (CASSANDRA-11848)
 * Add message dropped tasks to nodetool netstats (CASSANDRA-11855)
 * Avoid holding SSTableReaders for duration of incremental repair (CASSANDRA-11739)


3.6
 * Correctly migrate schema for frozen UDTs during 2.x -> 3.x upgrades
   (does not affect any released versions) (CASSANDRA-11613)
 * Allow server startup if JMX is configured directly (CASSANDRA-11725)
 * Prevent direct memory OOM on buffer pool allocations (CASSANDRA-11710)
 * Enhanced Compaction Logging (CASSANDRA-10805)
 * Make prepared statement cache size configurable (CASSANDRA-11555)
 * Integrated JMX authentication and authorization (CASSANDRA-10091)
 * Add units to stress ouput (CASSANDRA-11352)
 * Fix PER PARTITION LIMIT for single and multi partitions queries (CASSANDRA-11603)
 * Add uncompressed chunk cache for RandomAccessReader (CASSANDRA-5863)
 * Clarify ClusteringPrefix hierarchy (CASSANDRA-11213)
 * Always perform collision check before joining ring (CASSANDRA-10134)
 * SSTableWriter output discrepancy (CASSANDRA-11646)
 * Fix potential timeout in NativeTransportService.testConcurrentDestroys (CASSANDRA-10756)
 * Support large partitions on the 3.0 sstable format (CASSANDRA-11206,11763)
 * Add support to rebuild from specific range (CASSANDRA-10406)
 * Optimize the overlapping lookup by calculating all the
   bounds in advance (CASSANDRA-11571)
 * Support json/yaml output in nodetool tablestats (CASSANDRA-5977)
 * (stress) Add datacenter option to -node options (CASSANDRA-11591)
 * Fix handling of empty slices (CASSANDRA-11513)
 * Make number of cores used by cqlsh COPY visible to testing code (CASSANDRA-11437)
 * Allow filtering on clustering columns for queries without secondary indexes (CASSANDRA-11310)
 * Refactor Restriction hierarchy (CASSANDRA-11354)
 * Eliminate allocations in R/W path (CASSANDRA-11421)
 * Update Netty to 4.0.36 (CASSANDRA-11567)
 * Fix PER PARTITION LIMIT for queries requiring post-query ordering (CASSANDRA-11556)
 * Allow instantiation of UDTs and tuples in UDFs (CASSANDRA-10818)
 * Support UDT in CQLSSTableWriter (CASSANDRA-10624)
 * Support for non-frozen user-defined types, updating
   individual fields of user-defined types (CASSANDRA-7423)
 * Make LZ4 compression level configurable (CASSANDRA-11051)
 * Allow per-partition LIMIT clause in CQL (CASSANDRA-7017)
 * Make custom filtering more extensible with UserExpression (CASSANDRA-11295)
 * Improve field-checking and error reporting in cassandra.yaml (CASSANDRA-10649)
 * Print CAS stats in nodetool proxyhistograms (CASSANDRA-11507)
 * More user friendly error when providing an invalid token to nodetool (CASSANDRA-9348)
 * Add static column support to SASI index (CASSANDRA-11183)
 * Support EQ/PREFIX queries in SASI CONTAINS mode without tokenization (CASSANDRA-11434)
 * Support LIKE operator in prepared statements (CASSANDRA-11456)
 * Add a command to see if a Materialized View has finished building (CASSANDRA-9967)
 * Log endpoint and port associated with streaming operation (CASSANDRA-8777)
 * Print sensible units for all log messages (CASSANDRA-9692)
 * Upgrade Netty to version 4.0.34 (CASSANDRA-11096)
 * Break the CQL grammar into separate Parser and Lexer (CASSANDRA-11372)
 * Compress only inter-dc traffic by default (CASSANDRA-8888)
 * Add metrics to track write amplification (CASSANDRA-11420)
 * cassandra-stress: cannot handle "value-less" tables (CASSANDRA-7739)
 * Add/drop multiple columns in one ALTER TABLE statement (CASSANDRA-10411)
 * Add require_endpoint_verification opt for internode encryption (CASSANDRA-9220)
 * Add auto import java.util for UDF code block (CASSANDRA-11392)
 * Add --hex-format option to nodetool getsstables (CASSANDRA-11337)
 * sstablemetadata should print sstable min/max token (CASSANDRA-7159)
 * Do not wrap CassandraException in TriggerExecutor (CASSANDRA-9421)
 * COPY TO should have higher double precision (CASSANDRA-11255)
 * Stress should exit with non-zero status after failure (CASSANDRA-10340)
 * Add client to cqlsh SHOW_SESSION (CASSANDRA-8958)
 * Fix nodetool tablestats keyspace level metrics (CASSANDRA-11226)
 * Store repair options in parent_repair_history (CASSANDRA-11244)
 * Print current leveling in sstableofflinerelevel (CASSANDRA-9588)
 * Change repair message for keyspaces with RF 1 (CASSANDRA-11203)
 * Remove hard-coded SSL cipher suites and protocols (CASSANDRA-10508)
 * Improve concurrency in CompactionStrategyManager (CASSANDRA-10099)
 * (cqlsh) interpret CQL type for formatting blobs (CASSANDRA-11274)
 * Refuse to start and print txn log information in case of disk
   corruption (CASSANDRA-10112)
 * Resolve some eclipse-warnings (CASSANDRA-11086)
 * (cqlsh) Show static columns in a different color (CASSANDRA-11059)
 * Allow to remove TTLs on table with default_time_to_live (CASSANDRA-11207)
Merged from 3.0:
 * Disallow creating view with a static column (CASSANDRA-11602)
 * Reduce the amount of object allocations caused by the getFunctions methods (CASSANDRA-11593)
 * Potential error replaying commitlog with smallint/tinyint/date/time types (CASSANDRA-11618)
 * Fix queries with filtering on counter columns (CASSANDRA-11629)
 * Improve tombstone printing in sstabledump (CASSANDRA-11655)
 * Fix paging for range queries where all clustering columns are specified (CASSANDRA-11669)
 * Don't require HEAP_NEW_SIZE to be set when using G1 (CASSANDRA-11600)
 * Fix sstabledump not showing cells after tombstone marker (CASSANDRA-11654)
 * Ignore all LocalStrategy keyspaces for streaming and other related
   operations (CASSANDRA-11627)
 * Ensure columnfilter covers indexed columns for thrift 2i queries (CASSANDRA-11523)
 * Only open one sstable scanner per sstable (CASSANDRA-11412)
 * Option to specify ProtocolVersion in cassandra-stress (CASSANDRA-11410)
 * ArithmeticException in avgFunctionForDecimal (CASSANDRA-11485)
 * LogAwareFileLister should only use OLD sstable files in current folder to determine disk consistency (CASSANDRA-11470)
 * Notify indexers of expired rows during compaction (CASSANDRA-11329)
 * Properly respond with ProtocolError when a v1/v2 native protocol
   header is received (CASSANDRA-11464)
 * Validate that num_tokens and initial_token are consistent with one another (CASSANDRA-10120)
Merged from 2.2:
 * Exit JVM if JMX server fails to startup (CASSANDRA-11540)
 * Produce a heap dump when exiting on OOM (CASSANDRA-9861)
 * Restore ability to filter on clustering columns when using a 2i (CASSANDRA-11510)
 * JSON datetime formatting needs timezone (CASSANDRA-11137)
 * Fix is_dense recalculation for Thrift-updated tables (CASSANDRA-11502)
 * Remove unnescessary file existence check during anticompaction (CASSANDRA-11660)
 * Add missing files to debian packages (CASSANDRA-11642)
 * Avoid calling Iterables::concat in loops during ModificationStatement::getFunctions (CASSANDRA-11621)
 * cqlsh: COPY FROM should use regular inserts for single statement batches and
   report errors correctly if workers processes crash on initialization (CASSANDRA-11474)
 * Always close cluster with connection in CqlRecordWriter (CASSANDRA-11553)
 * Allow only DISTINCT queries with partition keys restrictions (CASSANDRA-11339)
 * CqlConfigHelper no longer requires both a keystore and truststore to work (CASSANDRA-11532)
 * Make deprecated repair methods backward-compatible with previous notification service (CASSANDRA-11430)
 * IncomingStreamingConnection version check message wrong (CASSANDRA-11462)
Merged from 2.1:
 * Support mlockall on IBM POWER arch (CASSANDRA-11576)
 * Add option to disable use of severity in DynamicEndpointSnitch (CASSANDRA-11737)
 * cqlsh COPY FROM fails for null values with non-prepared statements (CASSANDRA-11631)
 * Make cython optional in pylib/setup.py (CASSANDRA-11630)
 * Change order of directory searching for cassandra.in.sh to favor local one (CASSANDRA-11628)
 * cqlsh COPY FROM fails with []{} chars in UDT/tuple fields/values (CASSANDRA-11633)
 * clqsh: COPY FROM throws TypeError with Cython extensions enabled (CASSANDRA-11574)
 * cqlsh: COPY FROM ignores NULL values in conversion (CASSANDRA-11549)
 * Validate levels when building LeveledScanner to avoid overlaps with orphaned sstables (CASSANDRA-9935)


3.5
 * StaticTokenTreeBuilder should respect posibility of duplicate tokens (CASSANDRA-11525)
 * Correctly fix potential assertion error during compaction (CASSANDRA-11353)
 * Avoid index segment stitching in RAM which lead to OOM on big SSTable files (CASSANDRA-11383)
 * Fix clustering and row filters for LIKE queries on clustering columns (CASSANDRA-11397)
Merged from 3.0:
 * Fix rare NPE on schema upgrade from 2.x to 3.x (CASSANDRA-10943)
 * Improve backoff policy for cqlsh COPY FROM (CASSANDRA-11320)
 * Improve IF NOT EXISTS check in CREATE INDEX (CASSANDRA-11131)
 * Upgrade ohc to 0.4.3
 * Enable SO_REUSEADDR for JMX RMI server sockets (CASSANDRA-11093)
 * Allocate merkletrees with the correct size (CASSANDRA-11390)
 * Support streaming pre-3.0 sstables (CASSANDRA-10990)
 * Add backpressure to compressed or encrypted commit log (CASSANDRA-10971)
 * SSTableExport supports secondary index tables (CASSANDRA-11330)
 * Fix sstabledump to include missing info in debug output (CASSANDRA-11321)
 * Establish and implement canonical bulk reading workload(s) (CASSANDRA-10331)
 * Fix paging for IN queries on tables without clustering columns (CASSANDRA-11208)
 * Remove recursive call from CompositesSearcher (CASSANDRA-11304)
 * Fix filtering on non-primary key columns for queries without index (CASSANDRA-6377)
 * Fix sstableloader fail when using materialized view (CASSANDRA-11275)
Merged from 2.2:
 * DatabaseDescriptor should log stacktrace in case of Eception during seed provider creation (CASSANDRA-11312)
 * Use canonical path for directory in SSTable descriptor (CASSANDRA-10587)
 * Add cassandra-stress keystore option (CASSANDRA-9325)
 * Dont mark sstables as repairing with sub range repairs (CASSANDRA-11451)
 * Notify when sstables change after cancelling compaction (CASSANDRA-11373)
 * cqlsh: COPY FROM should check that explicit column names are valid (CASSANDRA-11333)
 * Add -Dcassandra.start_gossip startup option (CASSANDRA-10809)
 * Fix UTF8Validator.validate() for modified UTF-8 (CASSANDRA-10748)
 * Clarify that now() function is calculated on the coordinator node in CQL documentation (CASSANDRA-10900)
 * Fix bloom filter sizing with LCS (CASSANDRA-11344)
 * (cqlsh) Fix error when result is 0 rows with EXPAND ON (CASSANDRA-11092)
 * Add missing newline at end of bin/cqlsh (CASSANDRA-11325)
 * Unresolved hostname leads to replace being ignored (CASSANDRA-11210)
 * Only log yaml config once, at startup (CASSANDRA-11217)
 * Reference leak with parallel repairs on the same table (CASSANDRA-11215)
Merged from 2.1:
 * Add a -j parameter to scrub/cleanup/upgradesstables to state how
   many threads to use (CASSANDRA-11179)
 * COPY FROM on large datasets: fix progress report and debug performance (CASSANDRA-11053)
 * InvalidateKeys should have a weak ref to key cache (CASSANDRA-11176)


3.4
 * (cqlsh) add cqlshrc option to always connect using ssl (CASSANDRA-10458)
 * Cleanup a few resource warnings (CASSANDRA-11085)
 * Allow custom tracing implementations (CASSANDRA-10392)
 * Extract LoaderOptions to be able to be used from outside (CASSANDRA-10637)
 * fix OnDiskIndexTest to properly treat empty ranges (CASSANDRA-11205)
 * fix TrackerTest to handle new notifications (CASSANDRA-11178)
 * add SASI validation for partitioner and complex columns (CASSANDRA-11169)
 * Add caching of encrypted credentials in PasswordAuthenticator (CASSANDRA-7715)
 * fix SASI memtable switching on flush (CASSANDRA-11159)
 * Remove duplicate offline compaction tracking (CASSANDRA-11148)
 * fix EQ semantics of analyzed SASI indexes (CASSANDRA-11130)
 * Support long name output for nodetool commands (CASSANDRA-7950)
 * Encrypted hints (CASSANDRA-11040)
 * SASI index options validation (CASSANDRA-11136)
 * Optimize disk seek using min/max column name meta data when the LIMIT clause is used
   (CASSANDRA-8180)
 * Add LIKE support to CQL3 (CASSANDRA-11067)
 * Generic Java UDF types (CASSANDRA-10819)
 * cqlsh: Include sub-second precision in timestamps by default (CASSANDRA-10428)
 * Set javac encoding to utf-8 (CASSANDRA-11077)
 * Integrate SASI index into Cassandra (CASSANDRA-10661)
 * Add --skip-flush option to nodetool snapshot
 * Skip values for non-queried columns (CASSANDRA-10657)
 * Add support for secondary indexes on static columns (CASSANDRA-8103)
 * CommitLogUpgradeTestMaker creates broken commit logs (CASSANDRA-11051)
 * Add metric for number of dropped mutations (CASSANDRA-10866)
 * Simplify row cache invalidation code (CASSANDRA-10396)
 * Support user-defined compaction through nodetool (CASSANDRA-10660)
 * Stripe view locks by key and table ID to reduce contention (CASSANDRA-10981)
 * Add nodetool gettimeout and settimeout commands (CASSANDRA-10953)
 * Add 3.0 metadata to sstablemetadata output (CASSANDRA-10838)
Merged from 3.0:
 * MV should only query complex columns included in the view (CASSANDRA-11069)
 * Failed aggregate creation breaks server permanently (CASSANDRA-11064)
 * Add sstabledump tool (CASSANDRA-7464)
 * Introduce backpressure for hints (CASSANDRA-10972)
 * Fix ClusteringPrefix not being able to read tombstone range boundaries (CASSANDRA-11158)
 * Prevent logging in sandboxed state (CASSANDRA-11033)
 * Disallow drop/alter operations of UDTs used by UDAs (CASSANDRA-10721)
 * Add query time validation method on Index (CASSANDRA-11043)
 * Avoid potential AssertionError in mixed version cluster (CASSANDRA-11128)
 * Properly handle hinted handoff after topology changes (CASSANDRA-5902)
 * AssertionError when listing sstable files on inconsistent disk state (CASSANDRA-11156)
 * Fix wrong rack counting and invalid conditions check for TokenAllocation
   (CASSANDRA-11139)
 * Avoid creating empty hint files (CASSANDRA-11090)
 * Fix leak detection strong reference loop using weak reference (CASSANDRA-11120)
 * Configurie BatchlogManager to stop delayed tasks on shutdown (CASSANDRA-11062)
 * Hadoop integration is incompatible with Cassandra Driver 3.0.0 (CASSANDRA-11001)
 * Add dropped_columns to the list of schema table so it gets handled
   properly (CASSANDRA-11050)
 * Fix NPE when using forceRepairRangeAsync without DC (CASSANDRA-11239)
Merged from 2.2:
 * Preserve order for preferred SSL cipher suites (CASSANDRA-11164)
 * Range.compareTo() violates the contract of Comparable (CASSANDRA-11216)
 * Avoid NPE when serializing ErrorMessage with null message (CASSANDRA-11167)
 * Replacing an aggregate with a new version doesn't reset INITCOND (CASSANDRA-10840)
 * (cqlsh) cqlsh cannot be called through symlink (CASSANDRA-11037)
 * fix ohc and java-driver pom dependencies in build.xml (CASSANDRA-10793)
 * Protect from keyspace dropped during repair (CASSANDRA-11065)
 * Handle adding fields to a UDT in SELECT JSON and toJson() (CASSANDRA-11146)
 * Better error message for cleanup (CASSANDRA-10991)
 * cqlsh pg-style-strings broken if line ends with ';' (CASSANDRA-11123)
 * Always persist upsampled index summaries (CASSANDRA-10512)
 * (cqlsh) Fix inconsistent auto-complete (CASSANDRA-10733)
 * Make SELECT JSON and toJson() threadsafe (CASSANDRA-11048)
 * Fix SELECT on tuple relations for mixed ASC/DESC clustering order (CASSANDRA-7281)
 * Use cloned TokenMetadata in size estimates to avoid race against membership check
   (CASSANDRA-10736)
 * (cqlsh) Support utf-8/cp65001 encoding on Windows (CASSANDRA-11030)
 * Fix paging on DISTINCT queries repeats result when first row in partition changes
   (CASSANDRA-10010)
 * (cqlsh) Support timezone conversion using pytz (CASSANDRA-10397)
 * cqlsh: change default encoding to UTF-8 (CASSANDRA-11124)
Merged from 2.1:
 * Checking if an unlogged batch is local is inefficient (CASSANDRA-11529)
 * Fix out-of-space error treatment in memtable flushing (CASSANDRA-11448).
 * Don't do defragmentation if reading from repaired sstables (CASSANDRA-10342)
 * Fix streaming_socket_timeout_in_ms not enforced (CASSANDRA-11286)
 * Avoid dropping message too quickly due to missing unit conversion (CASSANDRA-11302)
 * Don't remove FailureDetector history on removeEndpoint (CASSANDRA-10371)
 * Only notify if repair status changed (CASSANDRA-11172)
 * Use logback setting for 'cassandra -v' command (CASSANDRA-10767)
 * Fix sstableloader to unthrottle streaming by default (CASSANDRA-9714)
 * Fix incorrect warning in 'nodetool status' (CASSANDRA-10176)
 * Properly release sstable ref when doing offline scrub (CASSANDRA-10697)
 * Improve nodetool status performance for large cluster (CASSANDRA-7238)
 * Gossiper#isEnabled is not thread safe (CASSANDRA-11116)
 * Avoid major compaction mixing repaired and unrepaired sstables in DTCS (CASSANDRA-11113)
 * Make it clear what DTCS timestamp_resolution is used for (CASSANDRA-11041)
 * (cqlsh) Display milliseconds when datetime overflows (CASSANDRA-10625)


3.3
 * Avoid infinite loop if owned range is smaller than number of
   data dirs (CASSANDRA-11034)
 * Avoid bootstrap hanging when existing nodes have no data to stream (CASSANDRA-11010)
Merged from 3.0:
 * Remove double initialization of newly added tables (CASSANDRA-11027)
 * Filter keys searcher results by target range (CASSANDRA-11104)
 * Fix deserialization of legacy read commands (CASSANDRA-11087)
 * Fix incorrect computation of deletion time in sstable metadata (CASSANDRA-11102)
 * Avoid memory leak when collecting sstable metadata (CASSANDRA-11026)
 * Mutations do not block for completion under view lock contention (CASSANDRA-10779)
 * Invalidate legacy schema tables when unloading them (CASSANDRA-11071)
 * (cqlsh) handle INSERT and UPDATE statements with LWT conditions correctly
   (CASSANDRA-11003)
 * Fix DISTINCT queries in mixed version clusters (CASSANDRA-10762)
 * Migrate build status for indexes along with legacy schema (CASSANDRA-11046)
 * Ensure SSTables for legacy KEYS indexes can be read (CASSANDRA-11045)
 * Added support for IBM zSystems architecture (CASSANDRA-11054)
 * Update CQL documentation (CASSANDRA-10899)
 * Check the column name, not cell name, for dropped columns when reading
   legacy sstables (CASSANDRA-11018)
 * Don't attempt to index clustering values of static rows (CASSANDRA-11021)
 * Remove checksum files after replaying hints (CASSANDRA-10947)
 * Support passing base table metadata to custom 2i validation (CASSANDRA-10924)
 * Ensure stale index entries are purged during reads (CASSANDRA-11013)
 * (cqlsh) Also apply --connect-timeout to control connection
   timeout (CASSANDRA-10959)
 * Fix AssertionError when removing from list using UPDATE (CASSANDRA-10954)
 * Fix UnsupportedOperationException when reading old sstable with range
   tombstone (CASSANDRA-10743)
 * MV should use the maximum timestamp of the primary key (CASSANDRA-10910)
 * Fix potential assertion error during compaction (CASSANDRA-10944)
Merged from 2.2:
 * maxPurgeableTimestamp needs to check memtables too (CASSANDRA-9949)
 * Apply change to compaction throughput in real time (CASSANDRA-10025)
 * (cqlsh) encode input correctly when saving history
 * Fix potential NPE on ORDER BY queries with IN (CASSANDRA-10955)
 * Start L0 STCS-compactions even if there is a L0 -> L1 compaction
   going (CASSANDRA-10979)
 * Make UUID LSB unique per process (CASSANDRA-7925)
 * Avoid NPE when performing sstable tasks (scrub etc.) (CASSANDRA-10980)
 * Make sure client gets tombstone overwhelmed warning (CASSANDRA-9465)
 * Fix error streaming section more than 2GB (CASSANDRA-10961)
 * Histogram buckets exposed in jmx are sorted incorrectly (CASSANDRA-10975)
 * Enable GC logging by default (CASSANDRA-10140)
 * Optimize pending range computation (CASSANDRA-9258)
 * Skip commit log and saved cache directories in SSTable version startup check (CASSANDRA-10902)
 * drop/alter user should be case sensitive (CASSANDRA-10817)
Merged from 2.1:
 * test_bulk_round_trip_blogposts is failing occasionally (CASSANDRA-10938)
 * Fix isJoined return true only after becoming cluster member (CASANDRA-11007)
 * Fix bad gossip generation seen in long-running clusters (CASSANDRA-10969)
 * Avoid NPE when incremental repair fails (CASSANDRA-10909)
 * Unmark sstables compacting once they are done in cleanup/scrub/upgradesstables (CASSANDRA-10829)
 * Allow simultaneous bootstrapping with strict consistency when no vnodes are used (CASSANDRA-11005)
 * Log a message when major compaction does not result in a single file (CASSANDRA-10847)
 * (cqlsh) fix cqlsh_copy_tests when vnodes are disabled (CASSANDRA-10997)
 * (cqlsh) Add request timeout option to cqlsh (CASSANDRA-10686)
 * Avoid AssertionError while submitting hint with LWT (CASSANDRA-10477)
 * If CompactionMetadata is not in stats file, use index summary instead (CASSANDRA-10676)
 * Retry sending gossip syn multiple times during shadow round (CASSANDRA-8072)
 * Fix pending range calculation during moves (CASSANDRA-10887)
 * Sane default (200Mbps) for inter-DC streaming througput (CASSANDRA-8708)



3.2
 * Make sure tokens don't exist in several data directories (CASSANDRA-6696)
 * Add requireAuthorization method to IAuthorizer (CASSANDRA-10852)
 * Move static JVM options to conf/jvm.options file (CASSANDRA-10494)
 * Fix CassandraVersion to accept x.y version string (CASSANDRA-10931)
 * Add forceUserDefinedCleanup to allow more flexible cleanup (CASSANDRA-10708)
 * (cqlsh) allow setting TTL with COPY (CASSANDRA-9494)
 * Fix counting of received sstables in streaming (CASSANDRA-10949)
 * Implement hints compression (CASSANDRA-9428)
 * Fix potential assertion error when reading static columns (CASSANDRA-10903)
 * Fix EstimatedHistogram creation in nodetool tablehistograms (CASSANDRA-10859)
 * Establish bootstrap stream sessions sequentially (CASSANDRA-6992)
 * Sort compactionhistory output by timestamp (CASSANDRA-10464)
 * More efficient BTree removal (CASSANDRA-9991)
 * Make tablehistograms accept the same syntax as tablestats (CASSANDRA-10149)
 * Group pending compactions based on table (CASSANDRA-10718)
 * Add compressor name in sstablemetadata output (CASSANDRA-9879)
 * Fix type casting for counter columns (CASSANDRA-10824)
 * Prevent running Cassandra as root (CASSANDRA-8142)
 * bound maximum in-flight commit log replay mutation bytes to 64 megabytes (CASSANDRA-8639)
 * Normalize all scripts (CASSANDRA-10679)
 * Make compression ratio much more accurate (CASSANDRA-10225)
 * Optimize building of Clustering object when only one is created (CASSANDRA-10409)
 * Make index building pluggable (CASSANDRA-10681)
 * Add sstable flush observer (CASSANDRA-10678)
 * Improve NTS endpoints calculation (CASSANDRA-10200)
 * Improve performance of the folderSize function (CASSANDRA-10677)
 * Add support for type casting in selection clause (CASSANDRA-10310)
 * Added graphing option to cassandra-stress (CASSANDRA-7918)
 * Abort in-progress queries that time out (CASSANDRA-7392)
 * Add transparent data encryption core classes (CASSANDRA-9945)
Merged from 3.0:
 * Better handling of SSL connection errors inter-node (CASSANDRA-10816)
 * Avoid NoSuchElementException when executing empty batch (CASSANDRA-10711)
 * Avoid building PartitionUpdate in toString (CASSANDRA-10897)
 * Reduce heap spent when receiving many SSTables (CASSANDRA-10797)
 * Add back support for 3rd party auth providers to bulk loader (CASSANDRA-10873)
 * Eliminate the dependency on jgrapht for UDT resolution (CASSANDRA-10653)
 * (Hadoop) Close Clusters and Sessions in Hadoop Input/Output classes (CASSANDRA-10837)
 * Fix sstableloader not working with upper case keyspace name (CASSANDRA-10806)
Merged from 2.2:
 * jemalloc detection fails due to quoting issues in regexv (CASSANDRA-10946)
 * (cqlsh) show correct column names for empty result sets (CASSANDRA-9813)
 * Add new types to Stress (CASSANDRA-9556)
 * Add property to allow listening on broadcast interface (CASSANDRA-9748)
Merged from 2.1:
 * Match cassandra-loader options in COPY FROM (CASSANDRA-9303)
 * Fix binding to any address in CqlBulkRecordWriter (CASSANDRA-9309)
 * cqlsh fails to decode utf-8 characters for text typed columns (CASSANDRA-10875)
 * Log error when stream session fails (CASSANDRA-9294)
 * Fix bugs in commit log archiving startup behavior (CASSANDRA-10593)
 * (cqlsh) further optimise COPY FROM (CASSANDRA-9302)
 * Allow CREATE TABLE WITH ID (CASSANDRA-9179)
 * Make Stress compiles within eclipse (CASSANDRA-10807)
 * Cassandra Daemon should print JVM arguments (CASSANDRA-10764)
 * Allow cancellation of index summary redistribution (CASSANDRA-8805)


3.1.1
Merged from 3.0:
  * Fix upgrade data loss due to range tombstone deleting more data than then should
    (CASSANDRA-10822)


3.1
Merged from 3.0:
 * Avoid MV race during node decommission (CASSANDRA-10674)
 * Disable reloading of GossipingPropertyFileSnitch (CASSANDRA-9474)
 * Handle single-column deletions correction in materialized views
   when the column is part of the view primary key (CASSANDRA-10796)
 * Fix issue with datadir migration on upgrade (CASSANDRA-10788)
 * Fix bug with range tombstones on reverse queries and test coverage for
   AbstractBTreePartition (CASSANDRA-10059)
 * Remove 64k limit on collection elements (CASSANDRA-10374)
 * Remove unclear Indexer.indexes() method (CASSANDRA-10690)
 * Fix NPE on stream read error (CASSANDRA-10771)
 * Normalize cqlsh DESC output (CASSANDRA-10431)
 * Rejects partition range deletions when columns are specified (CASSANDRA-10739)
 * Fix error when saving cached key for old format sstable (CASSANDRA-10778)
 * Invalidate prepared statements on DROP INDEX (CASSANDRA-10758)
 * Fix SELECT statement with IN restrictions on partition key,
   ORDER BY and LIMIT (CASSANDRA-10729)
 * Improve stress performance over 1k threads (CASSANDRA-7217)
 * Wait for migration responses to complete before bootstrapping (CASSANDRA-10731)
 * Unable to create a function with argument of type Inet (CASSANDRA-10741)
 * Fix backward incompatibiliy in CqlInputFormat (CASSANDRA-10717)
 * Correctly preserve deletion info on updated rows when notifying indexers
   of single-row deletions (CASSANDRA-10694)
 * Notify indexers of partition delete during cleanup (CASSANDRA-10685)
 * Keep the file open in trySkipCache (CASSANDRA-10669)
 * Updated trigger example (CASSANDRA-10257)
Merged from 2.2:
 * Verify tables in pseudo-system keyspaces at startup (CASSANDRA-10761)
 * Fix IllegalArgumentException in DataOutputBuffer.reallocate for large buffers (CASSANDRA-10592)
 * Show CQL help in cqlsh in web browser (CASSANDRA-7225)
 * Serialize on disk the proper SSTable compression ratio (CASSANDRA-10775)
 * Reject index queries while the index is building (CASSANDRA-8505)
 * CQL.textile syntax incorrectly includes optional keyspace for aggregate SFUNC and FINALFUNC (CASSANDRA-10747)
 * Fix JSON update with prepared statements (CASSANDRA-10631)
 * Don't do anticompaction after subrange repair (CASSANDRA-10422)
 * Fix SimpleDateType type compatibility (CASSANDRA-10027)
 * (Hadoop) fix splits calculation (CASSANDRA-10640)
 * (Hadoop) ensure that Cluster instances are always closed (CASSANDRA-10058)
Merged from 2.1:
 * Fix Stress profile parsing on Windows (CASSANDRA-10808)
 * Fix incremental repair hang when replica is down (CASSANDRA-10288)
 * Optimize the way we check if a token is repaired in anticompaction (CASSANDRA-10768)
 * Add proper error handling to stream receiver (CASSANDRA-10774)
 * Warn or fail when changing cluster topology live (CASSANDRA-10243)
 * Status command in debian/ubuntu init script doesn't work (CASSANDRA-10213)
 * Some DROP ... IF EXISTS incorrectly result in exceptions on non-existing KS (CASSANDRA-10658)
 * DeletionTime.compareTo wrong in rare cases (CASSANDRA-10749)
 * Force encoding when computing statement ids (CASSANDRA-10755)
 * Properly reject counters as map keys (CASSANDRA-10760)
 * Fix the sstable-needs-cleanup check (CASSANDRA-10740)
 * (cqlsh) Print column names before COPY operation (CASSANDRA-8935)
 * Fix CompressedInputStream for proper cleanup (CASSANDRA-10012)
 * (cqlsh) Support counters in COPY commands (CASSANDRA-9043)
 * Try next replica if not possible to connect to primary replica on
   ColumnFamilyRecordReader (CASSANDRA-2388)
 * Limit window size in DTCS (CASSANDRA-10280)
 * sstableloader does not use MAX_HEAP_SIZE env parameter (CASSANDRA-10188)
 * (cqlsh) Improve COPY TO performance and error handling (CASSANDRA-9304)
 * Create compression chunk for sending file only (CASSANDRA-10680)
 * Forbid compact clustering column type changes in ALTER TABLE (CASSANDRA-8879)
 * Reject incremental repair with subrange repair (CASSANDRA-10422)
 * Add a nodetool command to refresh size_estimates (CASSANDRA-9579)
 * Invalidate cache after stream receive task is completed (CASSANDRA-10341)
 * Reject counter writes in CQLSSTableWriter (CASSANDRA-10258)
 * Remove superfluous COUNTER_MUTATION stage mapping (CASSANDRA-10605)


3.0
 * Fix AssertionError while flushing memtable due to materialized views
   incorrectly inserting empty rows (CASSANDRA-10614)
 * Store UDA initcond as CQL literal in the schema table, instead of a blob (CASSANDRA-10650)
 * Don't use -1 for the position of partition key in schema (CASSANDRA-10491)
 * Fix distinct queries in mixed version cluster (CASSANDRA-10573)
 * Skip sstable on clustering in names query (CASSANDRA-10571)
 * Remove value skipping as it breaks read-repair (CASSANDRA-10655)
 * Fix bootstrapping with MVs (CASSANDRA-10621)
 * Make sure EACH_QUORUM reads are using NTS (CASSANDRA-10584)
 * Fix MV replica filtering for non-NetworkTopologyStrategy (CASSANDRA-10634)
 * (Hadoop) fix CIF describeSplits() not handling 0 size estimates (CASSANDRA-10600)
 * Fix reading of legacy sstables (CASSANDRA-10590)
 * Use CQL type names in schema metadata tables (CASSANDRA-10365)
 * Guard batchlog replay against integer division by zero (CASSANDRA-9223)
 * Fix bug when adding a column to thrift with the same name than a primary key (CASSANDRA-10608)
 * Add client address argument to IAuthenticator::newSaslNegotiator (CASSANDRA-8068)
 * Fix implementation of LegacyLayout.LegacyBoundComparator (CASSANDRA-10602)
 * Don't use 'names query' read path for counters (CASSANDRA-10572)
 * Fix backward compatibility for counters (CASSANDRA-10470)
 * Remove memory_allocator paramter from cassandra.yaml (CASSANDRA-10581,10628)
 * Execute the metadata reload task of all registered indexes on CFS::reload (CASSANDRA-10604)
 * Fix thrift cas operations with defined columns (CASSANDRA-10576)
 * Fix PartitionUpdate.operationCount()for updates with static column operations (CASSANDRA-10606)
 * Fix thrift get() queries with defined columns (CASSANDRA-10586)
 * Fix marking of indexes as built and removed (CASSANDRA-10601)
 * Skip initialization of non-registered 2i instances, remove Index::getIndexName (CASSANDRA-10595)
 * Fix batches on multiple tables (CASSANDRA-10554)
 * Ensure compaction options are validated when updating KeyspaceMetadata (CASSANDRA-10569)
 * Flatten Iterator Transformation Hierarchy (CASSANDRA-9975)
 * Remove token generator (CASSANDRA-5261)
 * RolesCache should not be created for any authenticator that does not requireAuthentication (CASSANDRA-10562)
 * Fix LogTransaction checking only a single directory for files (CASSANDRA-10421)
 * Fix handling of range tombstones when reading old format sstables (CASSANDRA-10360)
 * Aggregate with Initial Condition fails with C* 3.0 (CASSANDRA-10367)
Merged from 2.2:
 * (cqlsh) show partial trace if incomplete after max_trace_wait (CASSANDRA-7645)
 * Use most up-to-date version of schema for system tables (CASSANDRA-10652)
 * Deprecate memory_allocator in cassandra.yaml (CASSANDRA-10581,10628)
 * Expose phi values from failure detector via JMX and tweak debug
   and trace logging (CASSANDRA-9526)
 * Fix IllegalArgumentException in DataOutputBuffer.reallocate for large buffers (CASSANDRA-10592)
Merged from 2.1:
 * Shutdown compaction in drain to prevent leak (CASSANDRA-10079)
 * (cqlsh) fix COPY using wrong variable name for time_format (CASSANDRA-10633)
 * Do not run SizeEstimatesRecorder if a node is not a member of the ring (CASSANDRA-9912)
 * Improve handling of dead nodes in gossip (CASSANDRA-10298)
 * Fix logback-tools.xml incorrectly configured for outputing to System.err
   (CASSANDRA-9937)
 * Fix streaming to catch exception so retry not fail (CASSANDRA-10557)
 * Add validation method to PerRowSecondaryIndex (CASSANDRA-10092)
 * Support encrypted and plain traffic on the same port (CASSANDRA-10559)
 * Do STCS in DTCS windows (CASSANDRA-10276)
 * Avoid repetition of JVM_OPTS in debian package (CASSANDRA-10251)
 * Fix potential NPE from handling result of SIM.highestSelectivityIndex (CASSANDRA-10550)
 * Fix paging issues with partitions containing only static columns data (CASSANDRA-10381)
 * Fix conditions on static columns (CASSANDRA-10264)
 * AssertionError: attempted to delete non-existing file CommitLog (CASSANDRA-10377)
 * Fix sorting for queries with an IN condition on partition key columns (CASSANDRA-10363)


3.0-rc2
 * Fix SELECT DISTINCT queries between 2.2.2 nodes and 3.0 nodes (CASSANDRA-10473)
 * Remove circular references in SegmentedFile (CASSANDRA-10543)
 * Ensure validation of indexed values only occurs once per-partition (CASSANDRA-10536)
 * Fix handling of static columns for range tombstones in thrift (CASSANDRA-10174)
 * Support empty ColumnFilter for backward compatility on empty IN (CASSANDRA-10471)
 * Remove Pig support (CASSANDRA-10542)
 * Fix LogFile throws Exception when assertion is disabled (CASSANDRA-10522)
 * Revert CASSANDRA-7486, make CMS default GC, move GC config to
   conf/jvm.options (CASSANDRA-10403)
 * Fix TeeingAppender causing some logs to be truncated/empty (CASSANDRA-10447)
 * Allow EACH_QUORUM for reads (CASSANDRA-9602)
 * Fix potential ClassCastException while upgrading (CASSANDRA-10468)
 * Fix NPE in MVs on update (CASSANDRA-10503)
 * Only include modified cell data in indexing deltas (CASSANDRA-10438)
 * Do not load keyspace when creating sstable writer (CASSANDRA-10443)
 * If node is not yet gossiping write all MV updates to batchlog only (CASSANDRA-10413)
 * Re-populate token metadata after commit log recovery (CASSANDRA-10293)
 * Provide additional metrics for materialized views (CASSANDRA-10323)
 * Flush system schema tables after local schema changes (CASSANDRA-10429)
Merged from 2.2:
 * Reduce contention getting instances of CompositeType (CASSANDRA-10433)
 * Fix the regression when using LIMIT with aggregates (CASSANDRA-10487)
 * Avoid NoClassDefFoundError during DataDescriptor initialization on windows (CASSANDRA-10412)
 * Preserve case of quoted Role & User names (CASSANDRA-10394)
 * cqlsh pg-style-strings broken (CASSANDRA-10484)
 * cqlsh prompt includes name of keyspace after failed `use` statement (CASSANDRA-10369)
Merged from 2.1:
 * (cqlsh) Distinguish negative and positive infinity in output (CASSANDRA-10523)
 * (cqlsh) allow custom time_format for COPY TO (CASSANDRA-8970)
 * Don't allow startup if the node's rack has changed (CASSANDRA-10242)
 * (cqlsh) show partial trace if incomplete after max_trace_wait (CASSANDRA-7645)
 * Allow LOCAL_JMX to be easily overridden (CASSANDRA-10275)
 * Mark nodes as dead even if they've already left (CASSANDRA-10205)


3.0.0-rc1
 * Fix mixed version read request compatibility for compact static tables
   (CASSANDRA-10373)
 * Fix paging of DISTINCT with static and IN (CASSANDRA-10354)
 * Allow MATERIALIZED VIEW's SELECT statement to restrict primary key
   columns (CASSANDRA-9664)
 * Move crc_check_chance out of compression options (CASSANDRA-9839)
 * Fix descending iteration past end of BTreeSearchIterator (CASSANDRA-10301)
 * Transfer hints to a different node on decommission (CASSANDRA-10198)
 * Check partition keys for CAS operations during stmt validation (CASSANDRA-10338)
 * Add custom query expressions to SELECT (CASSANDRA-10217)
 * Fix minor bugs in MV handling (CASSANDRA-10362)
 * Allow custom indexes with 0,1 or multiple target columns (CASSANDRA-10124)
 * Improve MV schema representation (CASSANDRA-9921)
 * Add flag to enable/disable coordinator batchlog for MV writes (CASSANDRA-10230)
 * Update cqlsh COPY for new internal driver serialization interface (CASSANDRA-10318)
 * Give index implementations more control over rebuild operations (CASSANDRA-10312)
 * Update index file format (CASSANDRA-10314)
 * Add "shadowable" row tombstones to deal with mv timestamp issues (CASSANDRA-10261)
 * CFS.loadNewSSTables() broken for pre-3.0 sstables
 * Cache selected index in read command to reduce lookups (CASSANDRA-10215)
 * Small optimizations of sstable index serialization (CASSANDRA-10232)
 * Support for both encrypted and unencrypted native transport connections (CASSANDRA-9590)
Merged from 2.2:
 * Configurable page size in cqlsh (CASSANDRA-9855)
 * Defer default role manager setup until all nodes are on 2.2+ (CASSANDRA-9761)
 * Handle missing RoleManager in config after upgrade to 2.2 (CASSANDRA-10209)
Merged from 2.1:
 * Bulk Loader API could not tolerate even node failure (CASSANDRA-10347)
 * Avoid misleading pushed notifications when multiple nodes
   share an rpc_address (CASSANDRA-10052)
 * Fix dropping undroppable when message queue is full (CASSANDRA-10113)
 * Fix potential ClassCastException during paging (CASSANDRA-10352)
 * Prevent ALTER TYPE from creating circular references (CASSANDRA-10339)
 * Fix cache handling of 2i and base tables (CASSANDRA-10155, 10359)
 * Fix NPE in nodetool compactionhistory (CASSANDRA-9758)
 * (Pig) support BulkOutputFormat as a URL parameter (CASSANDRA-7410)
 * BATCH statement is broken in cqlsh (CASSANDRA-10272)
 * (cqlsh) Make cqlsh PEP8 Compliant (CASSANDRA-10066)
 * (cqlsh) Fix error when starting cqlsh with --debug (CASSANDRA-10282)
 * Scrub, Cleanup and Upgrade do not unmark compacting until all operations
   have completed, regardless of the occurence of exceptions (CASSANDRA-10274)


3.0.0-beta2
 * Fix columns returned by AbstractBtreePartitions (CASSANDRA-10220)
 * Fix backward compatibility issue due to AbstractBounds serialization bug (CASSANDRA-9857)
 * Fix startup error when upgrading nodes (CASSANDRA-10136)
 * Base table PRIMARY KEY can be assumed to be NOT NULL in MV creation (CASSANDRA-10147)
 * Improve batchlog write patch (CASSANDRA-9673)
 * Re-apply MaterializedView updates on commitlog replay (CASSANDRA-10164)
 * Require AbstractType.isByteOrderComparable declaration in constructor (CASSANDRA-9901)
 * Avoid digest mismatch on upgrade to 3.0 (CASSANDRA-9554)
 * Fix Materialized View builder when adding multiple MVs (CASSANDRA-10156)
 * Choose better poolingOptions for protocol v4 in cassandra-stress (CASSANDRA-10182)
 * Fix LWW bug affecting Materialized Views (CASSANDRA-10197)
 * Ensures frozen sets and maps are always sorted (CASSANDRA-10162)
 * Don't deadlock when flushing CFS backed custom indexes (CASSANDRA-10181)
 * Fix double flushing of secondary index tables (CASSANDRA-10180)
 * Fix incorrect handling of range tombstones in thrift (CASSANDRA-10046)
 * Only use batchlog when paired materialized view replica is remote (CASSANDRA-10061)
 * Reuse TemporalRow when updating multiple MaterializedViews (CASSANDRA-10060)
 * Validate gc_grace_seconds for batchlog writes and MVs (CASSANDRA-9917)
 * Fix sstablerepairedset (CASSANDRA-10132)
Merged from 2.2:
 * Cancel transaction for sstables we wont redistribute index summary
   for (CASSANDRA-10270)
 * Retry snapshot deletion after compaction and gc on Windows (CASSANDRA-10222)
 * Fix failure to start with space in directory path on Windows (CASSANDRA-10239)
 * Fix repair hang when snapshot failed (CASSANDRA-10057)
 * Fall back to 1/4 commitlog volume for commitlog_total_space on small disks
   (CASSANDRA-10199)
Merged from 2.1:
 * Added configurable warning threshold for GC duration (CASSANDRA-8907)
 * Fix handling of streaming EOF (CASSANDRA-10206)
 * Only check KeyCache when it is enabled
 * Change streaming_socket_timeout_in_ms default to 1 hour (CASSANDRA-8611)
 * (cqlsh) update list of CQL keywords (CASSANDRA-9232)
 * Add nodetool gettraceprobability command (CASSANDRA-10234)
Merged from 2.0:
 * Fix rare race where older gossip states can be shadowed (CASSANDRA-10366)
 * Fix consolidating racks violating the RF contract (CASSANDRA-10238)
 * Disallow decommission when node is in drained state (CASSANDRA-8741)


2.2.1
 * Fix race during construction of commit log (CASSANDRA-10049)
 * Fix LeveledCompactionStrategyTest (CASSANDRA-9757)
 * Fix broken UnbufferedDataOutputStreamPlus.writeUTF (CASSANDRA-10203)
 * (cqlsh) default load-from-file encoding to utf-8 (CASSANDRA-9898)
 * Avoid returning Permission.NONE when failing to query users table (CASSANDRA-10168)
 * (cqlsh) add CLEAR command (CASSANDRA-10086)
 * Support string literals as Role names for compatibility (CASSANDRA-10135)
Merged from 2.1:
 * Only check KeyCache when it is enabled
 * Change streaming_socket_timeout_in_ms default to 1 hour (CASSANDRA-8611)
 * (cqlsh) update list of CQL keywords (CASSANDRA-9232)


3.0.0-beta1
 * Redesign secondary index API (CASSANDRA-9459, 7771, 9041)
 * Fix throwing ReadFailure instead of ReadTimeout on range queries (CASSANDRA-10125)
 * Rewrite hinted handoff (CASSANDRA-6230)
 * Fix query on static compact tables (CASSANDRA-10093)
 * Fix race during construction of commit log (CASSANDRA-10049)
 * Add option to only purge repaired tombstones (CASSANDRA-6434)
 * Change authorization handling for MVs (CASSANDRA-9927)
 * Add custom JMX enabled executor for UDF sandbox (CASSANDRA-10026)
 * Fix row deletion bug for Materialized Views (CASSANDRA-10014)
 * Support mixed-version clusters with Cassandra 2.1 and 2.2 (CASSANDRA-9704)
 * Fix multiple slices on RowSearchers (CASSANDRA-10002)
 * Fix bug in merging of collections (CASSANDRA-10001)
 * Optimize batchlog replay to avoid full scans (CASSANDRA-7237)
 * Repair improvements when using vnodes (CASSANDRA-5220)
 * Disable scripted UDFs by default (CASSANDRA-9889)
 * Bytecode inspection for Java-UDFs (CASSANDRA-9890)
 * Use byte to serialize MT hash length (CASSANDRA-9792)
 * Replace usage of Adler32 with CRC32 (CASSANDRA-8684)
 * Fix migration to new format from 2.1 SSTable (CASSANDRA-10006)
 * SequentialWriter should extend BufferedDataOutputStreamPlus (CASSANDRA-9500)
 * Use the same repairedAt timestamp within incremental repair session (CASSANDRA-9111)
Merged from 2.2:
 * Allow count(*) and count(1) to be use as normal aggregation (CASSANDRA-10114)
 * An NPE is thrown if the column name is unknown for an IN relation (CASSANDRA-10043)
 * Apply commit_failure_policy to more errors on startup (CASSANDRA-9749)
 * Fix histogram overflow exception (CASSANDRA-9973)
 * Route gossip messages over dedicated socket (CASSANDRA-9237)
 * Add checksum to saved cache files (CASSANDRA-9265)
 * Log warning when using an aggregate without partition key (CASSANDRA-9737)
Merged from 2.1:
 * (cqlsh) Allow encoding to be set through command line (CASSANDRA-10004)
 * Add new JMX methods to change local compaction strategy (CASSANDRA-9965)
 * Write hints for paxos commits (CASSANDRA-7342)
 * (cqlsh) Fix timestamps before 1970 on Windows, always
   use UTC for timestamp display (CASSANDRA-10000)
 * (cqlsh) Avoid overwriting new config file with old config
   when both exist (CASSANDRA-9777)
 * Release snapshot selfRef when doing snapshot repair (CASSANDRA-9998)
 * Cannot replace token does not exist - DN node removed as Fat Client (CASSANDRA-9871)
Merged from 2.0:
 * Don't cast expected bf size to an int (CASSANDRA-9959)
 * Make getFullyExpiredSSTables less expensive (CASSANDRA-9882)


3.0.0-alpha1
 * Implement proper sandboxing for UDFs (CASSANDRA-9402)
 * Simplify (and unify) cleanup of compaction leftovers (CASSANDRA-7066)
 * Allow extra schema definitions in cassandra-stress yaml (CASSANDRA-9850)
 * Metrics should use up to date nomenclature (CASSANDRA-9448)
 * Change CREATE/ALTER TABLE syntax for compression (CASSANDRA-8384)
 * Cleanup crc and adler code for java 8 (CASSANDRA-9650)
 * Storage engine refactor (CASSANDRA-8099, 9743, 9746, 9759, 9781, 9808, 9825,
   9848, 9705, 9859, 9867, 9874, 9828, 9801)
 * Update Guava to 18.0 (CASSANDRA-9653)
 * Bloom filter false positive ratio is not honoured (CASSANDRA-8413)
 * New option for cassandra-stress to leave a ratio of columns null (CASSANDRA-9522)
 * Change hinted_handoff_enabled yaml setting, JMX (CASSANDRA-9035)
 * Add algorithmic token allocation (CASSANDRA-7032)
 * Add nodetool command to replay batchlog (CASSANDRA-9547)
 * Make file buffer cache independent of paths being read (CASSANDRA-8897)
 * Remove deprecated legacy Hadoop code (CASSANDRA-9353)
 * Decommissioned nodes will not rejoin the cluster (CASSANDRA-8801)
 * Change gossip stabilization to use endpoit size (CASSANDRA-9401)
 * Change default garbage collector to G1 (CASSANDRA-7486)
 * Populate TokenMetadata early during startup (CASSANDRA-9317)
 * Undeprecate cache recentHitRate (CASSANDRA-6591)
 * Add support for selectively varint encoding fields (CASSANDRA-9499, 9865)
 * Materialized Views (CASSANDRA-6477)
Merged from 2.2:
 * Avoid grouping sstables for anticompaction with DTCS (CASSANDRA-9900)
 * UDF / UDA execution time in trace (CASSANDRA-9723)
 * Fix broken internode SSL (CASSANDRA-9884)
Merged from 2.1:
 * Add new JMX methods to change local compaction strategy (CASSANDRA-9965)
 * Fix handling of enable/disable autocompaction (CASSANDRA-9899)
 * Add consistency level to tracing ouput (CASSANDRA-9827)
 * Remove repair snapshot leftover on startup (CASSANDRA-7357)
 * Use random nodes for batch log when only 2 racks (CASSANDRA-8735)
 * Ensure atomicity inside thrift and stream session (CASSANDRA-7757)
 * Fix nodetool info error when the node is not joined (CASSANDRA-9031)
Merged from 2.0:
 * Log when messages are dropped due to cross_node_timeout (CASSANDRA-9793)
 * Don't track hotness when opening from snapshot for validation (CASSANDRA-9382)


2.2.0
 * Allow the selection of columns together with aggregates (CASSANDRA-9767)
 * Fix cqlsh copy methods and other windows specific issues (CASSANDRA-9795)
 * Don't wrap byte arrays in SequentialWriter (CASSANDRA-9797)
 * sum() and avg() functions missing for smallint and tinyint types (CASSANDRA-9671)
 * Revert CASSANDRA-9542 (allow native functions in UDA) (CASSANDRA-9771)
Merged from 2.1:
 * Fix MarshalException when upgrading superColumn family (CASSANDRA-9582)
 * Fix broken logging for "empty" flushes in Memtable (CASSANDRA-9837)
 * Handle corrupt files on startup (CASSANDRA-9686)
 * Fix clientutil jar and tests (CASSANDRA-9760)
 * (cqlsh) Allow the SSL protocol version to be specified through the
    config file or environment variables (CASSANDRA-9544)
Merged from 2.0:
 * Add tool to find why expired sstables are not getting dropped (CASSANDRA-10015)
 * Remove erroneous pending HH tasks from tpstats/jmx (CASSANDRA-9129)
 * Don't cast expected bf size to an int (CASSANDRA-9959)
 * checkForEndpointCollision fails for legitimate collisions (CASSANDRA-9765)
 * Complete CASSANDRA-8448 fix (CASSANDRA-9519)
 * Don't include auth credentials in debug log (CASSANDRA-9682)
 * Can't transition from write survey to normal mode (CASSANDRA-9740)
 * Scrub (recover) sstables even when -Index.db is missing (CASSANDRA-9591)
 * Fix growing pending background compaction (CASSANDRA-9662)


2.2.0-rc2
 * Re-enable memory-mapped I/O on Windows (CASSANDRA-9658)
 * Warn when an extra-large partition is compacted (CASSANDRA-9643)
 * (cqlsh) Allow setting the initial connection timeout (CASSANDRA-9601)
 * BulkLoader has --transport-factory option but does not use it (CASSANDRA-9675)
 * Allow JMX over SSL directly from nodetool (CASSANDRA-9090)
 * Update cqlsh for UDFs (CASSANDRA-7556)
 * Change Windows kernel default timer resolution (CASSANDRA-9634)
 * Deprected sstable2json and json2sstable (CASSANDRA-9618)
 * Allow native functions in user-defined aggregates (CASSANDRA-9542)
 * Don't repair system_distributed by default (CASSANDRA-9621)
 * Fix mixing min, max, and count aggregates for blob type (CASSANRA-9622)
 * Rename class for DATE type in Java driver (CASSANDRA-9563)
 * Duplicate compilation of UDFs on coordinator (CASSANDRA-9475)
 * Fix connection leak in CqlRecordWriter (CASSANDRA-9576)
 * Mlockall before opening system sstables & remove boot_without_jna option (CASSANDRA-9573)
 * Add functions to convert timeuuid to date or time, deprecate dateOf and unixTimestampOf (CASSANDRA-9229)
 * Make sure we cancel non-compacting sstables from LifecycleTransaction (CASSANDRA-9566)
 * Fix deprecated repair JMX API (CASSANDRA-9570)
 * Add logback metrics (CASSANDRA-9378)
 * Update and refactor ant test/test-compression to run the tests in parallel (CASSANDRA-9583)
 * Fix upgrading to new directory for secondary index (CASSANDRA-9687)
Merged from 2.1:
 * (cqlsh) Fix bad check for CQL compatibility when DESCRIBE'ing
   COMPACT STORAGE tables with no clustering columns
 * Eliminate strong self-reference chains in sstable ref tidiers (CASSANDRA-9656)
 * Ensure StreamSession uses canonical sstable reader instances (CASSANDRA-9700)
 * Ensure memtable book keeping is not corrupted in the event we shrink usage (CASSANDRA-9681)
 * Update internal python driver for cqlsh (CASSANDRA-9064)
 * Fix IndexOutOfBoundsException when inserting tuple with too many
   elements using the string literal notation (CASSANDRA-9559)
 * Enable describe on indices (CASSANDRA-7814)
 * Fix incorrect result for IN queries where column not found (CASSANDRA-9540)
 * ColumnFamilyStore.selectAndReference may block during compaction (CASSANDRA-9637)
 * Fix bug in cardinality check when compacting (CASSANDRA-9580)
 * Fix memory leak in Ref due to ConcurrentLinkedQueue.remove() behaviour (CASSANDRA-9549)
 * Make rebuild only run one at a time (CASSANDRA-9119)
Merged from 2.0:
 * Avoid NPE in AuthSuccess#decode (CASSANDRA-9727)
 * Add listen_address to system.local (CASSANDRA-9603)
 * Bug fixes to resultset metadata construction (CASSANDRA-9636)
 * Fix setting 'durable_writes' in ALTER KEYSPACE (CASSANDRA-9560)
 * Avoids ballot clash in Paxos (CASSANDRA-9649)
 * Improve trace messages for RR (CASSANDRA-9479)
 * Fix suboptimal secondary index selection when restricted
   clustering column is also indexed (CASSANDRA-9631)
 * (cqlsh) Add min_threshold to DTCS option autocomplete (CASSANDRA-9385)
 * Fix error message when attempting to create an index on a column
   in a COMPACT STORAGE table with clustering columns (CASSANDRA-9527)
 * 'WITH WITH' in alter keyspace statements causes NPE (CASSANDRA-9565)
 * Expose some internals of SelectStatement for inspection (CASSANDRA-9532)
 * ArrivalWindow should use primitives (CASSANDRA-9496)
 * Periodically submit background compaction tasks (CASSANDRA-9592)
 * Set HAS_MORE_PAGES flag to false when PagingState is null (CASSANDRA-9571)


2.2.0-rc1
 * Compressed commit log should measure compressed space used (CASSANDRA-9095)
 * Fix comparison bug in CassandraRoleManager#collectRoles (CASSANDRA-9551)
 * Add tinyint,smallint,time,date support for UDFs (CASSANDRA-9400)
 * Deprecates SSTableSimpleWriter and SSTableSimpleUnsortedWriter (CASSANDRA-9546)
 * Empty INITCOND treated as null in aggregate (CASSANDRA-9457)
 * Remove use of Cell in Thrift MapReduce classes (CASSANDRA-8609)
 * Integrate pre-release Java Driver 2.2-rc1, custom build (CASSANDRA-9493)
 * Clean up gossiper logic for old versions (CASSANDRA-9370)
 * Fix custom payload coding/decoding to match the spec (CASSANDRA-9515)
 * ant test-all results incomplete when parsed (CASSANDRA-9463)
 * Disallow frozen<> types in function arguments and return types for
   clarity (CASSANDRA-9411)
 * Static Analysis to warn on unsafe use of Autocloseable instances (CASSANDRA-9431)
 * Update commitlog archiving examples now that commitlog segments are
   not recycled (CASSANDRA-9350)
 * Extend Transactional API to sstable lifecycle management (CASSANDRA-8568)
 * (cqlsh) Add support for native protocol 4 (CASSANDRA-9399)
 * Ensure that UDF and UDAs are keyspace-isolated (CASSANDRA-9409)
 * Revert CASSANDRA-7807 (tracing completion client notifications) (CASSANDRA-9429)
 * Add ability to stop compaction by ID (CASSANDRA-7207)
 * Let CassandraVersion handle SNAPSHOT version (CASSANDRA-9438)
Merged from 2.1:
 * (cqlsh) Fix using COPY through SOURCE or -f (CASSANDRA-9083)
 * Fix occasional lack of `system` keyspace in schema tables (CASSANDRA-8487)
 * Use ProtocolError code instead of ServerError code for native protocol
   error responses to unsupported protocol versions (CASSANDRA-9451)
 * Default commitlog_sync_batch_window_in_ms changed to 2ms (CASSANDRA-9504)
 * Fix empty partition assertion in unsorted sstable writing tools (CASSANDRA-9071)
 * Ensure truncate without snapshot cannot produce corrupt responses (CASSANDRA-9388)
 * Consistent error message when a table mixes counter and non-counter
   columns (CASSANDRA-9492)
 * Avoid getting unreadable keys during anticompaction (CASSANDRA-9508)
 * (cqlsh) Better float precision by default (CASSANDRA-9224)
 * Improve estimated row count (CASSANDRA-9107)
 * Optimize range tombstone memory footprint (CASSANDRA-8603)
 * Use configured gcgs in anticompaction (CASSANDRA-9397)
Merged from 2.0:
 * Don't accumulate more range than necessary in RangeTombstone.Tracker (CASSANDRA-9486)
 * Add broadcast and rpc addresses to system.local (CASSANDRA-9436)
 * Always mark sstable suspect when corrupted (CASSANDRA-9478)
 * Add database users and permissions to CQL3 documentation (CASSANDRA-7558)
 * Allow JVM_OPTS to be passed to standalone tools (CASSANDRA-5969)
 * Fix bad condition in RangeTombstoneList (CASSANDRA-9485)
 * Fix potential StackOverflow when setting CrcCheckChance over JMX (CASSANDRA-9488)
 * Fix null static columns in pages after the first, paged reversed
   queries (CASSANDRA-8502)
 * Fix counting cache serialization in request metrics (CASSANDRA-9466)
 * Add option not to validate atoms during scrub (CASSANDRA-9406)


2.2.0-beta1
 * Introduce Transactional API for internal state changes (CASSANDRA-8984)
 * Add a flag in cassandra.yaml to enable UDFs (CASSANDRA-9404)
 * Better support of null for UDF (CASSANDRA-8374)
 * Use ecj instead of javassist for UDFs (CASSANDRA-8241)
 * faster async logback configuration for tests (CASSANDRA-9376)
 * Add `smallint` and `tinyint` data types (CASSANDRA-8951)
 * Avoid thrift schema creation when native driver is used in stress tool (CASSANDRA-9374)
 * Make Functions.declared thread-safe
 * Add client warnings to native protocol v4 (CASSANDRA-8930)
 * Allow roles cache to be invalidated (CASSANDRA-8967)
 * Upgrade Snappy (CASSANDRA-9063)
 * Don't start Thrift rpc by default (CASSANDRA-9319)
 * Only stream from unrepaired sstables with incremental repair (CASSANDRA-8267)
 * Aggregate UDFs allow SFUNC return type to differ from STYPE if FFUNC specified (CASSANDRA-9321)
 * Remove Thrift dependencies in bundled tools (CASSANDRA-8358)
 * Disable memory mapping of hsperfdata file for JVM statistics (CASSANDRA-9242)
 * Add pre-startup checks to detect potential incompatibilities (CASSANDRA-8049)
 * Distinguish between null and unset in protocol v4 (CASSANDRA-7304)
 * Add user/role permissions for user-defined functions (CASSANDRA-7557)
 * Allow cassandra config to be updated to restart daemon without unloading classes (CASSANDRA-9046)
 * Don't initialize compaction writer before checking if iter is empty (CASSANDRA-9117)
 * Don't execute any functions at prepare-time (CASSANDRA-9037)
 * Share file handles between all instances of a SegmentedFile (CASSANDRA-8893)
 * Make it possible to major compact LCS (CASSANDRA-7272)
 * Make FunctionExecutionException extend RequestExecutionException
   (CASSANDRA-9055)
 * Add support for SELECT JSON, INSERT JSON syntax and new toJson(), fromJson()
   functions (CASSANDRA-7970)
 * Optimise max purgeable timestamp calculation in compaction (CASSANDRA-8920)
 * Constrain internode message buffer sizes, and improve IO class hierarchy (CASSANDRA-8670)
 * New tool added to validate all sstables in a node (CASSANDRA-5791)
 * Push notification when tracing completes for an operation (CASSANDRA-7807)
 * Delay "node up" and "node added" notifications until native protocol server is started (CASSANDRA-8236)
 * Compressed Commit Log (CASSANDRA-6809)
 * Optimise IntervalTree (CASSANDRA-8988)
 * Add a key-value payload for third party usage (CASSANDRA-8553, 9212)
 * Bump metrics-reporter-config dependency for metrics 3.0 (CASSANDRA-8149)
 * Partition intra-cluster message streams by size, not type (CASSANDRA-8789)
 * Add WriteFailureException to native protocol, notify coordinator of
   write failures (CASSANDRA-8592)
 * Convert SequentialWriter to nio (CASSANDRA-8709)
 * Add role based access control (CASSANDRA-7653, 8650, 7216, 8760, 8849, 8761, 8850)
 * Record client ip address in tracing sessions (CASSANDRA-8162)
 * Indicate partition key columns in response metadata for prepared
   statements (CASSANDRA-7660)
 * Merge UUIDType and TimeUUIDType parse logic (CASSANDRA-8759)
 * Avoid memory allocation when searching index summary (CASSANDRA-8793)
 * Optimise (Time)?UUIDType Comparisons (CASSANDRA-8730)
 * Make CRC32Ex into a separate maven dependency (CASSANDRA-8836)
 * Use preloaded jemalloc w/ Unsafe (CASSANDRA-8714, 9197)
 * Avoid accessing partitioner through StorageProxy (CASSANDRA-8244, 8268)
 * Upgrade Metrics library and remove depricated metrics (CASSANDRA-5657)
 * Serializing Row cache alternative, fully off heap (CASSANDRA-7438)
 * Duplicate rows returned when in clause has repeated values (CASSANDRA-6706)
 * Make CassandraException unchecked, extend RuntimeException (CASSANDRA-8560)
 * Support direct buffer decompression for reads (CASSANDRA-8464)
 * DirectByteBuffer compatible LZ4 methods (CASSANDRA-7039)
 * Group sstables for anticompaction correctly (CASSANDRA-8578)
 * Add ReadFailureException to native protocol, respond
   immediately when replicas encounter errors while handling
   a read request (CASSANDRA-7886)
 * Switch CommitLogSegment from RandomAccessFile to nio (CASSANDRA-8308)
 * Allow mixing token and partition key restrictions (CASSANDRA-7016)
 * Support index key/value entries on map collections (CASSANDRA-8473)
 * Modernize schema tables (CASSANDRA-8261)
 * Support for user-defined aggregation functions (CASSANDRA-8053)
 * Fix NPE in SelectStatement with empty IN values (CASSANDRA-8419)
 * Refactor SelectStatement, return IN results in natural order instead
   of IN value list order and ignore duplicate values in partition key IN restrictions (CASSANDRA-7981)
 * Support UDTs, tuples, and collections in user-defined
   functions (CASSANDRA-7563)
 * Fix aggregate fn results on empty selection, result column name,
   and cqlsh parsing (CASSANDRA-8229)
 * Mark sstables as repaired after full repair (CASSANDRA-7586)
 * Extend Descriptor to include a format value and refactor reader/writer
   APIs (CASSANDRA-7443)
 * Integrate JMH for microbenchmarks (CASSANDRA-8151)
 * Keep sstable levels when bootstrapping (CASSANDRA-7460)
 * Add Sigar library and perform basic OS settings check on startup (CASSANDRA-7838)
 * Support for aggregation functions (CASSANDRA-4914)
 * Remove cassandra-cli (CASSANDRA-7920)
 * Accept dollar quoted strings in CQL (CASSANDRA-7769)
 * Make assassinate a first class command (CASSANDRA-7935)
 * Support IN clause on any partition key column (CASSANDRA-7855)
 * Support IN clause on any clustering column (CASSANDRA-4762)
 * Improve compaction logging (CASSANDRA-7818)
 * Remove YamlFileNetworkTopologySnitch (CASSANDRA-7917)
 * Do anticompaction in groups (CASSANDRA-6851)
 * Support user-defined functions (CASSANDRA-7395, 7526, 7562, 7740, 7781, 7929,
   7924, 7812, 8063, 7813, 7708)
 * Permit configurable timestamps with cassandra-stress (CASSANDRA-7416)
 * Move sstable RandomAccessReader to nio2, which allows using the
   FILE_SHARE_DELETE flag on Windows (CASSANDRA-4050)
 * Remove CQL2 (CASSANDRA-5918)
 * Optimize fetching multiple cells by name (CASSANDRA-6933)
 * Allow compilation in java 8 (CASSANDRA-7028)
 * Make incremental repair default (CASSANDRA-7250)
 * Enable code coverage thru JaCoCo (CASSANDRA-7226)
 * Switch external naming of 'column families' to 'tables' (CASSANDRA-4369)
 * Shorten SSTable path (CASSANDRA-6962)
 * Use unsafe mutations for most unit tests (CASSANDRA-6969)
 * Fix race condition during calculation of pending ranges (CASSANDRA-7390)
 * Fail on very large batch sizes (CASSANDRA-8011)
 * Improve concurrency of repair (CASSANDRA-6455, 8208, 9145)
 * Select optimal CRC32 implementation at runtime (CASSANDRA-8614)
 * Evaluate MurmurHash of Token once per query (CASSANDRA-7096)
 * Generalize progress reporting (CASSANDRA-8901)
 * Resumable bootstrap streaming (CASSANDRA-8838, CASSANDRA-8942)
 * Allow scrub for secondary index (CASSANDRA-5174)
 * Save repair data to system table (CASSANDRA-5839)
 * fix nodetool names that reference column families (CASSANDRA-8872)
 Merged from 2.1:
 * Warn on misuse of unlogged batches (CASSANDRA-9282)
 * Failure detector detects and ignores local pauses (CASSANDRA-9183)
 * Add utility class to support for rate limiting a given log statement (CASSANDRA-9029)
 * Add missing consistency levels to cassandra-stess (CASSANDRA-9361)
 * Fix commitlog getCompletedTasks to not increment (CASSANDRA-9339)
 * Fix for harmless exceptions logged as ERROR (CASSANDRA-8564)
 * Delete processed sstables in sstablesplit/sstableupgrade (CASSANDRA-8606)
 * Improve sstable exclusion from partition tombstones (CASSANDRA-9298)
 * Validate the indexed column rather than the cell's contents for 2i (CASSANDRA-9057)
 * Add support for top-k custom 2i queries (CASSANDRA-8717)
 * Fix error when dropping table during compaction (CASSANDRA-9251)
 * cassandra-stress supports validation operations over user profiles (CASSANDRA-8773)
 * Add support for rate limiting log messages (CASSANDRA-9029)
 * Log the partition key with tombstone warnings (CASSANDRA-8561)
 * Reduce runWithCompactionsDisabled poll interval to 1ms (CASSANDRA-9271)
 * Fix PITR commitlog replay (CASSANDRA-9195)
 * GCInspector logs very different times (CASSANDRA-9124)
 * Fix deleting from an empty list (CASSANDRA-9198)
 * Update tuple and collection types that use a user-defined type when that UDT
   is modified (CASSANDRA-9148, CASSANDRA-9192)
 * Use higher timeout for prepair and snapshot in repair (CASSANDRA-9261)
 * Fix anticompaction blocking ANTI_ENTROPY stage (CASSANDRA-9151)
 * Repair waits for anticompaction to finish (CASSANDRA-9097)
 * Fix streaming not holding ref when stream error (CASSANDRA-9295)
 * Fix canonical view returning early opened SSTables (CASSANDRA-9396)
Merged from 2.0:
 * (cqlsh) Add LOGIN command to switch users (CASSANDRA-7212)
 * Clone SliceQueryFilter in AbstractReadCommand implementations (CASSANDRA-8940)
 * Push correct protocol notification for DROP INDEX (CASSANDRA-9310)
 * token-generator - generated tokens too long (CASSANDRA-9300)
 * Fix counting of tombstones for TombstoneOverwhelmingException (CASSANDRA-9299)
 * Fix ReconnectableSnitch reconnecting to peers during upgrade (CASSANDRA-6702)
 * Include keyspace and table name in error log for collections over the size
   limit (CASSANDRA-9286)
 * Avoid potential overlap in LCS with single-partition sstables (CASSANDRA-9322)
 * Log warning message when a table is queried before the schema has fully
   propagated (CASSANDRA-9136)
 * Overload SecondaryIndex#indexes to accept the column definition (CASSANDRA-9314)
 * (cqlsh) Add SERIAL and LOCAL_SERIAL consistency levels (CASSANDRA-8051)
 * Fix index selection during rebuild with certain table layouts (CASSANDRA-9281)
 * Fix partition-level-delete-only workload accounting (CASSANDRA-9194)
 * Allow scrub to handle corrupted compressed chunks (CASSANDRA-9140)
 * Fix assertion error when resetlocalschema is run during repair (CASSANDRA-9249)
 * Disable single sstable tombstone compactions for DTCS by default (CASSANDRA-9234)
 * IncomingTcpConnection thread is not named (CASSANDRA-9262)
 * Close incoming connections when MessagingService is stopped (CASSANDRA-9238)
 * Fix streaming hang when retrying (CASSANDRA-9132)


2.1.5
 * Re-add deprecated cold_reads_to_omit param for backwards compat (CASSANDRA-9203)
 * Make anticompaction visible in compactionstats (CASSANDRA-9098)
 * Improve nodetool getendpoints documentation about the partition
   key parameter (CASSANDRA-6458)
 * Don't check other keyspaces for schema changes when an user-defined
   type is altered (CASSANDRA-9187)
 * Add generate-idea-files target to build.xml (CASSANDRA-9123)
 * Allow takeColumnFamilySnapshot to take a list of tables (CASSANDRA-8348)
 * Limit major sstable operations to their canonical representation (CASSANDRA-8669)
 * cqlsh: Add tests for INSERT and UPDATE tab completion (CASSANDRA-9125)
 * cqlsh: quote column names when needed in COPY FROM inserts (CASSANDRA-9080)
 * Do not load read meter for offline operations (CASSANDRA-9082)
 * cqlsh: Make CompositeType data readable (CASSANDRA-8919)
 * cqlsh: Fix display of triggers (CASSANDRA-9081)
 * Fix NullPointerException when deleting or setting an element by index on
   a null list collection (CASSANDRA-9077)
 * Buffer bloom filter serialization (CASSANDRA-9066)
 * Fix anti-compaction target bloom filter size (CASSANDRA-9060)
 * Make FROZEN and TUPLE unreserved keywords in CQL (CASSANDRA-9047)
 * Prevent AssertionError from SizeEstimatesRecorder (CASSANDRA-9034)
 * Avoid overwriting index summaries for sstables with an older format that
   does not support downsampling; rebuild summaries on startup when this
   is detected (CASSANDRA-8993)
 * Fix potential data loss in CompressedSequentialWriter (CASSANDRA-8949)
 * Make PasswordAuthenticator number of hashing rounds configurable (CASSANDRA-8085)
 * Fix AssertionError when binding nested collections in DELETE (CASSANDRA-8900)
 * Check for overlap with non-early sstables in LCS (CASSANDRA-8739)
 * Only calculate max purgable timestamp if we have to (CASSANDRA-8914)
 * (cqlsh) Greatly improve performance of COPY FROM (CASSANDRA-8225)
 * IndexSummary effectiveIndexInterval is now a guideline, not a rule (CASSANDRA-8993)
 * Use correct bounds for page cache eviction of compressed files (CASSANDRA-8746)
 * SSTableScanner enforces its bounds (CASSANDRA-8946)
 * Cleanup cell equality (CASSANDRA-8947)
 * Introduce intra-cluster message coalescing (CASSANDRA-8692)
 * DatabaseDescriptor throws NPE when rpc_interface is used (CASSANDRA-8839)
 * Don't check if an sstable is live for offline compactions (CASSANDRA-8841)
 * Don't set clientMode in SSTableLoader (CASSANDRA-8238)
 * Fix SSTableRewriter with disabled early open (CASSANDRA-8535)
 * Fix cassandra-stress so it respects the CL passed in user mode (CASSANDRA-8948)
 * Fix rare NPE in ColumnDefinition#hasIndexOption() (CASSANDRA-8786)
 * cassandra-stress reports per-operation statistics, plus misc (CASSANDRA-8769)
 * Add SimpleDate (cql date) and Time (cql time) types (CASSANDRA-7523)
 * Use long for key count in cfstats (CASSANDRA-8913)
 * Make SSTableRewriter.abort() more robust to failure (CASSANDRA-8832)
 * Remove cold_reads_to_omit from STCS (CASSANDRA-8860)
 * Make EstimatedHistogram#percentile() use ceil instead of floor (CASSANDRA-8883)
 * Fix top partitions reporting wrong cardinality (CASSANDRA-8834)
 * Fix rare NPE in KeyCacheSerializer (CASSANDRA-8067)
 * Pick sstables for validation as late as possible inc repairs (CASSANDRA-8366)
 * Fix commitlog getPendingTasks to not increment (CASSANDRA-8862)
 * Fix parallelism adjustment in range and secondary index queries
   when the first fetch does not satisfy the limit (CASSANDRA-8856)
 * Check if the filtered sstables is non-empty in STCS (CASSANDRA-8843)
 * Upgrade java-driver used for cassandra-stress (CASSANDRA-8842)
 * Fix CommitLog.forceRecycleAllSegments() memory access error (CASSANDRA-8812)
 * Improve assertions in Memory (CASSANDRA-8792)
 * Fix SSTableRewriter cleanup (CASSANDRA-8802)
 * Introduce SafeMemory for CompressionMetadata.Writer (CASSANDRA-8758)
 * 'nodetool info' prints exception against older node (CASSANDRA-8796)
 * Ensure SSTableReader.last corresponds exactly with the file end (CASSANDRA-8750)
 * Make SSTableWriter.openEarly more robust and obvious (CASSANDRA-8747)
 * Enforce SSTableReader.first/last (CASSANDRA-8744)
 * Cleanup SegmentedFile API (CASSANDRA-8749)
 * Avoid overlap with early compaction replacement (CASSANDRA-8683)
 * Safer Resource Management++ (CASSANDRA-8707)
 * Write partition size estimates into a system table (CASSANDRA-7688)
 * cqlsh: Fix keys() and full() collection indexes in DESCRIBE output
   (CASSANDRA-8154)
 * Show progress of streaming in nodetool netstats (CASSANDRA-8886)
 * IndexSummaryBuilder utilises offheap memory, and shares data between
   each IndexSummary opened from it (CASSANDRA-8757)
 * markCompacting only succeeds if the exact SSTableReader instances being
   marked are in the live set (CASSANDRA-8689)
 * cassandra-stress support for varint (CASSANDRA-8882)
 * Fix Adler32 digest for compressed sstables (CASSANDRA-8778)
 * Add nodetool statushandoff/statusbackup (CASSANDRA-8912)
 * Use stdout for progress and stats in sstableloader (CASSANDRA-8982)
 * Correctly identify 2i datadir from older versions (CASSANDRA-9116)
Merged from 2.0:
 * Ignore gossip SYNs after shutdown (CASSANDRA-9238)
 * Avoid overflow when calculating max sstable size in LCS (CASSANDRA-9235)
 * Make sstable blacklisting work with compression (CASSANDRA-9138)
 * Do not attempt to rebuild indexes if no index accepts any column (CASSANDRA-9196)
 * Don't initiate snitch reconnection for dead states (CASSANDRA-7292)
 * Fix ArrayIndexOutOfBoundsException in CQLSSTableWriter (CASSANDRA-8978)
 * Add shutdown gossip state to prevent timeouts during rolling restarts (CASSANDRA-8336)
 * Fix running with java.net.preferIPv6Addresses=true (CASSANDRA-9137)
 * Fix failed bootstrap/replace attempts being persisted in system.peers (CASSANDRA-9180)
 * Flush system.IndexInfo after marking index built (CASSANDRA-9128)
 * Fix updates to min/max_compaction_threshold through cassandra-cli
   (CASSANDRA-8102)
 * Don't include tmp files when doing offline relevel (CASSANDRA-9088)
 * Use the proper CAS WriteType when finishing a previous round during Paxos
   preparation (CASSANDRA-8672)
 * Avoid race in cancelling compactions (CASSANDRA-9070)
 * More aggressive check for expired sstables in DTCS (CASSANDRA-8359)
 * Fix ignored index_interval change in ALTER TABLE statements (CASSANDRA-7976)
 * Do more aggressive compaction in old time windows in DTCS (CASSANDRA-8360)
 * java.lang.AssertionError when reading saved cache (CASSANDRA-8740)
 * "disk full" when running cleanup (CASSANDRA-9036)
 * Lower logging level from ERROR to DEBUG when a scheduled schema pull
   cannot be completed due to a node being down (CASSANDRA-9032)
 * Fix MOVED_NODE client event (CASSANDRA-8516)
 * Allow overriding MAX_OUTSTANDING_REPLAY_COUNT (CASSANDRA-7533)
 * Fix malformed JMX ObjectName containing IPv6 addresses (CASSANDRA-9027)
 * (cqlsh) Allow increasing CSV field size limit through
   cqlshrc config option (CASSANDRA-8934)
 * Stop logging range tombstones when exceeding the threshold
   (CASSANDRA-8559)
 * Fix NullPointerException when nodetool getendpoints is run
   against invalid keyspaces or tables (CASSANDRA-8950)
 * Allow specifying the tmp dir (CASSANDRA-7712)
 * Improve compaction estimated tasks estimation (CASSANDRA-8904)
 * Fix duplicate up/down messages sent to native clients (CASSANDRA-7816)
 * Expose commit log archive status via JMX (CASSANDRA-8734)
 * Provide better exceptions for invalid replication strategy parameters
   (CASSANDRA-8909)
 * Fix regression in mixed single and multi-column relation support for
   SELECT statements (CASSANDRA-8613)
 * Add ability to limit number of native connections (CASSANDRA-8086)
 * Fix CQLSSTableWriter throwing exception and spawning threads
   (CASSANDRA-8808)
 * Fix MT mismatch between empty and GC-able data (CASSANDRA-8979)
 * Fix incorrect validation when snapshotting single table (CASSANDRA-8056)
 * Add offline tool to relevel sstables (CASSANDRA-8301)
 * Preserve stream ID for more protocol errors (CASSANDRA-8848)
 * Fix combining token() function with multi-column relations on
   clustering columns (CASSANDRA-8797)
 * Make CFS.markReferenced() resistant to bad refcounting (CASSANDRA-8829)
 * Fix StreamTransferTask abort/complete bad refcounting (CASSANDRA-8815)
 * Fix AssertionError when querying a DESC clustering ordered
   table with ASC ordering and paging (CASSANDRA-8767)
 * AssertionError: "Memory was freed" when running cleanup (CASSANDRA-8716)
 * Make it possible to set max_sstable_age to fractional days (CASSANDRA-8406)
 * Fix some multi-column relations with indexes on some clustering
   columns (CASSANDRA-8275)
 * Fix memory leak in SSTableSimple*Writer and SSTableReader.validate()
   (CASSANDRA-8748)
 * Throw OOM if allocating memory fails to return a valid pointer (CASSANDRA-8726)
 * Fix SSTableSimpleUnsortedWriter ConcurrentModificationException (CASSANDRA-8619)
 * 'nodetool info' prints exception against older node (CASSANDRA-8796)
 * Ensure SSTableSimpleUnsortedWriter.close() terminates if
   disk writer has crashed (CASSANDRA-8807)


2.1.4
 * Bind JMX to localhost unless explicitly configured otherwise (CASSANDRA-9085)


2.1.3
 * Fix HSHA/offheap_objects corruption (CASSANDRA-8719)
 * Upgrade libthrift to 0.9.2 (CASSANDRA-8685)
 * Don't use the shared ref in sstableloader (CASSANDRA-8704)
 * Purge internal prepared statements if related tables or
   keyspaces are dropped (CASSANDRA-8693)
 * (cqlsh) Handle unicode BOM at start of files (CASSANDRA-8638)
 * Stop compactions before exiting offline tools (CASSANDRA-8623)
 * Update tools/stress/README.txt to match current behaviour (CASSANDRA-7933)
 * Fix schema from Thrift conversion with empty metadata (CASSANDRA-8695)
 * Safer Resource Management (CASSANDRA-7705)
 * Make sure we compact highly overlapping cold sstables with
   STCS (CASSANDRA-8635)
 * rpc_interface and listen_interface generate NPE on startup when specified
   interface doesn't exist (CASSANDRA-8677)
 * Fix ArrayIndexOutOfBoundsException in nodetool cfhistograms (CASSANDRA-8514)
 * Switch from yammer metrics for nodetool cf/proxy histograms (CASSANDRA-8662)
 * Make sure we don't add tmplink files to the compaction
   strategy (CASSANDRA-8580)
 * (cqlsh) Handle maps with blob keys (CASSANDRA-8372)
 * (cqlsh) Handle DynamicCompositeType schemas correctly (CASSANDRA-8563)
 * Duplicate rows returned when in clause has repeated values (CASSANDRA-6706)
 * Add tooling to detect hot partitions (CASSANDRA-7974)
 * Fix cassandra-stress user-mode truncation of partition generation (CASSANDRA-8608)
 * Only stream from unrepaired sstables during inc repair (CASSANDRA-8267)
 * Don't allow starting multiple inc repairs on the same sstables (CASSANDRA-8316)
 * Invalidate prepared BATCH statements when related tables
   or keyspaces are dropped (CASSANDRA-8652)
 * Fix missing results in secondary index queries on collections
   with ALLOW FILTERING (CASSANDRA-8421)
 * Expose EstimatedHistogram metrics for range slices (CASSANDRA-8627)
 * (cqlsh) Escape clqshrc passwords properly (CASSANDRA-8618)
 * Fix NPE when passing wrong argument in ALTER TABLE statement (CASSANDRA-8355)
 * Pig: Refactor and deprecate CqlStorage (CASSANDRA-8599)
 * Don't reuse the same cleanup strategy for all sstables (CASSANDRA-8537)
 * Fix case-sensitivity of index name on CREATE and DROP INDEX
   statements (CASSANDRA-8365)
 * Better detection/logging for corruption in compressed sstables (CASSANDRA-8192)
 * Use the correct repairedAt value when closing writer (CASSANDRA-8570)
 * (cqlsh) Handle a schema mismatch being detected on startup (CASSANDRA-8512)
 * Properly calculate expected write size during compaction (CASSANDRA-8532)
 * Invalidate affected prepared statements when a table's columns
   are altered (CASSANDRA-7910)
 * Stress - user defined writes should populate sequentally (CASSANDRA-8524)
 * Fix regression in SSTableRewriter causing some rows to become unreadable
   during compaction (CASSANDRA-8429)
 * Run major compactions for repaired/unrepaired in parallel (CASSANDRA-8510)
 * (cqlsh) Fix compression options in DESCRIBE TABLE output when compression
   is disabled (CASSANDRA-8288)
 * (cqlsh) Fix DESCRIBE output after keyspaces are altered (CASSANDRA-7623)
 * Make sure we set lastCompactedKey correctly (CASSANDRA-8463)
 * (cqlsh) Fix output of CONSISTENCY command (CASSANDRA-8507)
 * (cqlsh) Fixed the handling of LIST statements (CASSANDRA-8370)
 * Make sstablescrub check leveled manifest again (CASSANDRA-8432)
 * Check first/last keys in sstable when giving out positions (CASSANDRA-8458)
 * Disable mmap on Windows (CASSANDRA-6993)
 * Add missing ConsistencyLevels to cassandra-stress (CASSANDRA-8253)
 * Add auth support to cassandra-stress (CASSANDRA-7985)
 * Fix ArrayIndexOutOfBoundsException when generating error message
   for some CQL syntax errors (CASSANDRA-8455)
 * Scale memtable slab allocation logarithmically (CASSANDRA-7882)
 * cassandra-stress simultaneous inserts over same seed (CASSANDRA-7964)
 * Reduce cassandra-stress sampling memory requirements (CASSANDRA-7926)
 * Ensure memtable flush cannot expire commit log entries from its future (CASSANDRA-8383)
 * Make read "defrag" async to reclaim memtables (CASSANDRA-8459)
 * Remove tmplink files for offline compactions (CASSANDRA-8321)
 * Reduce maxHintsInProgress (CASSANDRA-8415)
 * BTree updates may call provided update function twice (CASSANDRA-8018)
 * Release sstable references after anticompaction (CASSANDRA-8386)
 * Handle abort() in SSTableRewriter properly (CASSANDRA-8320)
 * Centralize shared executors (CASSANDRA-8055)
 * Fix filtering for CONTAINS (KEY) relations on frozen collection
   clustering columns when the query is restricted to a single
   partition (CASSANDRA-8203)
 * Do more aggressive entire-sstable TTL expiry checks (CASSANDRA-8243)
 * Add more log info if readMeter is null (CASSANDRA-8238)
 * add check of the system wall clock time at startup (CASSANDRA-8305)
 * Support for frozen collections (CASSANDRA-7859)
 * Fix overflow on histogram computation (CASSANDRA-8028)
 * Have paxos reuse the timestamp generation of normal queries (CASSANDRA-7801)
 * Fix incremental repair not remove parent session on remote (CASSANDRA-8291)
 * Improve JBOD disk utilization (CASSANDRA-7386)
 * Log failed host when preparing incremental repair (CASSANDRA-8228)
 * Force config client mode in CQLSSTableWriter (CASSANDRA-8281)
 * Fix sstableupgrade throws exception (CASSANDRA-8688)
 * Fix hang when repairing empty keyspace (CASSANDRA-8694)
Merged from 2.0:
 * Fix IllegalArgumentException in dynamic snitch (CASSANDRA-8448)
 * Add support for UPDATE ... IF EXISTS (CASSANDRA-8610)
 * Fix reversal of list prepends (CASSANDRA-8733)
 * Prevent non-zero default_time_to_live on tables with counters
   (CASSANDRA-8678)
 * Fix SSTableSimpleUnsortedWriter ConcurrentModificationException
   (CASSANDRA-8619)
 * Round up time deltas lower than 1ms in BulkLoader (CASSANDRA-8645)
 * Add batch remove iterator to ABSC (CASSANDRA-8414, 8666)
 * Round up time deltas lower than 1ms in BulkLoader (CASSANDRA-8645)
 * Fix isClientMode check in Keyspace (CASSANDRA-8687)
 * Use more efficient slice size for querying internal secondary
   index tables (CASSANDRA-8550)
 * Fix potentially returning deleted rows with range tombstone (CASSANDRA-8558)
 * Check for available disk space before starting a compaction (CASSANDRA-8562)
 * Fix DISTINCT queries with LIMITs or paging when some partitions
   contain only tombstones (CASSANDRA-8490)
 * Introduce background cache refreshing to permissions cache
   (CASSANDRA-8194)
 * Fix race condition in StreamTransferTask that could lead to
   infinite loops and premature sstable deletion (CASSANDRA-7704)
 * Add an extra version check to MigrationTask (CASSANDRA-8462)
 * Ensure SSTableWriter cleans up properly after failure (CASSANDRA-8499)
 * Increase bf true positive count on key cache hit (CASSANDRA-8525)
 * Move MeteredFlusher to its own thread (CASSANDRA-8485)
 * Fix non-distinct results in DISTNCT queries on static columns when
   paging is enabled (CASSANDRA-8087)
 * Move all hints related tasks to hints internal executor (CASSANDRA-8285)
 * Fix paging for multi-partition IN queries (CASSANDRA-8408)
 * Fix MOVED_NODE topology event never being emitted when a node
   moves its token (CASSANDRA-8373)
 * Fix validation of indexes in COMPACT tables (CASSANDRA-8156)
 * Avoid StackOverflowError when a large list of IN values
   is used for a clustering column (CASSANDRA-8410)
 * Fix NPE when writetime() or ttl() calls are wrapped by
   another function call (CASSANDRA-8451)
 * Fix NPE after dropping a keyspace (CASSANDRA-8332)
 * Fix error message on read repair timeouts (CASSANDRA-7947)
 * Default DTCS base_time_seconds changed to 60 (CASSANDRA-8417)
 * Refuse Paxos operation with more than one pending endpoint (CASSANDRA-8346, 8640)
 * Throw correct exception when trying to bind a keyspace or table
   name (CASSANDRA-6952)
 * Make HHOM.compact synchronized (CASSANDRA-8416)
 * cancel latency-sampling task when CF is dropped (CASSANDRA-8401)
 * don't block SocketThread for MessagingService (CASSANDRA-8188)
 * Increase quarantine delay on replacement (CASSANDRA-8260)
 * Expose off-heap memory usage stats (CASSANDRA-7897)
 * Ignore Paxos commits for truncated tables (CASSANDRA-7538)
 * Validate size of indexed column values (CASSANDRA-8280)
 * Make LCS split compaction results over all data directories (CASSANDRA-8329)
 * Fix some failing queries that use multi-column relations
   on COMPACT STORAGE tables (CASSANDRA-8264)
 * Fix InvalidRequestException with ORDER BY (CASSANDRA-8286)
 * Disable SSLv3 for POODLE (CASSANDRA-8265)
 * Fix millisecond timestamps in Tracing (CASSANDRA-8297)
 * Include keyspace name in error message when there are insufficient
   live nodes to stream from (CASSANDRA-8221)
 * Avoid overlap in L1 when L0 contains many nonoverlapping
   sstables (CASSANDRA-8211)
 * Improve PropertyFileSnitch logging (CASSANDRA-8183)
 * Add DC-aware sequential repair (CASSANDRA-8193)
 * Use live sstables in snapshot repair if possible (CASSANDRA-8312)
 * Fix hints serialized size calculation (CASSANDRA-8587)


2.1.2
 * (cqlsh) parse_for_table_meta errors out on queries with undefined
   grammars (CASSANDRA-8262)
 * (cqlsh) Fix SELECT ... TOKEN() function broken in C* 2.1.1 (CASSANDRA-8258)
 * Fix Cassandra crash when running on JDK8 update 40 (CASSANDRA-8209)
 * Optimize partitioner tokens (CASSANDRA-8230)
 * Improve compaction of repaired/unrepaired sstables (CASSANDRA-8004)
 * Make cache serializers pluggable (CASSANDRA-8096)
 * Fix issues with CONTAINS (KEY) queries on secondary indexes
   (CASSANDRA-8147)
 * Fix read-rate tracking of sstables for some queries (CASSANDRA-8239)
 * Fix default timestamp in QueryOptions (CASSANDRA-8246)
 * Set socket timeout when reading remote version (CASSANDRA-8188)
 * Refactor how we track live size (CASSANDRA-7852)
 * Make sure unfinished compaction files are removed (CASSANDRA-8124)
 * Fix shutdown when run as Windows service (CASSANDRA-8136)
 * Fix DESCRIBE TABLE with custom indexes (CASSANDRA-8031)
 * Fix race in RecoveryManagerTest (CASSANDRA-8176)
 * Avoid IllegalArgumentException while sorting sstables in
   IndexSummaryManager (CASSANDRA-8182)
 * Shutdown JVM on file descriptor exhaustion (CASSANDRA-7579)
 * Add 'die' policy for commit log and disk failure (CASSANDRA-7927)
 * Fix installing as service on Windows (CASSANDRA-8115)
 * Fix CREATE TABLE for CQL2 (CASSANDRA-8144)
 * Avoid boxing in ColumnStats min/max trackers (CASSANDRA-8109)
Merged from 2.0:
 * Correctly handle non-text column names in cql3 (CASSANDRA-8178)
 * Fix deletion for indexes on primary key columns (CASSANDRA-8206)
 * Add 'nodetool statusgossip' (CASSANDRA-8125)
 * Improve client notification that nodes are ready for requests (CASSANDRA-7510)
 * Handle negative timestamp in writetime method (CASSANDRA-8139)
 * Pig: Remove errant LIMIT clause in CqlNativeStorage (CASSANDRA-8166)
 * Throw ConfigurationException when hsha is used with the default
   rpc_max_threads setting of 'unlimited' (CASSANDRA-8116)
 * Allow concurrent writing of the same table in the same JVM using
   CQLSSTableWriter (CASSANDRA-7463)
 * Fix totalDiskSpaceUsed calculation (CASSANDRA-8205)


2.1.1
 * Fix spin loop in AtomicSortedColumns (CASSANDRA-7546)
 * Dont notify when replacing tmplink files (CASSANDRA-8157)
 * Fix validation with multiple CONTAINS clause (CASSANDRA-8131)
 * Fix validation of collections in TriggerExecutor (CASSANDRA-8146)
 * Fix IllegalArgumentException when a list of IN values containing tuples
   is passed as a single arg to a prepared statement with the v1 or v2
   protocol (CASSANDRA-8062)
 * Fix ClassCastException in DISTINCT query on static columns with
   query paging (CASSANDRA-8108)
 * Fix NPE on null nested UDT inside a set (CASSANDRA-8105)
 * Fix exception when querying secondary index on set items or map keys
   when some clustering columns are specified (CASSANDRA-8073)
 * Send proper error response when there is an error during native
   protocol message decode (CASSANDRA-8118)
 * Gossip should ignore generation numbers too far in the future (CASSANDRA-8113)
 * Fix NPE when creating a table with frozen sets, lists (CASSANDRA-8104)
 * Fix high memory use due to tracking reads on incrementally opened sstable
   readers (CASSANDRA-8066)
 * Fix EXECUTE request with skipMetadata=false returning no metadata
   (CASSANDRA-8054)
 * Allow concurrent use of CQLBulkOutputFormat (CASSANDRA-7776)
 * Shutdown JVM on OOM (CASSANDRA-7507)
 * Upgrade netty version and enable epoll event loop (CASSANDRA-7761)
 * Don't duplicate sstables smaller than split size when using
   the sstablesplitter tool (CASSANDRA-7616)
 * Avoid re-parsing already prepared statements (CASSANDRA-7923)
 * Fix some Thrift slice deletions and updates of COMPACT STORAGE
   tables with some clustering columns omitted (CASSANDRA-7990)
 * Fix filtering for CONTAINS on sets (CASSANDRA-8033)
 * Properly track added size (CASSANDRA-7239)
 * Allow compilation in java 8 (CASSANDRA-7208)
 * Fix Assertion error on RangeTombstoneList diff (CASSANDRA-8013)
 * Release references to overlapping sstables during compaction (CASSANDRA-7819)
 * Send notification when opening compaction results early (CASSANDRA-8034)
 * Make native server start block until properly bound (CASSANDRA-7885)
 * (cqlsh) Fix IPv6 support (CASSANDRA-7988)
 * Ignore fat clients when checking for endpoint collision (CASSANDRA-7939)
 * Make sstablerepairedset take a list of files (CASSANDRA-7995)
 * (cqlsh) Tab completeion for indexes on map keys (CASSANDRA-7972)
 * (cqlsh) Fix UDT field selection in select clause (CASSANDRA-7891)
 * Fix resource leak in event of corrupt sstable
 * (cqlsh) Add command line option for cqlshrc file path (CASSANDRA-7131)
 * Provide visibility into prepared statements churn (CASSANDRA-7921, CASSANDRA-7930)
 * Invalidate prepared statements when their keyspace or table is
   dropped (CASSANDRA-7566)
 * cassandra-stress: fix support for NetworkTopologyStrategy (CASSANDRA-7945)
 * Fix saving caches when a table is dropped (CASSANDRA-7784)
 * Add better error checking of new stress profile (CASSANDRA-7716)
 * Use ThreadLocalRandom and remove FBUtilities.threadLocalRandom (CASSANDRA-7934)
 * Prevent operator mistakes due to simultaneous bootstrap (CASSANDRA-7069)
 * cassandra-stress supports whitelist mode for node config (CASSANDRA-7658)
 * GCInspector more closely tracks GC; cassandra-stress and nodetool report it (CASSANDRA-7916)
 * nodetool won't output bogus ownership info without a keyspace (CASSANDRA-7173)
 * Add human readable option to nodetool commands (CASSANDRA-5433)
 * Don't try to set repairedAt on old sstables (CASSANDRA-7913)
 * Add metrics for tracking PreparedStatement use (CASSANDRA-7719)
 * (cqlsh) tab-completion for triggers (CASSANDRA-7824)
 * (cqlsh) Support for query paging (CASSANDRA-7514)
 * (cqlsh) Show progress of COPY operations (CASSANDRA-7789)
 * Add syntax to remove multiple elements from a map (CASSANDRA-6599)
 * Support non-equals conditions in lightweight transactions (CASSANDRA-6839)
 * Add IF [NOT] EXISTS to create/drop triggers (CASSANDRA-7606)
 * (cqlsh) Display the current logged-in user (CASSANDRA-7785)
 * (cqlsh) Don't ignore CTRL-C during COPY FROM execution (CASSANDRA-7815)
 * (cqlsh) Order UDTs according to cross-type dependencies in DESCRIBE
   output (CASSANDRA-7659)
 * (cqlsh) Fix handling of CAS statement results (CASSANDRA-7671)
 * (cqlsh) COPY TO/FROM improvements (CASSANDRA-7405)
 * Support list index operations with conditions (CASSANDRA-7499)
 * Add max live/tombstoned cells to nodetool cfstats output (CASSANDRA-7731)
 * Validate IPv6 wildcard addresses properly (CASSANDRA-7680)
 * (cqlsh) Error when tracing query (CASSANDRA-7613)
 * Avoid IOOBE when building SyntaxError message snippet (CASSANDRA-7569)
 * SSTableExport uses correct validator to create string representation of partition
   keys (CASSANDRA-7498)
 * Avoid NPEs when receiving type changes for an unknown keyspace (CASSANDRA-7689)
 * Add support for custom 2i validation (CASSANDRA-7575)
 * Pig support for hadoop CqlInputFormat (CASSANDRA-6454)
 * Add duration mode to cassandra-stress (CASSANDRA-7468)
 * Add listen_interface and rpc_interface options (CASSANDRA-7417)
 * Improve schema merge performance (CASSANDRA-7444)
 * Adjust MT depth based on # of partition validating (CASSANDRA-5263)
 * Optimise NativeCell comparisons (CASSANDRA-6755)
 * Configurable client timeout for cqlsh (CASSANDRA-7516)
 * Include snippet of CQL query near syntax error in messages (CASSANDRA-7111)
 * Make repair -pr work with -local (CASSANDRA-7450)
 * Fix error in sstableloader with -cph > 1 (CASSANDRA-8007)
 * Fix snapshot repair error on indexed tables (CASSANDRA-8020)
 * Do not exit nodetool repair when receiving JMX NOTIF_LOST (CASSANDRA-7909)
 * Stream to private IP when available (CASSANDRA-8084)
Merged from 2.0:
 * Reject conditions on DELETE unless full PK is given (CASSANDRA-6430)
 * Properly reject the token function DELETE (CASSANDRA-7747)
 * Force batchlog replay before decommissioning a node (CASSANDRA-7446)
 * Fix hint replay with many accumulated expired hints (CASSANDRA-6998)
 * Fix duplicate results in DISTINCT queries on static columns with query
   paging (CASSANDRA-8108)
 * Add DateTieredCompactionStrategy (CASSANDRA-6602)
 * Properly validate ascii and utf8 string literals in CQL queries (CASSANDRA-8101)
 * (cqlsh) Fix autocompletion for alter keyspace (CASSANDRA-8021)
 * Create backup directories for commitlog archiving during startup (CASSANDRA-8111)
 * Reduce totalBlockFor() for LOCAL_* consistency levels (CASSANDRA-8058)
 * Fix merging schemas with re-dropped keyspaces (CASSANDRA-7256)
 * Fix counters in supercolumns during live upgrades from 1.2 (CASSANDRA-7188)
 * Notify DT subscribers when a column family is truncated (CASSANDRA-8088)
 * Add sanity check of $JAVA on startup (CASSANDRA-7676)
 * Schedule fat client schema pull on join (CASSANDRA-7993)
 * Don't reset nodes' versions when closing IncomingTcpConnections
   (CASSANDRA-7734)
 * Record the real messaging version in all cases in OutboundTcpConnection
   (CASSANDRA-8057)
 * SSL does not work in cassandra-cli (CASSANDRA-7899)
 * Fix potential exception when using ReversedType in DynamicCompositeType
   (CASSANDRA-7898)
 * Better validation of collection values (CASSANDRA-7833)
 * Track min/max timestamps correctly (CASSANDRA-7969)
 * Fix possible overflow while sorting CL segments for replay (CASSANDRA-7992)
 * Increase nodetool Xmx (CASSANDRA-7956)
 * Archive any commitlog segments present at startup (CASSANDRA-6904)
 * CrcCheckChance should adjust based on live CFMetadata not
   sstable metadata (CASSANDRA-7978)
 * token() should only accept columns in the partitioning
   key order (CASSANDRA-6075)
 * Add method to invalidate permission cache via JMX (CASSANDRA-7977)
 * Allow propagating multiple gossip states atomically (CASSANDRA-6125)
 * Log exceptions related to unclean native protocol client disconnects
   at DEBUG or INFO (CASSANDRA-7849)
 * Allow permissions cache to be set via JMX (CASSANDRA-7698)
 * Include schema_triggers CF in readable system resources (CASSANDRA-7967)
 * Fix RowIndexEntry to report correct serializedSize (CASSANDRA-7948)
 * Make CQLSSTableWriter sync within partitions (CASSANDRA-7360)
 * Potentially use non-local replicas in CqlConfigHelper (CASSANDRA-7906)
 * Explicitly disallow mixing multi-column and single-column
   relations on clustering columns (CASSANDRA-7711)
 * Better error message when condition is set on PK column (CASSANDRA-7804)
 * Don't send schema change responses and events for no-op DDL
   statements (CASSANDRA-7600)
 * (Hadoop) fix cluster initialisation for a split fetching (CASSANDRA-7774)
 * Throw InvalidRequestException when queries contain relations on entire
   collection columns (CASSANDRA-7506)
 * (cqlsh) enable CTRL-R history search with libedit (CASSANDRA-7577)
 * (Hadoop) allow ACFRW to limit nodes to local DC (CASSANDRA-7252)
 * (cqlsh) cqlsh should automatically disable tracing when selecting
   from system_traces (CASSANDRA-7641)
 * (Hadoop) Add CqlOutputFormat (CASSANDRA-6927)
 * Don't depend on cassandra config for nodetool ring (CASSANDRA-7508)
 * (cqlsh) Fix failing cqlsh formatting tests (CASSANDRA-7703)
 * Fix IncompatibleClassChangeError from hadoop2 (CASSANDRA-7229)
 * Add 'nodetool sethintedhandoffthrottlekb' (CASSANDRA-7635)
 * (cqlsh) Add tab-completion for CREATE/DROP USER IF [NOT] EXISTS (CASSANDRA-7611)
 * Catch errors when the JVM pulls the rug out from GCInspector (CASSANDRA-5345)
 * cqlsh fails when version number parts are not int (CASSANDRA-7524)
 * Fix NPE when table dropped during streaming (CASSANDRA-7946)
 * Fix wrong progress when streaming uncompressed (CASSANDRA-7878)
 * Fix possible infinite loop in creating repair range (CASSANDRA-7983)
 * Fix unit in nodetool for streaming throughput (CASSANDRA-7375)
Merged from 1.2:
 * Don't index tombstones (CASSANDRA-7828)
 * Improve PasswordAuthenticator default super user setup (CASSANDRA-7788)


2.1.0
 * (cqlsh) Removed "ALTER TYPE <name> RENAME TO <name>" from tab-completion
   (CASSANDRA-7895)
 * Fixed IllegalStateException in anticompaction (CASSANDRA-7892)
 * cqlsh: DESCRIBE support for frozen UDTs, tuples (CASSANDRA-7863)
 * Avoid exposing internal classes over JMX (CASSANDRA-7879)
 * Add null check for keys when freezing collection (CASSANDRA-7869)
 * Improve stress workload realism (CASSANDRA-7519)
Merged from 2.0:
 * Configure system.paxos with LeveledCompactionStrategy (CASSANDRA-7753)
 * Fix ALTER clustering column type from DateType to TimestampType when
   using DESC clustering order (CASSANRDA-7797)
 * Throw EOFException if we run out of chunks in compressed datafile
   (CASSANDRA-7664)
 * Fix PRSI handling of CQL3 row markers for row cleanup (CASSANDRA-7787)
 * Fix dropping collection when it's the last regular column (CASSANDRA-7744)
 * Make StreamReceiveTask thread safe and gc friendly (CASSANDRA-7795)
 * Validate empty cell names from counter updates (CASSANDRA-7798)
Merged from 1.2:
 * Don't allow compacted sstables to be marked as compacting (CASSANDRA-7145)
 * Track expired tombstones (CASSANDRA-7810)


2.1.0-rc7
 * Add frozen keyword and require UDT to be frozen (CASSANDRA-7857)
 * Track added sstable size correctly (CASSANDRA-7239)
 * (cqlsh) Fix case insensitivity (CASSANDRA-7834)
 * Fix failure to stream ranges when moving (CASSANDRA-7836)
 * Correctly remove tmplink files (CASSANDRA-7803)
 * (cqlsh) Fix column name formatting for functions, CAS operations,
   and UDT field selections (CASSANDRA-7806)
 * (cqlsh) Fix COPY FROM handling of null/empty primary key
   values (CASSANDRA-7792)
 * Fix ordering of static cells (CASSANDRA-7763)
Merged from 2.0:
 * Forbid re-adding dropped counter columns (CASSANDRA-7831)
 * Fix CFMetaData#isThriftCompatible() for PK-only tables (CASSANDRA-7832)
 * Always reject inequality on the partition key without token()
   (CASSANDRA-7722)
 * Always send Paxos commit to all replicas (CASSANDRA-7479)
 * Make disruptor_thrift_server invocation pool configurable (CASSANDRA-7594)
 * Make repair no-op when RF=1 (CASSANDRA-7864)


2.1.0-rc6
 * Fix OOM issue from netty caching over time (CASSANDRA-7743)
 * json2sstable couldn't import JSON for CQL table (CASSANDRA-7477)
 * Invalidate all caches on table drop (CASSANDRA-7561)
 * Skip strict endpoint selection for ranges if RF == nodes (CASSANRA-7765)
 * Fix Thrift range filtering without 2ary index lookups (CASSANDRA-7741)
 * Add tracing entries about concurrent range requests (CASSANDRA-7599)
 * (cqlsh) Fix DESCRIBE for NTS keyspaces (CASSANDRA-7729)
 * Remove netty buffer ref-counting (CASSANDRA-7735)
 * Pass mutated cf to index updater for use by PRSI (CASSANDRA-7742)
 * Include stress yaml example in release and deb (CASSANDRA-7717)
 * workaround for netty issue causing corrupted data off the wire (CASSANDRA-7695)
 * cqlsh DESC CLUSTER fails retrieving ring information (CASSANDRA-7687)
 * Fix binding null values inside UDT (CASSANDRA-7685)
 * Fix UDT field selection with empty fields (CASSANDRA-7670)
 * Bogus deserialization of static cells from sstable (CASSANDRA-7684)
 * Fix NPE on compaction leftover cleanup for dropped table (CASSANDRA-7770)
Merged from 2.0:
 * Fix race condition in StreamTransferTask that could lead to
   infinite loops and premature sstable deletion (CASSANDRA-7704)
 * (cqlsh) Wait up to 10 sec for a tracing session (CASSANDRA-7222)
 * Fix NPE in FileCacheService.sizeInBytes (CASSANDRA-7756)
 * Remove duplicates from StorageService.getJoiningNodes (CASSANDRA-7478)
 * Clone token map outside of hot gossip loops (CASSANDRA-7758)
 * Fix MS expiring map timeout for Paxos messages (CASSANDRA-7752)
 * Do not flush on truncate if durable_writes is false (CASSANDRA-7750)
 * Give CRR a default input_cql Statement (CASSANDRA-7226)
 * Better error message when adding a collection with the same name
   than a previously dropped one (CASSANDRA-6276)
 * Fix validation when adding static columns (CASSANDRA-7730)
 * (Thrift) fix range deletion of supercolumns (CASSANDRA-7733)
 * Fix potential AssertionError in RangeTombstoneList (CASSANDRA-7700)
 * Validate arguments of blobAs* functions (CASSANDRA-7707)
 * Fix potential AssertionError with 2ndary indexes (CASSANDRA-6612)
 * Avoid logging CompactionInterrupted at ERROR (CASSANDRA-7694)
 * Minor leak in sstable2jon (CASSANDRA-7709)
 * Add cassandra.auto_bootstrap system property (CASSANDRA-7650)
 * Update java driver (for hadoop) (CASSANDRA-7618)
 * Remove CqlPagingRecordReader/CqlPagingInputFormat (CASSANDRA-7570)
 * Support connecting to ipv6 jmx with nodetool (CASSANDRA-7669)


2.1.0-rc5
 * Reject counters inside user types (CASSANDRA-7672)
 * Switch to notification-based GCInspector (CASSANDRA-7638)
 * (cqlsh) Handle nulls in UDTs and tuples correctly (CASSANDRA-7656)
 * Don't use strict consistency when replacing (CASSANDRA-7568)
 * Fix min/max cell name collection on 2.0 SSTables with range
   tombstones (CASSANDRA-7593)
 * Tolerate min/max cell names of different lengths (CASSANDRA-7651)
 * Filter cached results correctly (CASSANDRA-7636)
 * Fix tracing on the new SEPExecutor (CASSANDRA-7644)
 * Remove shuffle and taketoken (CASSANDRA-7601)
 * Clean up Windows batch scripts (CASSANDRA-7619)
 * Fix native protocol drop user type notification (CASSANDRA-7571)
 * Give read access to system.schema_usertypes to all authenticated users
   (CASSANDRA-7578)
 * (cqlsh) Fix cqlsh display when zero rows are returned (CASSANDRA-7580)
 * Get java version correctly when JAVA_TOOL_OPTIONS is set (CASSANDRA-7572)
 * Fix NPE when dropping index from non-existent keyspace, AssertionError when
   dropping non-existent index with IF EXISTS (CASSANDRA-7590)
 * Fix sstablelevelresetter hang (CASSANDRA-7614)
 * (cqlsh) Fix deserialization of blobs (CASSANDRA-7603)
 * Use "keyspace updated" schema change message for UDT changes in v1 and
   v2 protocols (CASSANDRA-7617)
 * Fix tracing of range slices and secondary index lookups that are local
   to the coordinator (CASSANDRA-7599)
 * Set -Dcassandra.storagedir for all tool shell scripts (CASSANDRA-7587)
 * Don't swap max/min col names when mutating sstable metadata (CASSANDRA-7596)
 * (cqlsh) Correctly handle paged result sets (CASSANDRA-7625)
 * (cqlsh) Improve waiting for a trace to complete (CASSANDRA-7626)
 * Fix tracing of concurrent range slices and 2ary index queries (CASSANDRA-7626)
 * Fix scrub against collection type (CASSANDRA-7665)
Merged from 2.0:
 * Set gc_grace_seconds to seven days for system schema tables (CASSANDRA-7668)
 * SimpleSeedProvider no longer caches seeds forever (CASSANDRA-7663)
 * Always flush on truncate (CASSANDRA-7511)
 * Fix ReversedType(DateType) mapping to native protocol (CASSANDRA-7576)
 * Always merge ranges owned by a single node (CASSANDRA-6930)
 * Track max/min timestamps for range tombstones (CASSANDRA-7647)
 * Fix NPE when listing saved caches dir (CASSANDRA-7632)


2.1.0-rc4
 * Fix word count hadoop example (CASSANDRA-7200)
 * Updated memtable_cleanup_threshold and memtable_flush_writers defaults
   (CASSANDRA-7551)
 * (Windows) fix startup when WMI memory query fails (CASSANDRA-7505)
 * Anti-compaction proceeds if any part of the repair failed (CASSANDRA-7521)
 * Add missing table name to DROP INDEX responses and notifications (CASSANDRA-7539)
 * Bump CQL version to 3.2.0 and update CQL documentation (CASSANDRA-7527)
 * Fix configuration error message when running nodetool ring (CASSANDRA-7508)
 * Support conditional updates, tuple type, and the v3 protocol in cqlsh (CASSANDRA-7509)
 * Handle queries on multiple secondary index types (CASSANDRA-7525)
 * Fix cqlsh authentication with v3 native protocol (CASSANDRA-7564)
 * Fix NPE when unknown prepared statement ID is used (CASSANDRA-7454)
Merged from 2.0:
 * (Windows) force range-based repair to non-sequential mode (CASSANDRA-7541)
 * Fix range merging when DES scores are zero (CASSANDRA-7535)
 * Warn when SSL certificates have expired (CASSANDRA-7528)
 * Fix error when doing reversed queries with static columns (CASSANDRA-7490)
Merged from 1.2:
 * Set correct stream ID on responses when non-Exception Throwables
   are thrown while handling native protocol messages (CASSANDRA-7470)


2.1.0-rc3
 * Consider expiry when reconciling otherwise equal cells (CASSANDRA-7403)
 * Introduce CQL support for stress tool (CASSANDRA-6146)
 * Fix ClassCastException processing expired messages (CASSANDRA-7496)
 * Fix prepared marker for collections inside UDT (CASSANDRA-7472)
 * Remove left-over populate_io_cache_on_flush and replicate_on_write
   uses (CASSANDRA-7493)
 * (Windows) handle spaces in path names (CASSANDRA-7451)
 * Ensure writes have completed after dropping a table, before recycling
   commit log segments (CASSANDRA-7437)
 * Remove left-over rows_per_partition_to_cache (CASSANDRA-7493)
 * Fix error when CONTAINS is used with a bind marker (CASSANDRA-7502)
 * Properly reject unknown UDT field (CASSANDRA-7484)
Merged from 2.0:
 * Fix CC#collectTimeOrderedData() tombstone optimisations (CASSANDRA-7394)
 * Support DISTINCT for static columns and fix behaviour when DISTINC is
   not use (CASSANDRA-7305).
 * Workaround JVM NPE on JMX bind failure (CASSANDRA-7254)
 * Fix race in FileCacheService RemovalListener (CASSANDRA-7278)
 * Fix inconsistent use of consistencyForCommit that allowed LOCAL_QUORUM
   operations to incorrect become full QUORUM (CASSANDRA-7345)
 * Properly handle unrecognized opcodes and flags (CASSANDRA-7440)
 * (Hadoop) close CqlRecordWriter clients when finished (CASSANDRA-7459)
 * Commit disk failure policy (CASSANDRA-7429)
 * Make sure high level sstables get compacted (CASSANDRA-7414)
 * Fix AssertionError when using empty clustering columns and static columns
   (CASSANDRA-7455)
 * Add option to disable STCS in L0 (CASSANDRA-6621)
 * Upgrade to snappy-java 1.0.5.2 (CASSANDRA-7476)


2.1.0-rc2
 * Fix heap size calculation for CompoundSparseCellName and
   CompoundSparseCellName.WithCollection (CASSANDRA-7421)
 * Allow counter mutations in UNLOGGED batches (CASSANDRA-7351)
 * Modify reconcile logic to always pick a tombstone over a counter cell
   (CASSANDRA-7346)
 * Avoid incremental compaction on Windows (CASSANDRA-7365)
 * Fix exception when querying a composite-keyed table with a collection index
   (CASSANDRA-7372)
 * Use node's host id in place of counter ids (CASSANDRA-7366)
 * Fix error when doing reversed queries with static columns (CASSANDRA-7490)
 * Backport CASSANDRA-6747 (CASSANDRA-7560)
 * Track max/min timestamps for range tombstones (CASSANDRA-7647)
 * Fix NPE when listing saved caches dir (CASSANDRA-7632)
 * Fix sstableloader unable to connect encrypted node (CASSANDRA-7585)
Merged from 1.2:
 * Clone token map outside of hot gossip loops (CASSANDRA-7758)
 * Add stop method to EmbeddedCassandraService (CASSANDRA-7595)
 * Support connecting to ipv6 jmx with nodetool (CASSANDRA-7669)
 * Set gc_grace_seconds to seven days for system schema tables (CASSANDRA-7668)
 * SimpleSeedProvider no longer caches seeds forever (CASSANDRA-7663)
 * Set correct stream ID on responses when non-Exception Throwables
   are thrown while handling native protocol messages (CASSANDRA-7470)
 * Fix row size miscalculation in LazilyCompactedRow (CASSANDRA-7543)
 * Fix race in background compaction check (CASSANDRA-7745)
 * Don't clear out range tombstones during compaction (CASSANDRA-7808)


2.1.0-rc1
 * Revert flush directory (CASSANDRA-6357)
 * More efficient executor service for fast operations (CASSANDRA-4718)
 * Move less common tools into a new cassandra-tools package (CASSANDRA-7160)
 * Support more concurrent requests in native protocol (CASSANDRA-7231)
 * Add tab-completion to debian nodetool packaging (CASSANDRA-6421)
 * Change concurrent_compactors defaults (CASSANDRA-7139)
 * Add PowerShell Windows launch scripts (CASSANDRA-7001)
 * Make commitlog archive+restore more robust (CASSANDRA-6974)
 * Fix marking commitlogsegments clean (CASSANDRA-6959)
 * Add snapshot "manifest" describing files included (CASSANDRA-6326)
 * Parallel streaming for sstableloader (CASSANDRA-3668)
 * Fix bugs in supercolumns handling (CASSANDRA-7138)
 * Fix ClassClassException on composite dense tables (CASSANDRA-7112)
 * Cleanup and optimize collation and slice iterators (CASSANDRA-7107)
 * Upgrade NBHM lib (CASSANDRA-7128)
 * Optimize netty server (CASSANDRA-6861)
 * Fix repair hang when given CF does not exist (CASSANDRA-7189)
 * Allow c* to be shutdown in an embedded mode (CASSANDRA-5635)
 * Add server side batching to native transport (CASSANDRA-5663)
 * Make batchlog replay asynchronous (CASSANDRA-6134)
 * remove unused classes (CASSANDRA-7197)
 * Limit user types to the keyspace they are defined in (CASSANDRA-6643)
 * Add validate method to CollectionType (CASSANDRA-7208)
 * New serialization format for UDT values (CASSANDRA-7209, CASSANDRA-7261)
 * Fix nodetool netstats (CASSANDRA-7270)
 * Fix potential ClassCastException in HintedHandoffManager (CASSANDRA-7284)
 * Use prepared statements internally (CASSANDRA-6975)
 * Fix broken paging state with prepared statement (CASSANDRA-7120)
 * Fix IllegalArgumentException in CqlStorage (CASSANDRA-7287)
 * Allow nulls/non-existant fields in UDT (CASSANDRA-7206)
 * Add Thrift MultiSliceRequest (CASSANDRA-6757, CASSANDRA-7027)
 * Handle overlapping MultiSlices (CASSANDRA-7279)
 * Fix DataOutputTest on Windows (CASSANDRA-7265)
 * Embedded sets in user defined data-types are not updating (CASSANDRA-7267)
 * Add tuple type to CQL/native protocol (CASSANDRA-7248)
 * Fix CqlPagingRecordReader on tables with few rows (CASSANDRA-7322)
Merged from 2.0:
 * Copy compaction options to make sure they are reloaded (CASSANDRA-7290)
 * Add option to do more aggressive tombstone compactions (CASSANDRA-6563)
 * Don't try to compact already-compacting files in HHOM (CASSANDRA-7288)
 * Always reallocate buffers in HSHA (CASSANDRA-6285)
 * (Hadoop) support authentication in CqlRecordReader (CASSANDRA-7221)
 * (Hadoop) Close java driver Cluster in CQLRR.close (CASSANDRA-7228)
 * Warn when 'USING TIMESTAMP' is used on a CAS BATCH (CASSANDRA-7067)
 * return all cpu values from BackgroundActivityMonitor.readAndCompute (CASSANDRA-7183)
 * Correctly delete scheduled range xfers (CASSANDRA-7143)
 * return all cpu values from BackgroundActivityMonitor.readAndCompute (CASSANDRA-7183)
 * reduce garbage creation in calculatePendingRanges (CASSANDRA-7191)
 * fix c* launch issues on Russian os's due to output of linux 'free' cmd (CASSANDRA-6162)
 * Fix disabling autocompaction (CASSANDRA-7187)
 * Fix potential NumberFormatException when deserializing IntegerType (CASSANDRA-7088)
 * cqlsh can't tab-complete disabling compaction (CASSANDRA-7185)
 * cqlsh: Accept and execute CQL statement(s) from command-line parameter (CASSANDRA-7172)
 * Fix IllegalStateException in CqlPagingRecordReader (CASSANDRA-7198)
 * Fix the InvertedIndex trigger example (CASSANDRA-7211)
 * Add --resolve-ip option to 'nodetool ring' (CASSANDRA-7210)
 * reduce garbage on codec flag deserialization (CASSANDRA-7244)
 * Fix duplicated error messages on directory creation error at startup (CASSANDRA-5818)
 * Proper null handle for IF with map element access (CASSANDRA-7155)
 * Improve compaction visibility (CASSANDRA-7242)
 * Correctly delete scheduled range xfers (CASSANDRA-7143)
 * Make batchlog replica selection rack-aware (CASSANDRA-6551)
 * Fix CFMetaData#getColumnDefinitionFromColumnName() (CASSANDRA-7074)
 * Fix writetime/ttl functions for static columns (CASSANDRA-7081)
 * Suggest CTRL-C or semicolon after three blank lines in cqlsh (CASSANDRA-7142)
 * Fix 2ndary index queries with DESC clustering order (CASSANDRA-6950)
 * Invalid key cache entries on DROP (CASSANDRA-6525)
 * Fix flapping RecoveryManagerTest (CASSANDRA-7084)
 * Add missing iso8601 patterns for date strings (CASSANDRA-6973)
 * Support selecting multiple rows in a partition using IN (CASSANDRA-6875)
 * Add authentication support to shuffle (CASSANDRA-6484)
 * Swap local and global default read repair chances (CASSANDRA-7320)
 * Add conditional CREATE/DROP USER support (CASSANDRA-7264)
 * Cqlsh counts non-empty lines for "Blank lines" warning (CASSANDRA-7325)
Merged from 1.2:
 * Add Cloudstack snitch (CASSANDRA-7147)
 * Update system.peers correctly when relocating tokens (CASSANDRA-7126)
 * Add Google Compute Engine snitch (CASSANDRA-7132)
 * remove duplicate query for local tokens (CASSANDRA-7182)
 * exit CQLSH with error status code if script fails (CASSANDRA-6344)
 * Fix bug with some IN queries missig results (CASSANDRA-7105)
 * Fix availability validation for LOCAL_ONE CL (CASSANDRA-7319)
 * Hint streaming can cause decommission to fail (CASSANDRA-7219)


2.1.0-beta2
 * Increase default CL space to 8GB (CASSANDRA-7031)
 * Add range tombstones to read repair digests (CASSANDRA-6863)
 * Fix BTree.clear for large updates (CASSANDRA-6943)
 * Fail write instead of logging a warning when unable to append to CL
   (CASSANDRA-6764)
 * Eliminate possibility of CL segment appearing twice in active list
   (CASSANDRA-6557)
 * Apply DONTNEED fadvise to commitlog segments (CASSANDRA-6759)
 * Switch CRC component to Adler and include it for compressed sstables
   (CASSANDRA-4165)
 * Allow cassandra-stress to set compaction strategy options (CASSANDRA-6451)
 * Add broadcast_rpc_address option to cassandra.yaml (CASSANDRA-5899)
 * Auto reload GossipingPropertyFileSnitch config (CASSANDRA-5897)
 * Fix overflow of memtable_total_space_in_mb (CASSANDRA-6573)
 * Fix ABTC NPE and apply update function correctly (CASSANDRA-6692)
 * Allow nodetool to use a file or prompt for password (CASSANDRA-6660)
 * Fix AIOOBE when concurrently accessing ABSC (CASSANDRA-6742)
 * Fix assertion error in ALTER TYPE RENAME (CASSANDRA-6705)
 * Scrub should not always clear out repaired status (CASSANDRA-5351)
 * Improve handling of range tombstone for wide partitions (CASSANDRA-6446)
 * Fix ClassCastException for compact table with composites (CASSANDRA-6738)
 * Fix potentially repairing with wrong nodes (CASSANDRA-6808)
 * Change caching option syntax (CASSANDRA-6745)
 * Fix stress to do proper counter reads (CASSANDRA-6835)
 * Fix help message for stress counter_write (CASSANDRA-6824)
 * Fix stress smart Thrift client to pick servers correctly (CASSANDRA-6848)
 * Add logging levels (minimal, normal or verbose) to stress tool (CASSANDRA-6849)
 * Fix race condition in Batch CLE (CASSANDRA-6860)
 * Improve cleanup/scrub/upgradesstables failure handling (CASSANDRA-6774)
 * ByteBuffer write() methods for serializing sstables (CASSANDRA-6781)
 * Proper compare function for CollectionType (CASSANDRA-6783)
 * Update native server to Netty 4 (CASSANDRA-6236)
 * Fix off-by-one error in stress (CASSANDRA-6883)
 * Make OpOrder AutoCloseable (CASSANDRA-6901)
 * Remove sync repair JMX interface (CASSANDRA-6900)
 * Add multiple memory allocation options for memtables (CASSANDRA-6689, 6694)
 * Remove adjusted op rate from stress output (CASSANDRA-6921)
 * Add optimized CF.hasColumns() implementations (CASSANDRA-6941)
 * Serialize batchlog mutations with the version of the target node
   (CASSANDRA-6931)
 * Optimize CounterColumn#reconcile() (CASSANDRA-6953)
 * Properly remove 1.2 sstable support in 2.1 (CASSANDRA-6869)
 * Lock counter cells, not partitions (CASSANDRA-6880)
 * Track presence of legacy counter shards in sstables (CASSANDRA-6888)
 * Ensure safe resource cleanup when replacing sstables (CASSANDRA-6912)
 * Add failure handler to async callback (CASSANDRA-6747)
 * Fix AE when closing SSTable without releasing reference (CASSANDRA-7000)
 * Clean up IndexInfo on keyspace/table drops (CASSANDRA-6924)
 * Only snapshot relative SSTables when sequential repair (CASSANDRA-7024)
 * Require nodetool rebuild_index to specify index names (CASSANDRA-7038)
 * fix cassandra stress errors on reads with native protocol (CASSANDRA-7033)
 * Use OpOrder to guard sstable references for reads (CASSANDRA-6919)
 * Preemptive opening of compaction result (CASSANDRA-6916)
 * Multi-threaded scrub/cleanup/upgradesstables (CASSANDRA-5547)
 * Optimize cellname comparison (CASSANDRA-6934)
 * Native protocol v3 (CASSANDRA-6855)
 * Optimize Cell liveness checks and clean up Cell (CASSANDRA-7119)
 * Support consistent range movements (CASSANDRA-2434)
 * Display min timestamp in sstablemetadata viewer (CASSANDRA-6767)
Merged from 2.0:
 * Avoid race-prone second "scrub" of system keyspace (CASSANDRA-6797)
 * Pool CqlRecordWriter clients by inetaddress rather than Range
   (CASSANDRA-6665)
 * Fix compaction_history timestamps (CASSANDRA-6784)
 * Compare scores of full replica ordering in DES (CASSANDRA-6683)
 * fix CME in SessionInfo updateProgress affecting netstats (CASSANDRA-6577)
 * Allow repairing between specific replicas (CASSANDRA-6440)
 * Allow per-dc enabling of hints (CASSANDRA-6157)
 * Add compatibility for Hadoop 0.2.x (CASSANDRA-5201)
 * Fix EstimatedHistogram races (CASSANDRA-6682)
 * Failure detector correctly converts initial value to nanos (CASSANDRA-6658)
 * Add nodetool taketoken to relocate vnodes (CASSANDRA-4445)
 * Expose bulk loading progress over JMX (CASSANDRA-4757)
 * Correctly handle null with IF conditions and TTL (CASSANDRA-6623)
 * Account for range/row tombstones in tombstone drop
   time histogram (CASSANDRA-6522)
 * Stop CommitLogSegment.close() from calling sync() (CASSANDRA-6652)
 * Make commitlog failure handling configurable (CASSANDRA-6364)
 * Avoid overlaps in LCS (CASSANDRA-6688)
 * Improve support for paginating over composites (CASSANDRA-4851)
 * Fix count(*) queries in a mixed cluster (CASSANDRA-6707)
 * Improve repair tasks(snapshot, differencing) concurrency (CASSANDRA-6566)
 * Fix replaying pre-2.0 commit logs (CASSANDRA-6714)
 * Add static columns to CQL3 (CASSANDRA-6561)
 * Optimize single partition batch statements (CASSANDRA-6737)
 * Disallow post-query re-ordering when paging (CASSANDRA-6722)
 * Fix potential paging bug with deleted columns (CASSANDRA-6748)
 * Fix NPE on BulkLoader caused by losing StreamEvent (CASSANDRA-6636)
 * Fix truncating compression metadata (CASSANDRA-6791)
 * Add CMSClassUnloadingEnabled JVM option (CASSANDRA-6541)
 * Catch memtable flush exceptions during shutdown (CASSANDRA-6735)
 * Fix upgradesstables NPE for non-CF-based indexes (CASSANDRA-6645)
 * Fix UPDATE updating PRIMARY KEY columns implicitly (CASSANDRA-6782)
 * Fix IllegalArgumentException when updating from 1.2 with SuperColumns
   (CASSANDRA-6733)
 * FBUtilities.singleton() should use the CF comparator (CASSANDRA-6778)
 * Fix CQLSStableWriter.addRow(Map<String, Object>) (CASSANDRA-6526)
 * Fix HSHA server introducing corrupt data (CASSANDRA-6285)
 * Fix CAS conditions for COMPACT STORAGE tables (CASSANDRA-6813)
 * Starting threads in OutboundTcpConnectionPool constructor causes race conditions (CASSANDRA-7177)
 * Allow overriding cassandra-rackdc.properties file (CASSANDRA-7072)
 * Set JMX RMI port to 7199 (CASSANDRA-7087)
 * Use LOCAL_QUORUM for data reads at LOCAL_SERIAL (CASSANDRA-6939)
 * Log a warning for large batches (CASSANDRA-6487)
 * Put nodes in hibernate when join_ring is false (CASSANDRA-6961)
 * Avoid early loading of non-system keyspaces before compaction-leftovers
   cleanup at startup (CASSANDRA-6913)
 * Restrict Windows to parallel repairs (CASSANDRA-6907)
 * (Hadoop) Allow manually specifying start/end tokens in CFIF (CASSANDRA-6436)
 * Fix NPE in MeteredFlusher (CASSANDRA-6820)
 * Fix race processing range scan responses (CASSANDRA-6820)
 * Allow deleting snapshots from dropped keyspaces (CASSANDRA-6821)
 * Add uuid() function (CASSANDRA-6473)
 * Omit tombstones from schema digests (CASSANDRA-6862)
 * Include correct consistencyLevel in LWT timeout (CASSANDRA-6884)
 * Lower chances for losing new SSTables during nodetool refresh and
   ColumnFamilyStore.loadNewSSTables (CASSANDRA-6514)
 * Add support for DELETE ... IF EXISTS to CQL3 (CASSANDRA-5708)
 * Update hadoop_cql3_word_count example (CASSANDRA-6793)
 * Fix handling of RejectedExecution in sync Thrift server (CASSANDRA-6788)
 * Log more information when exceeding tombstone_warn_threshold (CASSANDRA-6865)
 * Fix truncate to not abort due to unreachable fat clients (CASSANDRA-6864)
 * Fix schema concurrency exceptions (CASSANDRA-6841)
 * Fix leaking validator FH in StreamWriter (CASSANDRA-6832)
 * Fix saving triggers to schema (CASSANDRA-6789)
 * Fix trigger mutations when base mutation list is immutable (CASSANDRA-6790)
 * Fix accounting in FileCacheService to allow re-using RAR (CASSANDRA-6838)
 * Fix static counter columns (CASSANDRA-6827)
 * Restore expiring->deleted (cell) compaction optimization (CASSANDRA-6844)
 * Fix CompactionManager.needsCleanup (CASSANDRA-6845)
 * Correctly compare BooleanType values other than 0 and 1 (CASSANDRA-6779)
 * Read message id as string from earlier versions (CASSANDRA-6840)
 * Properly use the Paxos consistency for (non-protocol) batch (CASSANDRA-6837)
 * Add paranoid disk failure option (CASSANDRA-6646)
 * Improve PerRowSecondaryIndex performance (CASSANDRA-6876)
 * Extend triggers to support CAS updates (CASSANDRA-6882)
 * Static columns with IF NOT EXISTS don't always work as expected (CASSANDRA-6873)
 * Fix paging with SELECT DISTINCT (CASSANDRA-6857)
 * Fix UnsupportedOperationException on CAS timeout (CASSANDRA-6923)
 * Improve MeteredFlusher handling of MF-unaffected column families
   (CASSANDRA-6867)
 * Add CqlRecordReader using native pagination (CASSANDRA-6311)
 * Add QueryHandler interface (CASSANDRA-6659)
 * Track liveRatio per-memtable, not per-CF (CASSANDRA-6945)
 * Make sure upgradesstables keeps sstable level (CASSANDRA-6958)
 * Fix LIMIT with static columns (CASSANDRA-6956)
 * Fix clash with CQL column name in thrift validation (CASSANDRA-6892)
 * Fix error with super columns in mixed 1.2-2.0 clusters (CASSANDRA-6966)
 * Fix bad skip of sstables on slice query with composite start/finish (CASSANDRA-6825)
 * Fix unintended update with conditional statement (CASSANDRA-6893)
 * Fix map element access in IF (CASSANDRA-6914)
 * Avoid costly range calculations for range queries on system keyspaces
   (CASSANDRA-6906)
 * Fix SSTable not released if stream session fails (CASSANDRA-6818)
 * Avoid build failure due to ANTLR timeout (CASSANDRA-6991)
 * Queries on compact tables can return more rows that requested (CASSANDRA-7052)
 * USING TIMESTAMP for batches does not work (CASSANDRA-7053)
 * Fix performance regression from CASSANDRA-5614 (CASSANDRA-6949)
 * Ensure that batchlog and hint timeouts do not produce hints (CASSANDRA-7058)
 * Merge groupable mutations in TriggerExecutor#execute() (CASSANDRA-7047)
 * Plug holes in resource release when wiring up StreamSession (CASSANDRA-7073)
 * Re-add parameter columns to tracing session (CASSANDRA-6942)
 * Preserves CQL metadata when updating table from thrift (CASSANDRA-6831)
Merged from 1.2:
 * Fix nodetool display with vnodes (CASSANDRA-7082)
 * Add UNLOGGED, COUNTER options to BATCH documentation (CASSANDRA-6816)
 * add extra SSL cipher suites (CASSANDRA-6613)
 * fix nodetool getsstables for blob PK (CASSANDRA-6803)
 * Fix BatchlogManager#deleteBatch() use of millisecond timestamps
   (CASSANDRA-6822)
 * Continue assassinating even if the endpoint vanishes (CASSANDRA-6787)
 * Schedule schema pulls on change (CASSANDRA-6971)
 * Non-droppable verbs shouldn't be dropped from OTC (CASSANDRA-6980)
 * Shutdown batchlog executor in SS#drain() (CASSANDRA-7025)
 * Fix batchlog to account for CF truncation records (CASSANDRA-6999)
 * Fix CQLSH parsing of functions and BLOB literals (CASSANDRA-7018)
 * Properly load trustore in the native protocol (CASSANDRA-6847)
 * Always clean up references in SerializingCache (CASSANDRA-6994)
 * Don't shut MessagingService down when replacing a node (CASSANDRA-6476)
 * fix npe when doing -Dcassandra.fd_initial_value_ms (CASSANDRA-6751)


2.1.0-beta1
 * Add flush directory distinct from compaction directories (CASSANDRA-6357)
 * Require JNA by default (CASSANDRA-6575)
 * add listsnapshots command to nodetool (CASSANDRA-5742)
 * Introduce AtomicBTreeColumns (CASSANDRA-6271, 6692)
 * Multithreaded commitlog (CASSANDRA-3578)
 * allocate fixed index summary memory pool and resample cold index summaries
   to use less memory (CASSANDRA-5519)
 * Removed multithreaded compaction (CASSANDRA-6142)
 * Parallelize fetching rows for low-cardinality indexes (CASSANDRA-1337)
 * change logging from log4j to logback (CASSANDRA-5883)
 * switch to LZ4 compression for internode communication (CASSANDRA-5887)
 * Stop using Thrift-generated Index* classes internally (CASSANDRA-5971)
 * Remove 1.2 network compatibility code (CASSANDRA-5960)
 * Remove leveled json manifest migration code (CASSANDRA-5996)
 * Remove CFDefinition (CASSANDRA-6253)
 * Use AtomicIntegerFieldUpdater in RefCountedMemory (CASSANDRA-6278)
 * User-defined types for CQL3 (CASSANDRA-5590)
 * Use of o.a.c.metrics in nodetool (CASSANDRA-5871, 6406)
 * Batch read from OTC's queue and cleanup (CASSANDRA-1632)
 * Secondary index support for collections (CASSANDRA-4511, 6383)
 * SSTable metadata(Stats.db) format change (CASSANDRA-6356)
 * Push composites support in the storage engine
   (CASSANDRA-5417, CASSANDRA-6520)
 * Add snapshot space used to cfstats (CASSANDRA-6231)
 * Add cardinality estimator for key count estimation (CASSANDRA-5906)
 * CF id is changed to be non-deterministic. Data dir/key cache are created
   uniquely for CF id (CASSANDRA-5202)
 * New counters implementation (CASSANDRA-6504)
 * Replace UnsortedColumns, EmptyColumns, TreeMapBackedSortedColumns with new
   ArrayBackedSortedColumns (CASSANDRA-6630, CASSANDRA-6662, CASSANDRA-6690)
 * Add option to use row cache with a given amount of rows (CASSANDRA-5357)
 * Avoid repairing already repaired data (CASSANDRA-5351)
 * Reject counter updates with USING TTL/TIMESTAMP (CASSANDRA-6649)
 * Replace index_interval with min/max_index_interval (CASSANDRA-6379)
 * Lift limitation that order by columns must be selected for IN queries (CASSANDRA-4911)


2.0.5
 * Reduce garbage generated by bloom filter lookups (CASSANDRA-6609)
 * Add ks.cf names to tombstone logging (CASSANDRA-6597)
 * Use LOCAL_QUORUM for LWT operations at LOCAL_SERIAL (CASSANDRA-6495)
 * Wait for gossip to settle before accepting client connections (CASSANDRA-4288)
 * Delete unfinished compaction incrementally (CASSANDRA-6086)
 * Allow specifying custom secondary index options in CQL3 (CASSANDRA-6480)
 * Improve replica pinning for cache efficiency in DES (CASSANDRA-6485)
 * Fix LOCAL_SERIAL from thrift (CASSANDRA-6584)
 * Don't special case received counts in CAS timeout exceptions (CASSANDRA-6595)
 * Add support for 2.1 global counter shards (CASSANDRA-6505)
 * Fix NPE when streaming connection is not yet established (CASSANDRA-6210)
 * Avoid rare duplicate read repair triggering (CASSANDRA-6606)
 * Fix paging discardFirst (CASSANDRA-6555)
 * Fix ArrayIndexOutOfBoundsException in 2ndary index query (CASSANDRA-6470)
 * Release sstables upon rebuilding 2i (CASSANDRA-6635)
 * Add AbstractCompactionStrategy.startup() method (CASSANDRA-6637)
 * SSTableScanner may skip rows during cleanup (CASSANDRA-6638)
 * sstables from stalled repair sessions can resurrect deleted data (CASSANDRA-6503)
 * Switch stress to use ITransportFactory (CASSANDRA-6641)
 * Fix IllegalArgumentException during prepare (CASSANDRA-6592)
 * Fix possible loss of 2ndary index entries during compaction (CASSANDRA-6517)
 * Fix direct Memory on architectures that do not support unaligned long access
   (CASSANDRA-6628)
 * Let scrub optionally skip broken counter partitions (CASSANDRA-5930)
Merged from 1.2:
 * fsync compression metadata (CASSANDRA-6531)
 * Validate CF existence on execution for prepared statement (CASSANDRA-6535)
 * Add ability to throttle batchlog replay (CASSANDRA-6550)
 * Fix executing LOCAL_QUORUM with SimpleStrategy (CASSANDRA-6545)
 * Avoid StackOverflow when using large IN queries (CASSANDRA-6567)
 * Nodetool upgradesstables includes secondary indexes (CASSANDRA-6598)
 * Paginate batchlog replay (CASSANDRA-6569)
 * skip blocking on streaming during drain (CASSANDRA-6603)
 * Improve error message when schema doesn't match loaded sstable (CASSANDRA-6262)
 * Add properties to adjust FD initial value and max interval (CASSANDRA-4375)
 * Fix preparing with batch and delete from collection (CASSANDRA-6607)
 * Fix ABSC reverse iterator's remove() method (CASSANDRA-6629)
 * Handle host ID conflicts properly (CASSANDRA-6615)
 * Move handling of migration event source to solve bootstrap race. (CASSANDRA-6648)
 * Make sure compaction throughput value doesn't overflow with int math (CASSANDRA-6647)


2.0.4
 * Allow removing snapshots of no-longer-existing CFs (CASSANDRA-6418)
 * add StorageService.stopDaemon() (CASSANDRA-4268)
 * add IRE for invalid CF supplied to get_count (CASSANDRA-5701)
 * add client encryption support to sstableloader (CASSANDRA-6378)
 * Fix accept() loop for SSL sockets post-shutdown (CASSANDRA-6468)
 * Fix size-tiered compaction in LCS L0 (CASSANDRA-6496)
 * Fix assertion failure in filterColdSSTables (CASSANDRA-6483)
 * Fix row tombstones in larger-than-memory compactions (CASSANDRA-6008)
 * Fix cleanup ClassCastException (CASSANDRA-6462)
 * Reduce gossip memory use by interning VersionedValue strings (CASSANDRA-6410)
 * Allow specifying datacenters to participate in a repair (CASSANDRA-6218)
 * Fix divide-by-zero in PCI (CASSANDRA-6403)
 * Fix setting last compacted key in the wrong level for LCS (CASSANDRA-6284)
 * Add millisecond precision formats to the timestamp parser (CASSANDRA-6395)
 * Expose a total memtable size metric for a CF (CASSANDRA-6391)
 * cqlsh: handle symlinks properly (CASSANDRA-6425)
 * Fix potential infinite loop when paging query with IN (CASSANDRA-6464)
 * Fix assertion error in AbstractQueryPager.discardFirst (CASSANDRA-6447)
 * Fix streaming older SSTable yields unnecessary tombstones (CASSANDRA-6527)
Merged from 1.2:
 * Improved error message on bad properties in DDL queries (CASSANDRA-6453)
 * Randomize batchlog candidates selection (CASSANDRA-6481)
 * Fix thundering herd on endpoint cache invalidation (CASSANDRA-6345, 6485)
 * Improve batchlog write performance with vnodes (CASSANDRA-6488)
 * cqlsh: quote single quotes in strings inside collections (CASSANDRA-6172)
 * Improve gossip performance for typical messages (CASSANDRA-6409)
 * Throw IRE if a prepared statement has more markers than supported
   (CASSANDRA-5598)
 * Expose Thread metrics for the native protocol server (CASSANDRA-6234)
 * Change snapshot response message verb to INTERNAL to avoid dropping it
   (CASSANDRA-6415)
 * Warn when collection read has > 65K elements (CASSANDRA-5428)
 * Fix cache persistence when both row and key cache are enabled
   (CASSANDRA-6413)
 * (Hadoop) add describe_local_ring (CASSANDRA-6268)
 * Fix handling of concurrent directory creation failure (CASSANDRA-6459)
 * Allow executing CREATE statements multiple times (CASSANDRA-6471)
 * Don't send confusing info with timeouts (CASSANDRA-6491)
 * Don't resubmit counter mutation runnables internally (CASSANDRA-6427)
 * Don't drop local mutations without a hint (CASSANDRA-6510)
 * Don't allow null max_hint_window_in_ms (CASSANDRA-6419)
 * Validate SliceRange start and finish lengths (CASSANDRA-6521)


2.0.3
 * Fix FD leak on slice read path (CASSANDRA-6275)
 * Cancel read meter task when closing SSTR (CASSANDRA-6358)
 * free off-heap IndexSummary during bulk (CASSANDRA-6359)
 * Recover from IOException in accept() thread (CASSANDRA-6349)
 * Improve Gossip tolerance of abnormally slow tasks (CASSANDRA-6338)
 * Fix trying to hint timed out counter writes (CASSANDRA-6322)
 * Allow restoring specific columnfamilies from archived CL (CASSANDRA-4809)
 * Avoid flushing compaction_history after each operation (CASSANDRA-6287)
 * Fix repair assertion error when tombstones expire (CASSANDRA-6277)
 * Skip loading corrupt key cache (CASSANDRA-6260)
 * Fixes for compacting larger-than-memory rows (CASSANDRA-6274)
 * Compact hottest sstables first and optionally omit coldest from
   compaction entirely (CASSANDRA-6109)
 * Fix modifying column_metadata from thrift (CASSANDRA-6182)
 * cqlsh: fix LIST USERS output (CASSANDRA-6242)
 * Add IRequestSink interface (CASSANDRA-6248)
 * Update memtable size while flushing (CASSANDRA-6249)
 * Provide hooks around CQL2/CQL3 statement execution (CASSANDRA-6252)
 * Require Permission.SELECT for CAS updates (CASSANDRA-6247)
 * New CQL-aware SSTableWriter (CASSANDRA-5894)
 * Reject CAS operation when the protocol v1 is used (CASSANDRA-6270)
 * Correctly throw error when frame too large (CASSANDRA-5981)
 * Fix serialization bug in PagedRange with 2ndary indexes (CASSANDRA-6299)
 * Fix CQL3 table validation in Thrift (CASSANDRA-6140)
 * Fix bug missing results with IN clauses (CASSANDRA-6327)
 * Fix paging with reversed slices (CASSANDRA-6343)
 * Set minTimestamp correctly to be able to drop expired sstables (CASSANDRA-6337)
 * Support NaN and Infinity as float literals (CASSANDRA-6003)
 * Remove RF from nodetool ring output (CASSANDRA-6289)
 * Fix attempting to flush empty rows (CASSANDRA-6374)
 * Fix potential out of bounds exception when paging (CASSANDRA-6333)
Merged from 1.2:
 * Optimize FD phi calculation (CASSANDRA-6386)
 * Improve initial FD phi estimate when starting up (CASSANDRA-6385)
 * Don't list CQL3 table in CLI describe even if named explicitely
   (CASSANDRA-5750)
 * Invalidate row cache when dropping CF (CASSANDRA-6351)
 * add non-jamm path for cached statements (CASSANDRA-6293)
 * add windows bat files for shell commands (CASSANDRA-6145)
 * Require logging in for Thrift CQL2/3 statement preparation (CASSANDRA-6254)
 * restrict max_num_tokens to 1536 (CASSANDRA-6267)
 * Nodetool gets default JMX port from cassandra-env.sh (CASSANDRA-6273)
 * make calculatePendingRanges asynchronous (CASSANDRA-6244)
 * Remove blocking flushes in gossip thread (CASSANDRA-6297)
 * Fix potential socket leak in connectionpool creation (CASSANDRA-6308)
 * Allow LOCAL_ONE/LOCAL_QUORUM to work with SimpleStrategy (CASSANDRA-6238)
 * cqlsh: handle 'null' as session duration (CASSANDRA-6317)
 * Fix json2sstable handling of range tombstones (CASSANDRA-6316)
 * Fix missing one row in reverse query (CASSANDRA-6330)
 * Fix reading expired row value from row cache (CASSANDRA-6325)
 * Fix AssertionError when doing set element deletion (CASSANDRA-6341)
 * Make CL code for the native protocol match the one in C* 2.0
   (CASSANDRA-6347)
 * Disallow altering CQL3 table from thrift (CASSANDRA-6370)
 * Fix size computation of prepared statement (CASSANDRA-6369)


2.0.2
 * Update FailureDetector to use nanontime (CASSANDRA-4925)
 * Fix FileCacheService regressions (CASSANDRA-6149)
 * Never return WriteTimeout for CL.ANY (CASSANDRA-6132)
 * Fix race conditions in bulk loader (CASSANDRA-6129)
 * Add configurable metrics reporting (CASSANDRA-4430)
 * drop queries exceeding a configurable number of tombstones (CASSANDRA-6117)
 * Track and persist sstable read activity (CASSANDRA-5515)
 * Fixes for speculative retry (CASSANDRA-5932, CASSANDRA-6194)
 * Improve memory usage of metadata min/max column names (CASSANDRA-6077)
 * Fix thrift validation refusing row markers on CQL3 tables (CASSANDRA-6081)
 * Fix insertion of collections with CAS (CASSANDRA-6069)
 * Correctly send metadata on SELECT COUNT (CASSANDRA-6080)
 * Track clients' remote addresses in ClientState (CASSANDRA-6070)
 * Create snapshot dir if it does not exist when migrating
   leveled manifest (CASSANDRA-6093)
 * make sequential nodetool repair the default (CASSANDRA-5950)
 * Add more hooks for compaction strategy implementations (CASSANDRA-6111)
 * Fix potential NPE on composite 2ndary indexes (CASSANDRA-6098)
 * Delete can potentially be skipped in batch (CASSANDRA-6115)
 * Allow alter keyspace on system_traces (CASSANDRA-6016)
 * Disallow empty column names in cql (CASSANDRA-6136)
 * Use Java7 file-handling APIs and fix file moving on Windows (CASSANDRA-5383)
 * Save compaction history to system keyspace (CASSANDRA-5078)
 * Fix NPE if StorageService.getOperationMode() is executed before full startup (CASSANDRA-6166)
 * CQL3: support pre-epoch longs for TimestampType (CASSANDRA-6212)
 * Add reloadtriggers command to nodetool (CASSANDRA-4949)
 * cqlsh: ignore empty 'value alias' in DESCRIBE (CASSANDRA-6139)
 * Fix sstable loader (CASSANDRA-6205)
 * Reject bootstrapping if the node already exists in gossip (CASSANDRA-5571)
 * Fix NPE while loading paxos state (CASSANDRA-6211)
 * cqlsh: add SHOW SESSION <tracing-session> command (CASSANDRA-6228)
Merged from 1.2:
 * (Hadoop) Require CFRR batchSize to be at least 2 (CASSANDRA-6114)
 * Add a warning for small LCS sstable size (CASSANDRA-6191)
 * Add ability to list specific KS/CF combinations in nodetool cfstats (CASSANDRA-4191)
 * Mark CF clean if a mutation raced the drop and got it marked dirty (CASSANDRA-5946)
 * Add a LOCAL_ONE consistency level (CASSANDRA-6202)
 * Limit CQL prepared statement cache by size instead of count (CASSANDRA-6107)
 * Tracing should log write failure rather than raw exceptions (CASSANDRA-6133)
 * lock access to TM.endpointToHostIdMap (CASSANDRA-6103)
 * Allow estimated memtable size to exceed slab allocator size (CASSANDRA-6078)
 * Start MeteredFlusher earlier to prevent OOM during CL replay (CASSANDRA-6087)
 * Avoid sending Truncate command to fat clients (CASSANDRA-6088)
 * Allow where clause conditions to be in parenthesis (CASSANDRA-6037)
 * Do not open non-ssl storage port if encryption option is all (CASSANDRA-3916)
 * Move batchlog replay to its own executor (CASSANDRA-6079)
 * Add tombstone debug threshold and histogram (CASSANDRA-6042, 6057)
 * Enable tcp keepalive on incoming connections (CASSANDRA-4053)
 * Fix fat client schema pull NPE (CASSANDRA-6089)
 * Fix memtable flushing for indexed tables (CASSANDRA-6112)
 * Fix skipping columns with multiple slices (CASSANDRA-6119)
 * Expose connected thrift + native client counts (CASSANDRA-5084)
 * Optimize auth setup (CASSANDRA-6122)
 * Trace index selection (CASSANDRA-6001)
 * Update sstablesPerReadHistogram to use biased sampling (CASSANDRA-6164)
 * Log UnknownColumnfamilyException when closing socket (CASSANDRA-5725)
 * Properly error out on CREATE INDEX for counters table (CASSANDRA-6160)
 * Handle JMX notification failure for repair (CASSANDRA-6097)
 * (Hadoop) Fetch no more than 128 splits in parallel (CASSANDRA-6169)
 * stress: add username/password authentication support (CASSANDRA-6068)
 * Fix indexed queries with row cache enabled on parent table (CASSANDRA-5732)
 * Fix compaction race during columnfamily drop (CASSANDRA-5957)
 * Fix validation of empty column names for compact tables (CASSANDRA-6152)
 * Skip replaying mutations that pass CRC but fail to deserialize (CASSANDRA-6183)
 * Rework token replacement to use replace_address (CASSANDRA-5916)
 * Fix altering column types (CASSANDRA-6185)
 * cqlsh: fix CREATE/ALTER WITH completion (CASSANDRA-6196)
 * add windows bat files for shell commands (CASSANDRA-6145)
 * Fix potential stack overflow during range tombstones insertion (CASSANDRA-6181)
 * (Hadoop) Make LOCAL_ONE the default consistency level (CASSANDRA-6214)


2.0.1
 * Fix bug that could allow reading deleted data temporarily (CASSANDRA-6025)
 * Improve memory use defaults (CASSANDRA-6059)
 * Make ThriftServer more easlly extensible (CASSANDRA-6058)
 * Remove Hadoop dependency from ITransportFactory (CASSANDRA-6062)
 * add file_cache_size_in_mb setting (CASSANDRA-5661)
 * Improve error message when yaml contains invalid properties (CASSANDRA-5958)
 * Improve leveled compaction's ability to find non-overlapping L0 compactions
   to work on concurrently (CASSANDRA-5921)
 * Notify indexer of columns shadowed by range tombstones (CASSANDRA-5614)
 * Log Merkle tree stats (CASSANDRA-2698)
 * Switch from crc32 to adler32 for compressed sstable checksums (CASSANDRA-5862)
 * Improve offheap memcpy performance (CASSANDRA-5884)
 * Use a range aware scanner for cleanup (CASSANDRA-2524)
 * Cleanup doesn't need to inspect sstables that contain only local data
   (CASSANDRA-5722)
 * Add ability for CQL3 to list partition keys (CASSANDRA-4536)
 * Improve native protocol serialization (CASSANDRA-5664)
 * Upgrade Thrift to 0.9.1 (CASSANDRA-5923)
 * Require superuser status for adding triggers (CASSANDRA-5963)
 * Make standalone scrubber handle old and new style leveled manifest
   (CASSANDRA-6005)
 * Fix paxos bugs (CASSANDRA-6012, 6013, 6023)
 * Fix paged ranges with multiple replicas (CASSANDRA-6004)
 * Fix potential AssertionError during tracing (CASSANDRA-6041)
 * Fix NPE in sstablesplit (CASSANDRA-6027)
 * Migrate pre-2.0 key/value/column aliases to system.schema_columns
   (CASSANDRA-6009)
 * Paging filter empty rows too agressively (CASSANDRA-6040)
 * Support variadic parameters for IN clauses (CASSANDRA-4210)
 * cqlsh: return the result of CAS writes (CASSANDRA-5796)
 * Fix validation of IN clauses with 2ndary indexes (CASSANDRA-6050)
 * Support named bind variables in CQL (CASSANDRA-6033)
Merged from 1.2:
 * Allow cache-keys-to-save to be set at runtime (CASSANDRA-5980)
 * Avoid second-guessing out-of-space state (CASSANDRA-5605)
 * Tuning knobs for dealing with large blobs and many CFs (CASSANDRA-5982)
 * (Hadoop) Fix CQLRW for thrift tables (CASSANDRA-6002)
 * Fix possible divide-by-zero in HHOM (CASSANDRA-5990)
 * Allow local batchlog writes for CL.ANY (CASSANDRA-5967)
 * Upgrade metrics-core to version 2.2.0 (CASSANDRA-5947)
 * Fix CqlRecordWriter with composite keys (CASSANDRA-5949)
 * Add snitch, schema version, cluster, partitioner to JMX (CASSANDRA-5881)
 * Allow disabling SlabAllocator (CASSANDRA-5935)
 * Make user-defined compaction JMX blocking (CASSANDRA-4952)
 * Fix streaming does not transfer wrapped range (CASSANDRA-5948)
 * Fix loading index summary containing empty key (CASSANDRA-5965)
 * Correctly handle limits in CompositesSearcher (CASSANDRA-5975)
 * Pig: handle CQL collections (CASSANDRA-5867)
 * Pass the updated cf to the PRSI index() method (CASSANDRA-5999)
 * Allow empty CQL3 batches (as no-op) (CASSANDRA-5994)
 * Support null in CQL3 functions (CASSANDRA-5910)
 * Replace the deprecated MapMaker with CacheLoader (CASSANDRA-6007)
 * Add SSTableDeletingNotification to DataTracker (CASSANDRA-6010)
 * Fix snapshots in use get deleted during snapshot repair (CASSANDRA-6011)
 * Move hints and exception count to o.a.c.metrics (CASSANDRA-6017)
 * Fix memory leak in snapshot repair (CASSANDRA-6047)
 * Fix sstable2sjon for CQL3 tables (CASSANDRA-5852)


2.0.0
 * Fix thrift validation when inserting into CQL3 tables (CASSANDRA-5138)
 * Fix periodic memtable flushing behavior with clean memtables (CASSANDRA-5931)
 * Fix dateOf() function for pre-2.0 timestamp columns (CASSANDRA-5928)
 * Fix SSTable unintentionally loads BF when opened for batch (CASSANDRA-5938)
 * Add stream session progress to JMX (CASSANDRA-4757)
 * Fix NPE during CAS operation (CASSANDRA-5925)
Merged from 1.2:
 * Fix getBloomFilterDiskSpaceUsed for AlwaysPresentFilter (CASSANDRA-5900)
 * Don't announce schema version until we've loaded the changes locally
   (CASSANDRA-5904)
 * Fix to support off heap bloom filters size greater than 2 GB (CASSANDRA-5903)
 * Properly handle parsing huge map and set literals (CASSANDRA-5893)


2.0.0-rc2
 * enable vnodes by default (CASSANDRA-5869)
 * fix CAS contention timeout (CASSANDRA-5830)
 * fix HsHa to respect max frame size (CASSANDRA-4573)
 * Fix (some) 2i on composite components omissions (CASSANDRA-5851)
 * cqlsh: add DESCRIBE FULL SCHEMA variant (CASSANDRA-5880)
Merged from 1.2:
 * Correctly validate sparse composite cells in scrub (CASSANDRA-5855)
 * Add KeyCacheHitRate metric to CF metrics (CASSANDRA-5868)
 * cqlsh: add support for multiline comments (CASSANDRA-5798)
 * Handle CQL3 SELECT duplicate IN restrictions on clustering columns
   (CASSANDRA-5856)


2.0.0-rc1
 * improve DecimalSerializer performance (CASSANDRA-5837)
 * fix potential spurious wakeup in AsyncOneResponse (CASSANDRA-5690)
 * fix schema-related trigger issues (CASSANDRA-5774)
 * Better validation when accessing CQL3 table from thrift (CASSANDRA-5138)
 * Fix assertion error during repair (CASSANDRA-5801)
 * Fix range tombstone bug (CASSANDRA-5805)
 * DC-local CAS (CASSANDRA-5797)
 * Add a native_protocol_version column to the system.local table (CASSANRDA-5819)
 * Use index_interval from cassandra.yaml when upgraded (CASSANDRA-5822)
 * Fix buffer underflow on socket close (CASSANDRA-5792)
Merged from 1.2:
 * Fix reading DeletionTime from 1.1-format sstables (CASSANDRA-5814)
 * cqlsh: add collections support to COPY (CASSANDRA-5698)
 * retry important messages for any IOException (CASSANDRA-5804)
 * Allow empty IN relations in SELECT/UPDATE/DELETE statements (CASSANDRA-5626)
 * cqlsh: fix crashing on Windows due to libedit detection (CASSANDRA-5812)
 * fix bulk-loading compressed sstables (CASSANDRA-5820)
 * (Hadoop) fix quoting in CqlPagingRecordReader and CqlRecordWriter
   (CASSANDRA-5824)
 * update default LCS sstable size to 160MB (CASSANDRA-5727)
 * Allow compacting 2Is via nodetool (CASSANDRA-5670)
 * Hex-encode non-String keys in OPP (CASSANDRA-5793)
 * nodetool history logging (CASSANDRA-5823)
 * (Hadoop) fix support for Thrift tables in CqlPagingRecordReader
   (CASSANDRA-5752)
 * add "all time blocked" to StatusLogger output (CASSANDRA-5825)
 * Future-proof inter-major-version schema migrations (CASSANDRA-5845)
 * (Hadoop) add CqlPagingRecordReader support for ReversedType in Thrift table
   (CASSANDRA-5718)
 * Add -no-snapshot option to scrub (CASSANDRA-5891)
 * Fix to support off heap bloom filters size greater than 2 GB (CASSANDRA-5903)
 * Properly handle parsing huge map and set literals (CASSANDRA-5893)
 * Fix LCS L0 compaction may overlap in L1 (CASSANDRA-5907)
 * New sstablesplit tool to split large sstables offline (CASSANDRA-4766)
 * Fix potential deadlock in native protocol server (CASSANDRA-5926)
 * Disallow incompatible type change in CQL3 (CASSANDRA-5882)
Merged from 1.1:
 * Correctly validate sparse composite cells in scrub (CASSANDRA-5855)


2.0.0-beta2
 * Replace countPendingHints with Hints Created metric (CASSANDRA-5746)
 * Allow nodetool with no args, and with help to run without a server (CASSANDRA-5734)
 * Cleanup AbstractType/TypeSerializer classes (CASSANDRA-5744)
 * Remove unimplemented cli option schema-mwt (CASSANDRA-5754)
 * Support range tombstones in thrift (CASSANDRA-5435)
 * Normalize table-manipulating CQL3 statements' class names (CASSANDRA-5759)
 * cqlsh: add missing table options to DESCRIBE output (CASSANDRA-5749)
 * Fix assertion error during repair (CASSANDRA-5757)
 * Fix bulkloader (CASSANDRA-5542)
 * Add LZ4 compression to the native protocol (CASSANDRA-5765)
 * Fix bugs in the native protocol v2 (CASSANDRA-5770)
 * CAS on 'primary key only' table (CASSANDRA-5715)
 * Support streaming SSTables of old versions (CASSANDRA-5772)
 * Always respect protocol version in native protocol (CASSANDRA-5778)
 * Fix ConcurrentModificationException during streaming (CASSANDRA-5782)
 * Update deletion timestamp in Commit#updatesWithPaxosTime (CASSANDRA-5787)
 * Thrift cas() method crashes if input columns are not sorted (CASSANDRA-5786)
 * Order columns names correctly when querying for CAS (CASSANDRA-5788)
 * Fix streaming retry (CASSANDRA-5775)
Merged from 1.2:
 * if no seeds can be a reached a node won't start in a ring by itself (CASSANDRA-5768)
 * add cassandra.unsafesystem property (CASSANDRA-5704)
 * (Hadoop) quote identifiers in CqlPagingRecordReader (CASSANDRA-5763)
 * Add replace_node functionality for vnodes (CASSANDRA-5337)
 * Add timeout events to query traces (CASSANDRA-5520)
 * Fix serialization of the LEFT gossip value (CASSANDRA-5696)
 * Pig: support for cql3 tables (CASSANDRA-5234)
 * Fix skipping range tombstones with reverse queries (CASSANDRA-5712)
 * Expire entries out of ThriftSessionManager (CASSANDRA-5719)
 * Don't keep ancestor information in memory (CASSANDRA-5342)
 * Expose native protocol server status in nodetool info (CASSANDRA-5735)
 * Fix pathetic performance of range tombstones (CASSANDRA-5677)
 * Fix querying with an empty (impossible) range (CASSANDRA-5573)
 * cqlsh: handle CUSTOM 2i in DESCRIBE output (CASSANDRA-5760)
 * Fix minor bug in Range.intersects(Bound) (CASSANDRA-5771)
 * cqlsh: handle disabled compression in DESCRIBE output (CASSANDRA-5766)
 * Ensure all UP events are notified on the native protocol (CASSANDRA-5769)
 * Fix formatting of sstable2json with multiple -k arguments (CASSANDRA-5781)
 * Don't rely on row marker for queries in general to hide lost markers
   after TTL expires (CASSANDRA-5762)
 * Sort nodetool help output (CASSANDRA-5776)
 * Fix column expiring during 2 phases compaction (CASSANDRA-5799)
 * now() is being rejected in INSERTs when inside collections (CASSANDRA-5795)


2.0.0-beta1
 * Add support for indexing clustered columns (CASSANDRA-5125)
 * Removed on-heap row cache (CASSANDRA-5348)
 * use nanotime consistently for node-local timeouts (CASSANDRA-5581)
 * Avoid unnecessary second pass on name-based queries (CASSANDRA-5577)
 * Experimental triggers (CASSANDRA-1311)
 * JEMalloc support for off-heap allocation (CASSANDRA-3997)
 * Single-pass compaction (CASSANDRA-4180)
 * Removed token range bisection (CASSANDRA-5518)
 * Removed compatibility with pre-1.2.5 sstables and network messages
   (CASSANDRA-5511)
 * removed PBSPredictor (CASSANDRA-5455)
 * CAS support (CASSANDRA-5062, 5441, 5442, 5443, 5619, 5667)
 * Leveled compaction performs size-tiered compactions in L0
   (CASSANDRA-5371, 5439)
 * Add yaml network topology snitch for mixed ec2/other envs (CASSANDRA-5339)
 * Log when a node is down longer than the hint window (CASSANDRA-4554)
 * Optimize tombstone creation for ExpiringColumns (CASSANDRA-4917)
 * Improve LeveledScanner work estimation (CASSANDRA-5250, 5407)
 * Replace compaction lock with runWithCompactionsDisabled (CASSANDRA-3430)
 * Change Message IDs to ints (CASSANDRA-5307)
 * Move sstable level information into the Stats component, removing the
   need for a separate Manifest file (CASSANDRA-4872)
 * avoid serializing to byte[] on commitlog append (CASSANDRA-5199)
 * make index_interval configurable per columnfamily (CASSANDRA-3961, CASSANDRA-5650)
 * add default_time_to_live (CASSANDRA-3974)
 * add memtable_flush_period_in_ms (CASSANDRA-4237)
 * replace supercolumns internally by composites (CASSANDRA-3237, 5123)
 * upgrade thrift to 0.9.0 (CASSANDRA-3719)
 * drop unnecessary keyspace parameter from user-defined compaction API
   (CASSANDRA-5139)
 * more robust solution to incomplete compactions + counters (CASSANDRA-5151)
 * Change order of directory searching for c*.in.sh (CASSANDRA-3983)
 * Add tool to reset SSTable compaction level for LCS (CASSANDRA-5271)
 * Allow custom configuration loader (CASSANDRA-5045)
 * Remove memory emergency pressure valve logic (CASSANDRA-3534)
 * Reduce request latency with eager retry (CASSANDRA-4705)
 * cqlsh: Remove ASSUME command (CASSANDRA-5331)
 * Rebuild BF when loading sstables if bloom_filter_fp_chance
   has changed since compaction (CASSANDRA-5015)
 * remove row-level bloom filters (CASSANDRA-4885)
 * Change Kernel Page Cache skipping into row preheating (disabled by default)
   (CASSANDRA-4937)
 * Improve repair by deciding on a gcBefore before sending
   out TreeRequests (CASSANDRA-4932)
 * Add an official way to disable compactions (CASSANDRA-5074)
 * Reenable ALTER TABLE DROP with new semantics (CASSANDRA-3919)
 * Add binary protocol versioning (CASSANDRA-5436)
 * Swap THshaServer for TThreadedSelectorServer (CASSANDRA-5530)
 * Add alias support to SELECT statement (CASSANDRA-5075)
 * Don't create empty RowMutations in CommitLogReplayer (CASSANDRA-5541)
 * Use range tombstones when dropping cfs/columns from schema (CASSANDRA-5579)
 * cqlsh: drop CQL2/CQL3-beta support (CASSANDRA-5585)
 * Track max/min column names in sstables to be able to optimize slice
   queries (CASSANDRA-5514, CASSANDRA-5595, CASSANDRA-5600)
 * Binary protocol: allow batching already prepared statements (CASSANDRA-4693)
 * Allow preparing timestamp, ttl and limit in CQL3 queries (CASSANDRA-4450)
 * Support native link w/o JNA in Java7 (CASSANDRA-3734)
 * Use SASL authentication in binary protocol v2 (CASSANDRA-5545)
 * Replace Thrift HsHa with LMAX Disruptor based implementation (CASSANDRA-5582)
 * cqlsh: Add row count to SELECT output (CASSANDRA-5636)
 * Include a timestamp with all read commands to determine column expiration
   (CASSANDRA-5149)
 * Streaming 2.0 (CASSANDRA-5286, 5699)
 * Conditional create/drop ks/table/index statements in CQL3 (CASSANDRA-2737)
 * more pre-table creation property validation (CASSANDRA-5693)
 * Redesign repair messages (CASSANDRA-5426)
 * Fix ALTER RENAME post-5125 (CASSANDRA-5702)
 * Disallow renaming a 2ndary indexed column (CASSANDRA-5705)
 * Rename Table to Keyspace (CASSANDRA-5613)
 * Ensure changing column_index_size_in_kb on different nodes don't corrupt the
   sstable (CASSANDRA-5454)
 * Move resultset type information into prepare, not execute (CASSANDRA-5649)
 * Auto paging in binary protocol (CASSANDRA-4415, 5714)
 * Don't tie client side use of AbstractType to JDBC (CASSANDRA-4495)
 * Adds new TimestampType to replace DateType (CASSANDRA-5723, CASSANDRA-5729)
Merged from 1.2:
 * make starting native protocol server idempotent (CASSANDRA-5728)
 * Fix loading key cache when a saved entry is no longer valid (CASSANDRA-5706)
 * Fix serialization of the LEFT gossip value (CASSANDRA-5696)
 * cqlsh: Don't show 'null' in place of empty values (CASSANDRA-5675)
 * Race condition in detecting version on a mixed 1.1/1.2 cluster
   (CASSANDRA-5692)
 * Fix skipping range tombstones with reverse queries (CASSANDRA-5712)
 * Expire entries out of ThriftSessionManager (CASSANRDA-5719)
 * Don't keep ancestor information in memory (CASSANDRA-5342)
 * cqlsh: fix handling of semicolons inside BATCH queries (CASSANDRA-5697)


1.2.6
 * Fix tracing when operation completes before all responses arrive
   (CASSANDRA-5668)
 * Fix cross-DC mutation forwarding (CASSANDRA-5632)
 * Reduce SSTableLoader memory usage (CASSANDRA-5555)
 * Scale hinted_handoff_throttle_in_kb to cluster size (CASSANDRA-5272)
 * (Hadoop) Add CQL3 input/output formats (CASSANDRA-4421, 5622)
 * (Hadoop) Fix InputKeyRange in CFIF (CASSANDRA-5536)
 * Fix dealing with ridiculously large max sstable sizes in LCS (CASSANDRA-5589)
 * Ignore pre-truncate hints (CASSANDRA-4655)
 * Move System.exit on OOM into a separate thread (CASSANDRA-5273)
 * Write row markers when serializing schema (CASSANDRA-5572)
 * Check only SSTables for the requested range when streaming (CASSANDRA-5569)
 * Improve batchlog replay behavior and hint ttl handling (CASSANDRA-5314)
 * Exclude localTimestamp from validation for tombstones (CASSANDRA-5398)
 * cqlsh: add custom prompt support (CASSANDRA-5539)
 * Reuse prepared statements in hot auth queries (CASSANDRA-5594)
 * cqlsh: add vertical output option (see EXPAND) (CASSANDRA-5597)
 * Add a rate limit option to stress (CASSANDRA-5004)
 * have BulkLoader ignore snapshots directories (CASSANDRA-5587)
 * fix SnitchProperties logging context (CASSANDRA-5602)
 * Expose whether jna is enabled and memory is locked via JMX (CASSANDRA-5508)
 * cqlsh: fix COPY FROM with ReversedType (CASSANDRA-5610)
 * Allow creating CUSTOM indexes on collections (CASSANDRA-5615)
 * Evaluate now() function at execution time (CASSANDRA-5616)
 * Expose detailed read repair metrics (CASSANDRA-5618)
 * Correct blob literal + ReversedType parsing (CASSANDRA-5629)
 * Allow GPFS to prefer the internal IP like EC2MRS (CASSANDRA-5630)
 * fix help text for -tspw cassandra-cli (CASSANDRA-5643)
 * don't throw away initial causes exceptions for internode encryption issues
   (CASSANDRA-5644)
 * Fix message spelling errors for cql select statements (CASSANDRA-5647)
 * Suppress custom exceptions thru jmx (CASSANDRA-5652)
 * Update CREATE CUSTOM INDEX syntax (CASSANDRA-5639)
 * Fix PermissionDetails.equals() method (CASSANDRA-5655)
 * Never allow partition key ranges in CQL3 without token() (CASSANDRA-5666)
 * Gossiper incorrectly drops AppState for an upgrading node (CASSANDRA-5660)
 * Connection thrashing during multi-region ec2 during upgrade, due to
   messaging version (CASSANDRA-5669)
 * Avoid over reconnecting in EC2MRS (CASSANDRA-5678)
 * Fix ReadResponseSerializer.serializedSize() for digest reads (CASSANDRA-5476)
 * allow sstable2json on 2i CFs (CASSANDRA-5694)
Merged from 1.1:
 * Remove buggy thrift max message length option (CASSANDRA-5529)
 * Fix NPE in Pig's widerow mode (CASSANDRA-5488)
 * Add split size parameter to Pig and disable split combination (CASSANDRA-5544)


1.2.5
 * make BytesToken.toString only return hex bytes (CASSANDRA-5566)
 * Ensure that submitBackground enqueues at least one task (CASSANDRA-5554)
 * fix 2i updates with identical values and timestamps (CASSANDRA-5540)
 * fix compaction throttling bursty-ness (CASSANDRA-4316)
 * reduce memory consumption of IndexSummary (CASSANDRA-5506)
 * remove per-row column name bloom filters (CASSANDRA-5492)
 * Include fatal errors in trace events (CASSANDRA-5447)
 * Ensure that PerRowSecondaryIndex is notified of row-level deletes
   (CASSANDRA-5445)
 * Allow empty blob literals in CQL3 (CASSANDRA-5452)
 * Fix streaming RangeTombstones at column index boundary (CASSANDRA-5418)
 * Fix preparing statements when current keyspace is not set (CASSANDRA-5468)
 * Fix SemanticVersion.isSupportedBy minor/patch handling (CASSANDRA-5496)
 * Don't provide oldCfId for post-1.1 system cfs (CASSANDRA-5490)
 * Fix primary range ignores replication strategy (CASSANDRA-5424)
 * Fix shutdown of binary protocol server (CASSANDRA-5507)
 * Fix repair -snapshot not working (CASSANDRA-5512)
 * Set isRunning flag later in binary protocol server (CASSANDRA-5467)
 * Fix use of CQL3 functions with descending clustering order (CASSANDRA-5472)
 * Disallow renaming columns one at a time for thrift table in CQL3
   (CASSANDRA-5531)
 * cqlsh: add CLUSTERING ORDER BY support to DESCRIBE (CASSANDRA-5528)
 * Add custom secondary index support to CQL3 (CASSANDRA-5484)
 * Fix repair hanging silently on unexpected error (CASSANDRA-5229)
 * Fix Ec2Snitch regression introduced by CASSANDRA-5171 (CASSANDRA-5432)
 * Add nodetool enablebackup/disablebackup (CASSANDRA-5556)
 * cqlsh: fix DESCRIBE after case insensitive USE (CASSANDRA-5567)
Merged from 1.1
 * Add retry mechanism to OTC for non-droppable_verbs (CASSANDRA-5393)
 * Use allocator information to improve memtable memory usage estimate
   (CASSANDRA-5497)
 * Fix trying to load deleted row into row cache on startup (CASSANDRA-4463)
 * fsync leveled manifest to avoid corruption (CASSANDRA-5535)
 * Fix Bound intersection computation (CASSANDRA-5551)
 * sstablescrub now respects max memory size in cassandra.in.sh (CASSANDRA-5562)


1.2.4
 * Ensure that PerRowSecondaryIndex updates see the most recent values
   (CASSANDRA-5397)
 * avoid duplicate index entries ind PrecompactedRow and
   ParallelCompactionIterable (CASSANDRA-5395)
 * remove the index entry on oldColumn when new column is a tombstone
   (CASSANDRA-5395)
 * Change default stream throughput from 400 to 200 mbps (CASSANDRA-5036)
 * Gossiper logs DOWN for symmetry with UP (CASSANDRA-5187)
 * Fix mixing prepared statements between keyspaces (CASSANDRA-5352)
 * Fix consistency level during bootstrap - strike 3 (CASSANDRA-5354)
 * Fix transposed arguments in AlreadyExistsException (CASSANDRA-5362)
 * Improve asynchronous hint delivery (CASSANDRA-5179)
 * Fix Guava dependency version (12.0 -> 13.0.1) for Maven (CASSANDRA-5364)
 * Validate that provided CQL3 collection value are < 64K (CASSANDRA-5355)
 * Make upgradeSSTable skip current version sstables by default (CASSANDRA-5366)
 * Optimize min/max timestamp collection (CASSANDRA-5373)
 * Invalid streamId in cql binary protocol when using invalid CL
   (CASSANDRA-5164)
 * Fix validation for IN where clauses with collections (CASSANDRA-5376)
 * Copy resultSet on count query to avoid ConcurrentModificationException
   (CASSANDRA-5382)
 * Correctly typecheck in CQL3 even with ReversedType (CASSANDRA-5386)
 * Fix streaming compressed files when using encryption (CASSANDRA-5391)
 * cassandra-all 1.2.0 pom missing netty dependency (CASSANDRA-5392)
 * Fix writetime/ttl functions on null values (CASSANDRA-5341)
 * Fix NPE during cql3 select with token() (CASSANDRA-5404)
 * IndexHelper.skipBloomFilters won't skip non-SHA filters (CASSANDRA-5385)
 * cqlsh: Print maps ordered by key, sort sets (CASSANDRA-5413)
 * Add null syntax support in CQL3 for inserts (CASSANDRA-3783)
 * Allow unauthenticated set_keyspace() calls (CASSANDRA-5423)
 * Fix potential incremental backups race (CASSANDRA-5410)
 * Fix prepared BATCH statements with batch-level timestamps (CASSANDRA-5415)
 * Allow overriding superuser setup delay (CASSANDRA-5430)
 * cassandra-shuffle with JMX usernames and passwords (CASSANDRA-5431)
Merged from 1.1:
 * cli: Quote ks and cf names in schema output when needed (CASSANDRA-5052)
 * Fix bad default for min/max timestamp in SSTableMetadata (CASSANDRA-5372)
 * Fix cf name extraction from manifest in Directories.migrateFile()
   (CASSANDRA-5242)
 * Support pluggable internode authentication (CASSANDRA-5401)


1.2.3
 * add check for sstable overlap within a level on startup (CASSANDRA-5327)
 * replace ipv6 colons in jmx object names (CASSANDRA-5298, 5328)
 * Avoid allocating SSTableBoundedScanner during repair when the range does
   not intersect the sstable (CASSANDRA-5249)
 * Don't lowercase property map keys (this breaks NTS) (CASSANDRA-5292)
 * Fix composite comparator with super columns (CASSANDRA-5287)
 * Fix insufficient validation of UPDATE queries against counter cfs
   (CASSANDRA-5300)
 * Fix PropertyFileSnitch default DC/Rack behavior (CASSANDRA-5285)
 * Handle null values when executing prepared statement (CASSANDRA-5081)
 * Add netty to pom dependencies (CASSANDRA-5181)
 * Include type arguments in Thrift CQLPreparedResult (CASSANDRA-5311)
 * Fix compaction not removing columns when bf_fp_ratio is 1 (CASSANDRA-5182)
 * cli: Warn about missing CQL3 tables in schema descriptions (CASSANDRA-5309)
 * Re-enable unknown option in replication/compaction strategies option for
   backward compatibility (CASSANDRA-4795)
 * Add binary protocol support to stress (CASSANDRA-4993)
 * cqlsh: Fix COPY FROM value quoting and null handling (CASSANDRA-5305)
 * Fix repair -pr for vnodes (CASSANDRA-5329)
 * Relax CL for auth queries for non-default users (CASSANDRA-5310)
 * Fix AssertionError during repair (CASSANDRA-5245)
 * Don't announce migrations to pre-1.2 nodes (CASSANDRA-5334)
Merged from 1.1:
 * Update offline scrub for 1.0 -> 1.1 directory structure (CASSANDRA-5195)
 * add tmp flag to Descriptor hashcode (CASSANDRA-4021)
 * fix logging of "Found table data in data directories" when only system tables
   are present (CASSANDRA-5289)
 * cli: Add JMX authentication support (CASSANDRA-5080)
 * nodetool: ability to repair specific range (CASSANDRA-5280)
 * Fix possible assertion triggered in SliceFromReadCommand (CASSANDRA-5284)
 * cqlsh: Add inet type support on Windows (ipv4-only) (CASSANDRA-4801)
 * Fix race when initializing ColumnFamilyStore (CASSANDRA-5350)
 * Add UseTLAB JVM flag (CASSANDRA-5361)


1.2.2
 * fix potential for multiple concurrent compactions of the same sstables
   (CASSANDRA-5256)
 * avoid no-op caching of byte[] on commitlog append (CASSANDRA-5199)
 * fix symlinks under data dir not working (CASSANDRA-5185)
 * fix bug in compact storage metadata handling (CASSANDRA-5189)
 * Validate login for USE queries (CASSANDRA-5207)
 * cli: remove default username and password (CASSANDRA-5208)
 * configure populate_io_cache_on_flush per-CF (CASSANDRA-4694)
 * allow configuration of internode socket buffer (CASSANDRA-3378)
 * Make sstable directory picking blacklist-aware again (CASSANDRA-5193)
 * Correctly expire gossip states for edge cases (CASSANDRA-5216)
 * Improve handling of directory creation failures (CASSANDRA-5196)
 * Expose secondary indicies to the rest of nodetool (CASSANDRA-4464)
 * Binary protocol: avoid sending notification for 0.0.0.0 (CASSANDRA-5227)
 * add UseCondCardMark XX jvm settings on jdk 1.7 (CASSANDRA-4366)
 * CQL3 refactor to allow conversion function (CASSANDRA-5226)
 * Fix drop of sstables in some circumstance (CASSANDRA-5232)
 * Implement caching of authorization results (CASSANDRA-4295)
 * Add support for LZ4 compression (CASSANDRA-5038)
 * Fix missing columns in wide rows queries (CASSANDRA-5225)
 * Simplify auth setup and make system_auth ks alterable (CASSANDRA-5112)
 * Stop compactions from hanging during bootstrap (CASSANDRA-5244)
 * fix compressed streaming sending extra chunk (CASSANDRA-5105)
 * Add CQL3-based implementations of IAuthenticator and IAuthorizer
   (CASSANDRA-4898)
 * Fix timestamp-based tomstone removal logic (CASSANDRA-5248)
 * cli: Add JMX authentication support (CASSANDRA-5080)
 * Fix forceFlush behavior (CASSANDRA-5241)
 * cqlsh: Add username autocompletion (CASSANDRA-5231)
 * Fix CQL3 composite partition key error (CASSANDRA-5240)
 * Allow IN clause on last clustering key (CASSANDRA-5230)
Merged from 1.1:
 * fix start key/end token validation for wide row iteration (CASSANDRA-5168)
 * add ConfigHelper support for Thrift frame and max message sizes (CASSANDRA-5188)
 * fix nodetool repair not fail on node down (CASSANDRA-5203)
 * always collect tombstone hints (CASSANDRA-5068)
 * Fix error when sourcing file in cqlsh (CASSANDRA-5235)


1.2.1
 * stream undelivered hints on decommission (CASSANDRA-5128)
 * GossipingPropertyFileSnitch loads saved dc/rack info if needed (CASSANDRA-5133)
 * drain should flush system CFs too (CASSANDRA-4446)
 * add inter_dc_tcp_nodelay setting (CASSANDRA-5148)
 * re-allow wrapping ranges for start_token/end_token range pairitspwng (CASSANDRA-5106)
 * fix validation compaction of empty rows (CASSANDRA-5136)
 * nodetool methods to enable/disable hint storage/delivery (CASSANDRA-4750)
 * disallow bloom filter false positive chance of 0 (CASSANDRA-5013)
 * add threadpool size adjustment methods to JMXEnabledThreadPoolExecutor and
   CompactionManagerMBean (CASSANDRA-5044)
 * fix hinting for dropped local writes (CASSANDRA-4753)
 * off-heap cache doesn't need mutable column container (CASSANDRA-5057)
 * apply disk_failure_policy to bad disks on initial directory creation
   (CASSANDRA-4847)
 * Optimize name-based queries to use ArrayBackedSortedColumns (CASSANDRA-5043)
 * Fall back to old manifest if most recent is unparseable (CASSANDRA-5041)
 * pool [Compressed]RandomAccessReader objects on the partitioned read path
   (CASSANDRA-4942)
 * Add debug logging to list filenames processed by Directories.migrateFile
   method (CASSANDRA-4939)
 * Expose black-listed directories via JMX (CASSANDRA-4848)
 * Log compaction merge counts (CASSANDRA-4894)
 * Minimize byte array allocation by AbstractData{Input,Output} (CASSANDRA-5090)
 * Add SSL support for the binary protocol (CASSANDRA-5031)
 * Allow non-schema system ks modification for shuffle to work (CASSANDRA-5097)
 * cqlsh: Add default limit to SELECT statements (CASSANDRA-4972)
 * cqlsh: fix DESCRIBE for 1.1 cfs in CQL3 (CASSANDRA-5101)
 * Correctly gossip with nodes >= 1.1.7 (CASSANDRA-5102)
 * Ensure CL guarantees on digest mismatch (CASSANDRA-5113)
 * Validate correctly selects on composite partition key (CASSANDRA-5122)
 * Fix exception when adding collection (CASSANDRA-5117)
 * Handle states for non-vnode clusters correctly (CASSANDRA-5127)
 * Refuse unrecognized replication and compaction strategy options (CASSANDRA-4795)
 * Pick the correct value validator in sstable2json for cql3 tables (CASSANDRA-5134)
 * Validate login for describe_keyspace, describe_keyspaces and set_keyspace
   (CASSANDRA-5144)
 * Fix inserting empty maps (CASSANDRA-5141)
 * Don't remove tokens from System table for node we know (CASSANDRA-5121)
 * fix streaming progress report for compresed files (CASSANDRA-5130)
 * Coverage analysis for low-CL queries (CASSANDRA-4858)
 * Stop interpreting dates as valid timeUUID value (CASSANDRA-4936)
 * Adds E notation for floating point numbers (CASSANDRA-4927)
 * Detect (and warn) unintentional use of the cql2 thrift methods when cql3 was
   intended (CASSANDRA-5172)
 * cli: Quote ks and cf names in schema output when needed (CASSANDRA-5052)
 * Fix cf name extraction from manifest in Directories.migrateFile() (CASSANDRA-5242)
 * Replace mistaken usage of commons-logging with slf4j (CASSANDRA-5464)
 * Ensure Jackson dependency matches lib (CASSANDRA-5126)
 * Expose droppable tombstone ratio stats over JMX (CASSANDRA-5159)
Merged from 1.1:
 * Simplify CompressedRandomAccessReader to work around JDK FD bug (CASSANDRA-5088)
 * Improve handling a changing target throttle rate mid-compaction (CASSANDRA-5087)
 * Pig: correctly decode row keys in widerow mode (CASSANDRA-5098)
 * nodetool repair command now prints progress (CASSANDRA-4767)
 * fix user defined compaction to run against 1.1 data directory (CASSANDRA-5118)
 * Fix CQL3 BATCH authorization caching (CASSANDRA-5145)
 * fix get_count returns incorrect value with TTL (CASSANDRA-5099)
 * better handling for mid-compaction failure (CASSANDRA-5137)
 * convert default marshallers list to map for better readability (CASSANDRA-5109)
 * fix ConcurrentModificationException in getBootstrapSource (CASSANDRA-5170)
 * fix sstable maxtimestamp for row deletes and pre-1.1.1 sstables (CASSANDRA-5153)
 * Fix thread growth on node removal (CASSANDRA-5175)
 * Make Ec2Region's datacenter name configurable (CASSANDRA-5155)


1.2.0
 * Disallow counters in collections (CASSANDRA-5082)
 * cqlsh: add unit tests (CASSANDRA-3920)
 * fix default bloom_filter_fp_chance for LeveledCompactionStrategy (CASSANDRA-5093)
Merged from 1.1:
 * add validation for get_range_slices with start_key and end_token (CASSANDRA-5089)


1.2.0-rc2
 * fix nodetool ownership display with vnodes (CASSANDRA-5065)
 * cqlsh: add DESCRIBE KEYSPACES command (CASSANDRA-5060)
 * Fix potential infinite loop when reloading CFS (CASSANDRA-5064)
 * Fix SimpleAuthorizer example (CASSANDRA-5072)
 * cqlsh: force CL.ONE for tracing and system.schema* queries (CASSANDRA-5070)
 * Includes cassandra-shuffle in the debian package (CASSANDRA-5058)
Merged from 1.1:
 * fix multithreaded compaction deadlock (CASSANDRA-4492)
 * fix temporarily missing schema after upgrade from pre-1.1.5 (CASSANDRA-5061)
 * Fix ALTER TABLE overriding compression options with defaults
   (CASSANDRA-4996, 5066)
 * fix specifying and altering crc_check_chance (CASSANDRA-5053)
 * fix Murmur3Partitioner ownership% calculation (CASSANDRA-5076)
 * Don't expire columns sooner than they should in 2ndary indexes (CASSANDRA-5079)


1.2-rc1
 * rename rpc_timeout settings to request_timeout (CASSANDRA-5027)
 * add BF with 0.1 FP to LCS by default (CASSANDRA-5029)
 * Fix preparing insert queries (CASSANDRA-5016)
 * Fix preparing queries with counter increment (CASSANDRA-5022)
 * Fix preparing updates with collections (CASSANDRA-5017)
 * Don't generate UUID based on other node address (CASSANDRA-5002)
 * Fix message when trying to alter a clustering key type (CASSANDRA-5012)
 * Update IAuthenticator to match the new IAuthorizer (CASSANDRA-5003)
 * Fix inserting only a key in CQL3 (CASSANDRA-5040)
 * Fix CQL3 token() function when used with strings (CASSANDRA-5050)
Merged from 1.1:
 * reduce log spam from invalid counter shards (CASSANDRA-5026)
 * Improve schema propagation performance (CASSANDRA-5025)
 * Fix for IndexHelper.IndexFor throws OOB Exception (CASSANDRA-5030)
 * cqlsh: make it possible to describe thrift CFs (CASSANDRA-4827)
 * cqlsh: fix timestamp formatting on some platforms (CASSANDRA-5046)


1.2-beta3
 * make consistency level configurable in cqlsh (CASSANDRA-4829)
 * fix cqlsh rendering of blob fields (CASSANDRA-4970)
 * fix cqlsh DESCRIBE command (CASSANDRA-4913)
 * save truncation position in system table (CASSANDRA-4906)
 * Move CompressionMetadata off-heap (CASSANDRA-4937)
 * allow CLI to GET cql3 columnfamily data (CASSANDRA-4924)
 * Fix rare race condition in getExpireTimeForEndpoint (CASSANDRA-4402)
 * acquire references to overlapping sstables during compaction so bloom filter
   doesn't get free'd prematurely (CASSANDRA-4934)
 * Don't share slice query filter in CQL3 SelectStatement (CASSANDRA-4928)
 * Separate tracing from Log4J (CASSANDRA-4861)
 * Exclude gcable tombstones from merkle-tree computation (CASSANDRA-4905)
 * Better printing of AbstractBounds for tracing (CASSANDRA-4931)
 * Optimize mostRecentTombstone check in CC.collectAllData (CASSANDRA-4883)
 * Change stream session ID to UUID to avoid collision from same node (CASSANDRA-4813)
 * Use Stats.db when bulk loading if present (CASSANDRA-4957)
 * Skip repair on system_trace and keyspaces with RF=1 (CASSANDRA-4956)
 * (cql3) Remove arbitrary SELECT limit (CASSANDRA-4918)
 * Correctly handle prepared operation on collections (CASSANDRA-4945)
 * Fix CQL3 LIMIT (CASSANDRA-4877)
 * Fix Stress for CQL3 (CASSANDRA-4979)
 * Remove cassandra specific exceptions from JMX interface (CASSANDRA-4893)
 * (CQL3) Force using ALLOW FILTERING on potentially inefficient queries (CASSANDRA-4915)
 * (cql3) Fix adding column when the table has collections (CASSANDRA-4982)
 * (cql3) Fix allowing collections with compact storage (CASSANDRA-4990)
 * (cql3) Refuse ttl/writetime function on collections (CASSANDRA-4992)
 * Replace IAuthority with new IAuthorizer (CASSANDRA-4874)
 * clqsh: fix KEY pseudocolumn escaping when describing Thrift tables
   in CQL3 mode (CASSANDRA-4955)
 * add basic authentication support for Pig CassandraStorage (CASSANDRA-3042)
 * fix CQL2 ALTER TABLE compaction_strategy_class altering (CASSANDRA-4965)
Merged from 1.1:
 * Fall back to old describe_splits if d_s_ex is not available (CASSANDRA-4803)
 * Improve error reporting when streaming ranges fail (CASSANDRA-5009)
 * Fix cqlsh timestamp formatting of timezone info (CASSANDRA-4746)
 * Fix assertion failure with leveled compaction (CASSANDRA-4799)
 * Check for null end_token in get_range_slice (CASSANDRA-4804)
 * Remove all remnants of removed nodes (CASSANDRA-4840)
 * Add aut-reloading of the log4j file in debian package (CASSANDRA-4855)
 * Fix estimated row cache entry size (CASSANDRA-4860)
 * reset getRangeSlice filter after finishing a row for get_paged_slice
   (CASSANDRA-4919)
 * expunge row cache post-truncate (CASSANDRA-4940)
 * Allow static CF definition with compact storage (CASSANDRA-4910)
 * Fix endless loop/compaction of schema_* CFs due to broken timestamps (CASSANDRA-4880)
 * Fix 'wrong class type' assertion in CounterColumn (CASSANDRA-4976)


1.2-beta2
 * fp rate of 1.0 disables BF entirely; LCS defaults to 1.0 (CASSANDRA-4876)
 * off-heap bloom filters for row keys (CASSANDRA_4865)
 * add extension point for sstable components (CASSANDRA-4049)
 * improve tracing output (CASSANDRA-4852, 4862)
 * make TRACE verb droppable (CASSANDRA-4672)
 * fix BulkLoader recognition of CQL3 columnfamilies (CASSANDRA-4755)
 * Sort commitlog segments for replay by id instead of mtime (CASSANDRA-4793)
 * Make hint delivery asynchronous (CASSANDRA-4761)
 * Pluggable Thrift transport factories for CLI and cqlsh (CASSANDRA-4609, 4610)
 * cassandra-cli: allow Double value type to be inserted to a column (CASSANDRA-4661)
 * Add ability to use custom TServerFactory implementations (CASSANDRA-4608)
 * optimize batchlog flushing to skip successful batches (CASSANDRA-4667)
 * include metadata for system keyspace itself in schema tables (CASSANDRA-4416)
 * add check to PropertyFileSnitch to verify presence of location for
   local node (CASSANDRA-4728)
 * add PBSPredictor consistency modeler (CASSANDRA-4261)
 * remove vestiges of Thrift unframed mode (CASSANDRA-4729)
 * optimize single-row PK lookups (CASSANDRA-4710)
 * adjust blockFor calculation to account for pending ranges due to node
   movement (CASSANDRA-833)
 * Change CQL version to 3.0.0 and stop accepting 3.0.0-beta1 (CASSANDRA-4649)
 * (CQL3) Make prepared statement global instead of per connection
   (CASSANDRA-4449)
 * Fix scrubbing of CQL3 created tables (CASSANDRA-4685)
 * (CQL3) Fix validation when using counter and regular columns in the same
   table (CASSANDRA-4706)
 * Fix bug starting Cassandra with simple authentication (CASSANDRA-4648)
 * Add support for batchlog in CQL3 (CASSANDRA-4545, 4738)
 * Add support for multiple column family outputs in CFOF (CASSANDRA-4208)
 * Support repairing only the local DC nodes (CASSANDRA-4747)
 * Use rpc_address for binary protocol and change default port (CASSANDRA-4751)
 * Fix use of collections in prepared statements (CASSANDRA-4739)
 * Store more information into peers table (CASSANDRA-4351, 4814)
 * Configurable bucket size for size tiered compaction (CASSANDRA-4704)
 * Run leveled compaction in parallel (CASSANDRA-4310)
 * Fix potential NPE during CFS reload (CASSANDRA-4786)
 * Composite indexes may miss results (CASSANDRA-4796)
 * Move consistency level to the protocol level (CASSANDRA-4734, 4824)
 * Fix Subcolumn slice ends not respected (CASSANDRA-4826)
 * Fix Assertion error in cql3 select (CASSANDRA-4783)
 * Fix list prepend logic (CQL3) (CASSANDRA-4835)
 * Add booleans as literals in CQL3 (CASSANDRA-4776)
 * Allow renaming PK columns in CQL3 (CASSANDRA-4822)
 * Fix binary protocol NEW_NODE event (CASSANDRA-4679)
 * Fix potential infinite loop in tombstone compaction (CASSANDRA-4781)
 * Remove system tables accounting from schema (CASSANDRA-4850)
 * (cql3) Force provided columns in clustering key order in
   'CLUSTERING ORDER BY' (CASSANDRA-4881)
 * Fix composite index bug (CASSANDRA-4884)
 * Fix short read protection for CQL3 (CASSANDRA-4882)
 * Add tracing support to the binary protocol (CASSANDRA-4699)
 * (cql3) Don't allow prepared marker inside collections (CASSANDRA-4890)
 * Re-allow order by on non-selected columns (CASSANDRA-4645)
 * Bug when composite index is created in a table having collections (CASSANDRA-4909)
 * log index scan subject in CompositesSearcher (CASSANDRA-4904)
Merged from 1.1:
 * add get[Row|Key]CacheEntries to CacheServiceMBean (CASSANDRA-4859)
 * fix get_paged_slice to wrap to next row correctly (CASSANDRA-4816)
 * fix indexing empty column values (CASSANDRA-4832)
 * allow JdbcDate to compose null Date objects (CASSANDRA-4830)
 * fix possible stackoverflow when compacting 1000s of sstables
   (CASSANDRA-4765)
 * fix wrong leveled compaction progress calculation (CASSANDRA-4807)
 * add a close() method to CRAR to prevent leaking file descriptors (CASSANDRA-4820)
 * fix potential infinite loop in get_count (CASSANDRA-4833)
 * fix compositeType.{get/from}String methods (CASSANDRA-4842)
 * (CQL) fix CREATE COLUMNFAMILY permissions check (CASSANDRA-4864)
 * Fix DynamicCompositeType same type comparison (CASSANDRA-4711)
 * Fix duplicate SSTable reference when stream session failed (CASSANDRA-3306)
 * Allow static CF definition with compact storage (CASSANDRA-4910)
 * Fix endless loop/compaction of schema_* CFs due to broken timestamps (CASSANDRA-4880)
 * Fix 'wrong class type' assertion in CounterColumn (CASSANDRA-4976)


1.2-beta1
 * add atomic_batch_mutate (CASSANDRA-4542, -4635)
 * increase default max_hint_window_in_ms to 3h (CASSANDRA-4632)
 * include message initiation time to replicas so they can more
   accurately drop timed-out requests (CASSANDRA-2858)
 * fix clientutil.jar dependencies (CASSANDRA-4566)
 * optimize WriteResponse (CASSANDRA-4548)
 * new metrics (CASSANDRA-4009)
 * redesign KEYS indexes to avoid read-before-write (CASSANDRA-2897)
 * debug tracing (CASSANDRA-1123)
 * parallelize row cache loading (CASSANDRA-4282)
 * Make compaction, flush JBOD-aware (CASSANDRA-4292)
 * run local range scans on the read stage (CASSANDRA-3687)
 * clean up ioexceptions (CASSANDRA-2116)
 * add disk_failure_policy (CASSANDRA-2118)
 * Introduce new json format with row level deletion (CASSANDRA-4054)
 * remove redundant "name" column from schema_keyspaces (CASSANDRA-4433)
 * improve "nodetool ring" handling of multi-dc clusters (CASSANDRA-3047)
 * update NTS calculateNaturalEndpoints to be O(N log N) (CASSANDRA-3881)
 * split up rpc timeout by operation type (CASSANDRA-2819)
 * rewrite key cache save/load to use only sequential i/o (CASSANDRA-3762)
 * update MS protocol with a version handshake + broadcast address id
   (CASSANDRA-4311)
 * multithreaded hint replay (CASSANDRA-4189)
 * add inter-node message compression (CASSANDRA-3127)
 * remove COPP (CASSANDRA-2479)
 * Track tombstone expiration and compact when tombstone content is
   higher than a configurable threshold, default 20% (CASSANDRA-3442, 4234)
 * update MurmurHash to version 3 (CASSANDRA-2975)
 * (CLI) track elapsed time for `delete' operation (CASSANDRA-4060)
 * (CLI) jline version is bumped to 1.0 to properly  support
   'delete' key function (CASSANDRA-4132)
 * Save IndexSummary into new SSTable 'Summary' component (CASSANDRA-2392, 4289)
 * Add support for range tombstones (CASSANDRA-3708)
 * Improve MessagingService efficiency (CASSANDRA-3617)
 * Avoid ID conflicts from concurrent schema changes (CASSANDRA-3794)
 * Set thrift HSHA server thread limit to unlimited by default (CASSANDRA-4277)
 * Avoids double serialization of CF id in RowMutation messages
   (CASSANDRA-4293)
 * stream compressed sstables directly with java nio (CASSANDRA-4297)
 * Support multiple ranges in SliceQueryFilter (CASSANDRA-3885)
 * Add column metadata to system column families (CASSANDRA-4018)
 * (cql3) Always use composite types by default (CASSANDRA-4329)
 * (cql3) Add support for set, map and list (CASSANDRA-3647)
 * Validate date type correctly (CASSANDRA-4441)
 * (cql3) Allow definitions with only a PK (CASSANDRA-4361)
 * (cql3) Add support for row key composites (CASSANDRA-4179)
 * improve DynamicEndpointSnitch by using reservoir sampling (CASSANDRA-4038)
 * (cql3) Add support for 2ndary indexes (CASSANDRA-3680)
 * (cql3) fix defining more than one PK to be invalid (CASSANDRA-4477)
 * remove schema agreement checking from all external APIs (Thrift, CQL and CQL3) (CASSANDRA-4487)
 * add Murmur3Partitioner and make it default for new installations (CASSANDRA-3772, 4621)
 * (cql3) update pseudo-map syntax to use map syntax (CASSANDRA-4497)
 * Finer grained exceptions hierarchy and provides error code with exceptions (CASSANDRA-3979)
 * Adds events push to binary protocol (CASSANDRA-4480)
 * Rewrite nodetool help (CASSANDRA-2293)
 * Make CQL3 the default for CQL (CASSANDRA-4640)
 * update stress tool to be able to use CQL3 (CASSANDRA-4406)
 * Accept all thrift update on CQL3 cf but don't expose their metadata (CASSANDRA-4377)
 * Replace Throttle with Guava's RateLimiter for HintedHandOff (CASSANDRA-4541)
 * fix counter add/get using CQL2 and CQL3 in stress tool (CASSANDRA-4633)
 * Add sstable count per level to cfstats (CASSANDRA-4537)
 * (cql3) Add ALTER KEYSPACE statement (CASSANDRA-4611)
 * (cql3) Allow defining default consistency levels (CASSANDRA-4448)
 * (cql3) Fix queries using LIMIT missing results (CASSANDRA-4579)
 * fix cross-version gossip messaging (CASSANDRA-4576)
 * added inet data type (CASSANDRA-4627)


1.1.6
 * Wait for writes on synchronous read digest mismatch (CASSANDRA-4792)
 * fix commitlog replay for nanotime-infected sstables (CASSANDRA-4782)
 * preflight check ttl for maximum of 20 years (CASSANDRA-4771)
 * (Pig) fix widerow input with single column rows (CASSANDRA-4789)
 * Fix HH to compact with correct gcBefore, which avoids wiping out
   undelivered hints (CASSANDRA-4772)
 * LCS will merge up to 32 L0 sstables as intended (CASSANDRA-4778)
 * NTS will default unconfigured DC replicas to zero (CASSANDRA-4675)
 * use default consistency level in counter validation if none is
   explicitly provide (CASSANDRA-4700)
 * Improve IAuthority interface by introducing fine-grained
   access permissions and grant/revoke commands (CASSANDRA-4490, 4644)
 * fix assumption error in CLI when updating/describing keyspace
   (CASSANDRA-4322)
 * Adds offline sstablescrub to debian packaging (CASSANDRA-4642)
 * Automatic fixing of overlapping leveled sstables (CASSANDRA-4644)
 * fix error when using ORDER BY with extended selections (CASSANDRA-4689)
 * (CQL3) Fix validation for IN queries for non-PK cols (CASSANDRA-4709)
 * fix re-created keyspace disappering after 1.1.5 upgrade
   (CASSANDRA-4698, 4752)
 * (CLI) display elapsed time in 2 fraction digits (CASSANDRA-3460)
 * add authentication support to sstableloader (CASSANDRA-4712)
 * Fix CQL3 'is reversed' logic (CASSANDRA-4716, 4759)
 * (CQL3) Don't return ReversedType in result set metadata (CASSANDRA-4717)
 * Backport adding AlterKeyspace statement (CASSANDRA-4611)
 * (CQL3) Correcty accept upper-case data types (CASSANDRA-4770)
 * Add binary protocol events for schema changes (CASSANDRA-4684)
Merged from 1.0:
 * Switch from NBHM to CHM in MessagingService's callback map, which
   prevents OOM in long-running instances (CASSANDRA-4708)


1.1.5
 * add SecondaryIndex.reload API (CASSANDRA-4581)
 * use millis + atomicint for commitlog segment creation instead of
   nanotime, which has issues under some hypervisors (CASSANDRA-4601)
 * fix FD leak in slice queries (CASSANDRA-4571)
 * avoid recursion in leveled compaction (CASSANDRA-4587)
 * increase stack size under Java7 to 180K
 * Log(info) schema changes (CASSANDRA-4547)
 * Change nodetool setcachecapcity to manipulate global caches (CASSANDRA-4563)
 * (cql3) fix setting compaction strategy (CASSANDRA-4597)
 * fix broken system.schema_* timestamps on system startup (CASSANDRA-4561)
 * fix wrong skip of cache saving (CASSANDRA-4533)
 * Avoid NPE when lost+found is in data dir (CASSANDRA-4572)
 * Respect five-minute flush moratorium after initial CL replay (CASSANDRA-4474)
 * Adds ntp as recommended in debian packaging (CASSANDRA-4606)
 * Configurable transport in CF Record{Reader|Writer} (CASSANDRA-4558)
 * (cql3) fix potential NPE with both equal and unequal restriction (CASSANDRA-4532)
 * (cql3) improves ORDER BY validation (CASSANDRA-4624)
 * Fix potential deadlock during counter writes (CASSANDRA-4578)
 * Fix cql error with ORDER BY when using IN (CASSANDRA-4612)
Merged from 1.0:
 * increase Xss to 160k to accomodate latest 1.6 JVMs (CASSANDRA-4602)
 * fix toString of hint destination tokens (CASSANDRA-4568)
 * Fix multiple values for CurrentLocal NodeID (CASSANDRA-4626)


1.1.4
 * fix offline scrub to catch >= out of order rows (CASSANDRA-4411)
 * fix cassandra-env.sh on RHEL and other non-dash-based systems
   (CASSANDRA-4494)
Merged from 1.0:
 * (Hadoop) fix setting key length for old-style mapred api (CASSANDRA-4534)
 * (Hadoop) fix iterating through a resultset consisting entirely
   of tombstoned rows (CASSANDRA-4466)


1.1.3
 * (cqlsh) add COPY TO (CASSANDRA-4434)
 * munmap commitlog segments before rename (CASSANDRA-4337)
 * (JMX) rename getRangeKeySample to sampleKeyRange to avoid returning
   multi-MB results as an attribute (CASSANDRA-4452)
 * flush based on data size, not throughput; overwritten columns no
   longer artificially inflate liveRatio (CASSANDRA-4399)
 * update default commitlog segment size to 32MB and total commitlog
   size to 32/1024 MB for 32/64 bit JVMs, respectively (CASSANDRA-4422)
 * avoid using global partitioner to estimate ranges in index sstables
   (CASSANDRA-4403)
 * restore pre-CASSANDRA-3862 approach to removing expired tombstones
   from row cache during compaction (CASSANDRA-4364)
 * (stress) support for CQL prepared statements (CASSANDRA-3633)
 * Correctly catch exception when Snappy cannot be loaded (CASSANDRA-4400)
 * (cql3) Support ORDER BY when IN condition is given in WHERE clause (CASSANDRA-4327)
 * (cql3) delete "component_index" column on DROP TABLE call (CASSANDRA-4420)
 * change nanoTime() to currentTimeInMillis() in schema related code (CASSANDRA-4432)
 * add a token generation tool (CASSANDRA-3709)
 * Fix LCS bug with sstable containing only 1 row (CASSANDRA-4411)
 * fix "Can't Modify Index Name" problem on CF update (CASSANDRA-4439)
 * Fix assertion error in getOverlappingSSTables during repair (CASSANDRA-4456)
 * fix nodetool's setcompactionthreshold command (CASSANDRA-4455)
 * Ensure compacted files are never used, to avoid counter overcount (CASSANDRA-4436)
Merged from 1.0:
 * Push the validation of secondary index values to the SecondaryIndexManager (CASSANDRA-4240)
 * allow dropping columns shadowed by not-yet-expired supercolumn or row
   tombstones in PrecompactedRow (CASSANDRA-4396)


1.1.2
 * Fix cleanup not deleting index entries (CASSANDRA-4379)
 * Use correct partitioner when saving + loading caches (CASSANDRA-4331)
 * Check schema before trying to export sstable (CASSANDRA-2760)
 * Raise a meaningful exception instead of NPE when PFS encounters
   an unconfigured node + no default (CASSANDRA-4349)
 * fix bug in sstable blacklisting with LCS (CASSANDRA-4343)
 * LCS no longer promotes tiny sstables out of L0 (CASSANDRA-4341)
 * skip tombstones during hint replay (CASSANDRA-4320)
 * fix NPE in compactionstats (CASSANDRA-4318)
 * enforce 1m min keycache for auto (CASSANDRA-4306)
 * Have DeletedColumn.isMFD always return true (CASSANDRA-4307)
 * (cql3) exeption message for ORDER BY constraints said primary filter can be
    an IN clause, which is misleading (CASSANDRA-4319)
 * (cql3) Reject (not yet supported) creation of 2ndardy indexes on tables with
   composite primary keys (CASSANDRA-4328)
 * Set JVM stack size to 160k for java 7 (CASSANDRA-4275)
 * cqlsh: add COPY command to load data from CSV flat files (CASSANDRA-4012)
 * CFMetaData.fromThrift to throw ConfigurationException upon error (CASSANDRA-4353)
 * Use CF comparator to sort indexed columns in SecondaryIndexManager
   (CASSANDRA-4365)
 * add strategy_options to the KSMetaData.toString() output (CASSANDRA-4248)
 * (cql3) fix range queries containing unqueried results (CASSANDRA-4372)
 * (cql3) allow updating column_alias types (CASSANDRA-4041)
 * (cql3) Fix deletion bug (CASSANDRA-4193)
 * Fix computation of overlapping sstable for leveled compaction (CASSANDRA-4321)
 * Improve scrub and allow to run it offline (CASSANDRA-4321)
 * Fix assertionError in StorageService.bulkLoad (CASSANDRA-4368)
 * (cqlsh) add option to authenticate to a keyspace at startup (CASSANDRA-4108)
 * (cqlsh) fix ASSUME functionality (CASSANDRA-4352)
 * Fix ColumnFamilyRecordReader to not return progress > 100% (CASSANDRA-3942)
Merged from 1.0:
 * Set gc_grace on index CF to 0 (CASSANDRA-4314)


1.1.1
 * add populate_io_cache_on_flush option (CASSANDRA-2635)
 * allow larger cache capacities than 2GB (CASSANDRA-4150)
 * add getsstables command to nodetool (CASSANDRA-4199)
 * apply parent CF compaction settings to secondary index CFs (CASSANDRA-4280)
 * preserve commitlog size cap when recycling segments at startup
   (CASSANDRA-4201)
 * (Hadoop) fix split generation regression (CASSANDRA-4259)
 * ignore min/max compactions settings in LCS, while preserving
   behavior that min=max=0 disables autocompaction (CASSANDRA-4233)
 * log number of rows read from saved cache (CASSANDRA-4249)
 * calculate exact size required for cleanup operations (CASSANDRA-1404)
 * avoid blocking additional writes during flush when the commitlog
   gets behind temporarily (CASSANDRA-1991)
 * enable caching on index CFs based on data CF cache setting (CASSANDRA-4197)
 * warn on invalid replication strategy creation options (CASSANDRA-4046)
 * remove [Freeable]Memory finalizers (CASSANDRA-4222)
 * include tombstone size in ColumnFamily.size, which can prevent OOM
   during sudden mass delete operations by yielding a nonzero liveRatio
   (CASSANDRA-3741)
 * Open 1 sstableScanner per level for leveled compaction (CASSANDRA-4142)
 * Optimize reads when row deletion timestamps allow us to restrict
   the set of sstables we check (CASSANDRA-4116)
 * add support for commitlog archiving and point-in-time recovery
   (CASSANDRA-3690)
 * avoid generating redundant compaction tasks during streaming
   (CASSANDRA-4174)
 * add -cf option to nodetool snapshot, and takeColumnFamilySnapshot to
   StorageService mbean (CASSANDRA-556)
 * optimize cleanup to drop entire sstables where possible (CASSANDRA-4079)
 * optimize truncate when autosnapshot is disabled (CASSANDRA-4153)
 * update caches to use byte[] keys to reduce memory overhead (CASSANDRA-3966)
 * add column limit to cli (CASSANDRA-3012, 4098)
 * clean up and optimize DataOutputBuffer, used by CQL compression and
   CompositeType (CASSANDRA-4072)
 * optimize commitlog checksumming (CASSANDRA-3610)
 * identify and blacklist corrupted SSTables from future compactions
   (CASSANDRA-2261)
 * Move CfDef and KsDef validation out of thrift (CASSANDRA-4037)
 * Expose API to repair a user provided range (CASSANDRA-3912)
 * Add way to force the cassandra-cli to refresh its schema (CASSANDRA-4052)
 * Avoid having replicate on write tasks stacking up at CL.ONE (CASSANDRA-2889)
 * (cql3) Backwards compatibility for composite comparators in non-cql3-aware
   clients (CASSANDRA-4093)
 * (cql3) Fix order by for reversed queries (CASSANDRA-4160)
 * (cql3) Add ReversedType support (CASSANDRA-4004)
 * (cql3) Add timeuuid type (CASSANDRA-4194)
 * (cql3) Minor fixes (CASSANDRA-4185)
 * (cql3) Fix prepared statement in BATCH (CASSANDRA-4202)
 * (cql3) Reduce the list of reserved keywords (CASSANDRA-4186)
 * (cql3) Move max/min compaction thresholds to compaction strategy options
   (CASSANDRA-4187)
 * Fix exception during move when localhost is the only source (CASSANDRA-4200)
 * (cql3) Allow paging through non-ordered partitioner results (CASSANDRA-3771)
 * (cql3) Fix drop index (CASSANDRA-4192)
 * (cql3) Don't return range ghosts anymore (CASSANDRA-3982)
 * fix re-creating Keyspaces/ColumnFamilies with the same name as dropped
   ones (CASSANDRA-4219)
 * fix SecondaryIndex LeveledManifest save upon snapshot (CASSANDRA-4230)
 * fix missing arrayOffset in FBUtilities.hash (CASSANDRA-4250)
 * (cql3) Add name of parameters in CqlResultSet (CASSANDRA-4242)
 * (cql3) Correctly validate order by queries (CASSANDRA-4246)
 * rename stress to cassandra-stress for saner packaging (CASSANDRA-4256)
 * Fix exception on colum metadata with non-string comparator (CASSANDRA-4269)
 * Check for unknown/invalid compression options (CASSANDRA-4266)
 * (cql3) Adds simple access to column timestamp and ttl (CASSANDRA-4217)
 * (cql3) Fix range queries with secondary indexes (CASSANDRA-4257)
 * Better error messages from improper input in cli (CASSANDRA-3865)
 * Try to stop all compaction upon Keyspace or ColumnFamily drop (CASSANDRA-4221)
 * (cql3) Allow keyspace properties to contain hyphens (CASSANDRA-4278)
 * (cql3) Correctly validate keyspace access in create table (CASSANDRA-4296)
 * Avoid deadlock in migration stage (CASSANDRA-3882)
 * Take supercolumn names and deletion info into account in memtable throughput
   (CASSANDRA-4264)
 * Add back backward compatibility for old style replication factor (CASSANDRA-4294)
 * Preserve compatibility with pre-1.1 index queries (CASSANDRA-4262)
Merged from 1.0:
 * Fix super columns bug where cache is not updated (CASSANDRA-4190)
 * fix maxTimestamp to include row tombstones (CASSANDRA-4116)
 * (CLI) properly handle quotes in create/update keyspace commands (CASSANDRA-4129)
 * Avoids possible deadlock during bootstrap (CASSANDRA-4159)
 * fix stress tool that hangs forever on timeout or error (CASSANDRA-4128)
 * stress tool to return appropriate exit code on failure (CASSANDRA-4188)
 * fix compaction NPE when out of disk space and assertions disabled
   (CASSANDRA-3985)
 * synchronize LCS getEstimatedTasks to avoid CME (CASSANDRA-4255)
 * ensure unique streaming session id's (CASSANDRA-4223)
 * kick off background compaction when min/max thresholds change
   (CASSANDRA-4279)
 * improve ability of STCS.getBuckets to deal with 100s of 1000s of
   sstables, such as when convertinb back from LCS (CASSANDRA-4287)
 * Oversize integer in CQL throws NumberFormatException (CASSANDRA-4291)
 * fix 1.0.x node join to mixed version cluster, other nodes >= 1.1 (CASSANDRA-4195)
 * Fix LCS splitting sstable base on uncompressed size (CASSANDRA-4419)
 * Push the validation of secondary index values to the SecondaryIndexManager (CASSANDRA-4240)
 * Don't purge columns during upgradesstables (CASSANDRA-4462)
 * Make cqlsh work with piping (CASSANDRA-4113)
 * Validate arguments for nodetool decommission (CASSANDRA-4061)
 * Report thrift status in nodetool info (CASSANDRA-4010)


1.1.0-final
 * average a reduced liveRatio estimate with the previous one (CASSANDRA-4065)
 * Allow KS and CF names up to 48 characters (CASSANDRA-4157)
 * fix stress build (CASSANDRA-4140)
 * add time remaining estimate to nodetool compactionstats (CASSANDRA-4167)
 * (cql) fix NPE in cql3 ALTER TABLE (CASSANDRA-4163)
 * (cql) Add support for CL.TWO and CL.THREE in CQL (CASSANDRA-4156)
 * (cql) Fix type in CQL3 ALTER TABLE preventing update (CASSANDRA-4170)
 * (cql) Throw invalid exception from CQL3 on obsolete options (CASSANDRA-4171)
 * (cqlsh) fix recognizing uppercase SELECT keyword (CASSANDRA-4161)
 * Pig: wide row support (CASSANDRA-3909)
Merged from 1.0:
 * avoid streaming empty files with bulk loader if sstablewriter errors out
   (CASSANDRA-3946)


1.1-rc1
 * Include stress tool in binary builds (CASSANDRA-4103)
 * (Hadoop) fix wide row iteration when last row read was deleted
   (CASSANDRA-4154)
 * fix read_repair_chance to really default to 0.1 in the cli (CASSANDRA-4114)
 * Adds caching and bloomFilterFpChange to CQL options (CASSANDRA-4042)
 * Adds posibility to autoconfigure size of the KeyCache (CASSANDRA-4087)
 * fix KEYS index from skipping results (CASSANDRA-3996)
 * Remove sliced_buffer_size_in_kb dead option (CASSANDRA-4076)
 * make loadNewSStable preserve sstable version (CASSANDRA-4077)
 * Respect 1.0 cache settings as much as possible when upgrading
   (CASSANDRA-4088)
 * relax path length requirement for sstable files when upgrading on
   non-Windows platforms (CASSANDRA-4110)
 * fix terminination of the stress.java when errors were encountered
   (CASSANDRA-4128)
 * Move CfDef and KsDef validation out of thrift (CASSANDRA-4037)
 * Fix get_paged_slice (CASSANDRA-4136)
 * CQL3: Support slice with exclusive start and stop (CASSANDRA-3785)
Merged from 1.0:
 * support PropertyFileSnitch in bulk loader (CASSANDRA-4145)
 * add auto_snapshot option allowing disabling snapshot before drop/truncate
   (CASSANDRA-3710)
 * allow short snitch names (CASSANDRA-4130)


1.1-beta2
 * rename loaded sstables to avoid conflicts with local snapshots
   (CASSANDRA-3967)
 * start hint replay as soon as FD notifies that the target is back up
   (CASSANDRA-3958)
 * avoid unproductive deserializing of cached rows during compaction
   (CASSANDRA-3921)
 * fix concurrency issues with CQL keyspace creation (CASSANDRA-3903)
 * Show Effective Owership via Nodetool ring <keyspace> (CASSANDRA-3412)
 * Update ORDER BY syntax for CQL3 (CASSANDRA-3925)
 * Fix BulkRecordWriter to not throw NPE if reducer gets no map data from Hadoop (CASSANDRA-3944)
 * Fix bug with counters in super columns (CASSANDRA-3821)
 * Remove deprecated merge_shard_chance (CASSANDRA-3940)
 * add a convenient way to reset a node's schema (CASSANDRA-2963)
 * fix for intermittent SchemaDisagreementException (CASSANDRA-3884)
 * CLI `list <CF>` to limit number of columns and their order (CASSANDRA-3012)
 * ignore deprecated KsDef/CfDef/ColumnDef fields in native schema (CASSANDRA-3963)
 * CLI to report when unsupported column_metadata pair was given (CASSANDRA-3959)
 * reincarnate removed and deprecated KsDef/CfDef attributes (CASSANDRA-3953)
 * Fix race between writes and read for cache (CASSANDRA-3862)
 * perform static initialization of StorageProxy on start-up (CASSANDRA-3797)
 * support trickling fsync() on writes (CASSANDRA-3950)
 * expose counters for unavailable/timeout exceptions given to thrift clients (CASSANDRA-3671)
 * avoid quadratic startup time in LeveledManifest (CASSANDRA-3952)
 * Add type information to new schema_ columnfamilies and remove thrift
   serialization for schema (CASSANDRA-3792)
 * add missing column validator options to the CLI help (CASSANDRA-3926)
 * skip reading saved key cache if CF's caching strategy is NONE or ROWS_ONLY (CASSANDRA-3954)
 * Unify migration code (CASSANDRA-4017)
Merged from 1.0:
 * cqlsh: guess correct version of Python for Arch Linux (CASSANDRA-4090)
 * (CLI) properly handle quotes in create/update keyspace commands (CASSANDRA-4129)
 * Avoids possible deadlock during bootstrap (CASSANDRA-4159)
 * fix stress tool that hangs forever on timeout or error (CASSANDRA-4128)
 * Fix super columns bug where cache is not updated (CASSANDRA-4190)
 * stress tool to return appropriate exit code on failure (CASSANDRA-4188)


1.0.9
 * improve index sampling performance (CASSANDRA-4023)
 * always compact away deleted hints immediately after handoff (CASSANDRA-3955)
 * delete hints from dropped ColumnFamilies on handoff instead of
   erroring out (CASSANDRA-3975)
 * add CompositeType ref to the CLI doc for create/update column family (CASSANDRA-3980)
 * Pig: support Counter ColumnFamilies (CASSANDRA-3973)
 * Pig: Composite column support (CASSANDRA-3684)
 * Avoid NPE during repair when a keyspace has no CFs (CASSANDRA-3988)
 * Fix division-by-zero error on get_slice (CASSANDRA-4000)
 * don't change manifest level for cleanup, scrub, and upgradesstables
   operations under LeveledCompactionStrategy (CASSANDRA-3989, 4112)
 * fix race leading to super columns assertion failure (CASSANDRA-3957)
 * fix NPE on invalid CQL delete command (CASSANDRA-3755)
 * allow custom types in CLI's assume command (CASSANDRA-4081)
 * fix totalBytes count for parallel compactions (CASSANDRA-3758)
 * fix intermittent NPE in get_slice (CASSANDRA-4095)
 * remove unnecessary asserts in native code interfaces (CASSANDRA-4096)
 * Validate blank keys in CQL to avoid assertion errors (CASSANDRA-3612)
 * cqlsh: fix bad decoding of some column names (CASSANDRA-4003)
 * cqlsh: fix incorrect padding with unicode chars (CASSANDRA-4033)
 * Fix EC2 snitch incorrectly reporting region (CASSANDRA-4026)
 * Shut down thrift during decommission (CASSANDRA-4086)
 * Expose nodetool cfhistograms for 2ndary indexes (CASSANDRA-4063)
Merged from 0.8:
 * Fix ConcurrentModificationException in gossiper (CASSANDRA-4019)


1.1-beta1
 * (cqlsh)
   + add SOURCE and CAPTURE commands, and --file option (CASSANDRA-3479)
   + add ALTER COLUMNFAMILY WITH (CASSANDRA-3523)
   + bundle Python dependencies with Cassandra (CASSANDRA-3507)
   + added to Debian package (CASSANDRA-3458)
   + display byte data instead of erroring out on decode failure
     (CASSANDRA-3874)
 * add nodetool rebuild_index (CASSANDRA-3583)
 * add nodetool rangekeysample (CASSANDRA-2917)
 * Fix streaming too much data during move operations (CASSANDRA-3639)
 * Nodetool and CLI connect to localhost by default (CASSANDRA-3568)
 * Reduce memory used by primary index sample (CASSANDRA-3743)
 * (Hadoop) separate input/output configurations (CASSANDRA-3197, 3765)
 * avoid returning internal Cassandra classes over JMX (CASSANDRA-2805)
 * add row-level isolation via SnapTree (CASSANDRA-2893)
 * Optimize key count estimation when opening sstable on startup
   (CASSANDRA-2988)
 * multi-dc replication optimization supporting CL > ONE (CASSANDRA-3577)
 * add command to stop compactions (CASSANDRA-1740, 3566, 3582)
 * multithreaded streaming (CASSANDRA-3494)
 * removed in-tree redhat spec (CASSANDRA-3567)
 * "defragment" rows for name-based queries under STCS, again (CASSANDRA-2503)
 * Recycle commitlog segments for improved performance
   (CASSANDRA-3411, 3543, 3557, 3615)
 * update size-tiered compaction to prioritize small tiers (CASSANDRA-2407)
 * add message expiration logic to OutboundTcpConnection (CASSANDRA-3005)
 * off-heap cache to use sun.misc.Unsafe instead of JNA (CASSANDRA-3271)
 * EACH_QUORUM is only supported for writes (CASSANDRA-3272)
 * replace compactionlock use in schema migration by checking CFS.isValid
   (CASSANDRA-3116)
 * recognize that "SELECT first ... *" isn't really "SELECT *" (CASSANDRA-3445)
 * Use faster bytes comparison (CASSANDRA-3434)
 * Bulk loader is no longer a fat client, (HADOOP) bulk load output format
   (CASSANDRA-3045)
 * (Hadoop) add support for KeyRange.filter
 * remove assumption that keys and token are in bijection
   (CASSANDRA-1034, 3574, 3604)
 * always remove endpoints from delevery queue in HH (CASSANDRA-3546)
 * fix race between cf flush and its 2ndary indexes flush (CASSANDRA-3547)
 * fix potential race in AES when a repair fails (CASSANDRA-3548)
 * Remove columns shadowed by a deleted container even when we cannot purge
   (CASSANDRA-3538)
 * Improve memtable slice iteration performance (CASSANDRA-3545)
 * more efficient allocation of small bloom filters (CASSANDRA-3618)
 * Use separate writer thread in SSTableSimpleUnsortedWriter (CASSANDRA-3619)
 * fsync the directory after new sstable or commitlog segment are created (CASSANDRA-3250)
 * fix minor issues reported by FindBugs (CASSANDRA-3658)
 * global key/row caches (CASSANDRA-3143, 3849)
 * optimize memtable iteration during range scan (CASSANDRA-3638)
 * introduce 'crc_check_chance' in CompressionParameters to support
   a checksum percentage checking chance similarly to read-repair (CASSANDRA-3611)
 * a way to deactivate global key/row cache on per-CF basis (CASSANDRA-3667)
 * fix LeveledCompactionStrategy broken because of generation pre-allocation
   in LeveledManifest (CASSANDRA-3691)
 * finer-grained control over data directories (CASSANDRA-2749)
 * Fix ClassCastException during hinted handoff (CASSANDRA-3694)
 * Upgrade Thrift to 0.7 (CASSANDRA-3213)
 * Make stress.java insert operation to use microseconds (CASSANDRA-3725)
 * Allows (internally) doing a range query with a limit of columns instead of
   rows (CASSANDRA-3742)
 * Allow rangeSlice queries to be start/end inclusive/exclusive (CASSANDRA-3749)
 * Fix BulkLoader to support new SSTable layout and add stream
   throttling to prevent an NPE when there is no yaml config (CASSANDRA-3752)
 * Allow concurrent schema migrations (CASSANDRA-1391, 3832)
 * Add SnapshotCommand to trigger snapshot on remote node (CASSANDRA-3721)
 * Make CFMetaData conversions to/from thrift/native schema inverses
   (CASSANDRA_3559)
 * Add initial code for CQL 3.0-beta (CASSANDRA-2474, 3781, 3753)
 * Add wide row support for ColumnFamilyInputFormat (CASSANDRA-3264)
 * Allow extending CompositeType comparator (CASSANDRA-3657)
 * Avoids over-paging during get_count (CASSANDRA-3798)
 * Add new command to rebuild a node without (repair) merkle tree calculations
   (CASSANDRA-3483, 3922)
 * respect not only row cache capacity but caching mode when
   trying to read data (CASSANDRA-3812)
 * fix system tests (CASSANDRA-3827)
 * CQL support for altering row key type in ALTER TABLE (CASSANDRA-3781)
 * turn compression on by default (CASSANDRA-3871)
 * make hexToBytes refuse invalid input (CASSANDRA-2851)
 * Make secondary indexes CF inherit compression and compaction from their
   parent CF (CASSANDRA-3877)
 * Finish cleanup up tombstone purge code (CASSANDRA-3872)
 * Avoid NPE on aboarted stream-out sessions (CASSANDRA-3904)
 * BulkRecordWriter throws NPE for counter columns (CASSANDRA-3906)
 * Support compression using BulkWriter (CASSANDRA-3907)


1.0.8
 * fix race between cleanup and flush on secondary index CFSes (CASSANDRA-3712)
 * avoid including non-queried nodes in rangeslice read repair
   (CASSANDRA-3843)
 * Only snapshot CF being compacted for snapshot_before_compaction
   (CASSANDRA-3803)
 * Log active compactions in StatusLogger (CASSANDRA-3703)
 * Compute more accurate compaction score per level (CASSANDRA-3790)
 * Return InvalidRequest when using a keyspace that doesn't exist
   (CASSANDRA-3764)
 * disallow user modification of System keyspace (CASSANDRA-3738)
 * allow using sstable2json on secondary index data (CASSANDRA-3738)
 * (cqlsh) add DESCRIBE COLUMNFAMILIES (CASSANDRA-3586)
 * (cqlsh) format blobs correctly and use colors to improve output
   readability (CASSANDRA-3726)
 * synchronize BiMap of bootstrapping tokens (CASSANDRA-3417)
 * show index options in CLI (CASSANDRA-3809)
 * add optional socket timeout for streaming (CASSANDRA-3838)
 * fix truncate not to leave behind non-CFS backed secondary indexes
   (CASSANDRA-3844)
 * make CLI `show schema` to use output stream directly instead
   of StringBuilder (CASSANDRA-3842)
 * remove the wait on hint future during write (CASSANDRA-3870)
 * (cqlsh) ignore missing CfDef opts (CASSANDRA-3933)
 * (cqlsh) look for cqlshlib relative to realpath (CASSANDRA-3767)
 * Fix short read protection (CASSANDRA-3934)
 * Make sure infered and actual schema match (CASSANDRA-3371)
 * Fix NPE during HH delivery (CASSANDRA-3677)
 * Don't put boostrapping node in 'hibernate' status (CASSANDRA-3737)
 * Fix double quotes in windows bat files (CASSANDRA-3744)
 * Fix bad validator lookup (CASSANDRA-3789)
 * Fix soft reset in EC2MultiRegionSnitch (CASSANDRA-3835)
 * Don't leave zombie connections with THSHA thrift server (CASSANDRA-3867)
 * (cqlsh) fix deserialization of data (CASSANDRA-3874)
 * Fix removetoken force causing an inconsistent state (CASSANDRA-3876)
 * Fix ahndling of some types with Pig (CASSANDRA-3886)
 * Don't allow to drop the system keyspace (CASSANDRA-3759)
 * Make Pig deletes disabled by default and configurable (CASSANDRA-3628)
Merged from 0.8:
 * (Pig) fix CassandraStorage to use correct comparator in Super ColumnFamily
   case (CASSANDRA-3251)
 * fix thread safety issues in commitlog replay, primarily affecting
   systems with many (100s) of CF definitions (CASSANDRA-3751)
 * Fix relevant tombstone ignored with super columns (CASSANDRA-3875)


1.0.7
 * fix regression in HH page size calculation (CASSANDRA-3624)
 * retry failed stream on IOException (CASSANDRA-3686)
 * allow configuring bloom_filter_fp_chance (CASSANDRA-3497)
 * attempt hint delivery every ten minutes, or when failure detector
   notifies us that a node is back up, whichever comes first.  hint
   handoff throttle delay default changed to 1ms, from 50 (CASSANDRA-3554)
 * add nodetool setstreamthroughput (CASSANDRA-3571)
 * fix assertion when dropping a columnfamily with no sstables (CASSANDRA-3614)
 * more efficient allocation of small bloom filters (CASSANDRA-3618)
 * CLibrary.createHardLinkWithExec() to check for errors (CASSANDRA-3101)
 * Avoid creating empty and non cleaned writer during compaction (CASSANDRA-3616)
 * stop thrift service in shutdown hook so we can quiesce MessagingService
   (CASSANDRA-3335)
 * (CQL) compaction_strategy_options and compression_parameters for
   CREATE COLUMNFAMILY statement (CASSANDRA-3374)
 * Reset min/max compaction threshold when creating size tiered compaction
   strategy (CASSANDRA-3666)
 * Don't ignore IOException during compaction (CASSANDRA-3655)
 * Fix assertion error for CF with gc_grace=0 (CASSANDRA-3579)
 * Shutdown ParallelCompaction reducer executor after use (CASSANDRA-3711)
 * Avoid < 0 value for pending tasks in leveled compaction (CASSANDRA-3693)
 * (Hadoop) Support TimeUUID in Pig CassandraStorage (CASSANDRA-3327)
 * Check schema is ready before continuing boostrapping (CASSANDRA-3629)
 * Catch overflows during parsing of chunk_length_kb (CASSANDRA-3644)
 * Improve stream protocol mismatch errors (CASSANDRA-3652)
 * Avoid multiple thread doing HH to the same target (CASSANDRA-3681)
 * Add JMX property for rp_timeout_in_ms (CASSANDRA-2940)
 * Allow DynamicCompositeType to compare component of different types
   (CASSANDRA-3625)
 * Flush non-cfs backed secondary indexes (CASSANDRA-3659)
 * Secondary Indexes should report memory consumption (CASSANDRA-3155)
 * fix for SelectStatement start/end key are not set correctly
   when a key alias is involved (CASSANDRA-3700)
 * fix CLI `show schema` command insert of an extra comma in
   column_metadata (CASSANDRA-3714)
Merged from 0.8:
 * avoid logging (harmless) exception when GC takes < 1ms (CASSANDRA-3656)
 * prevent new nodes from thinking down nodes are up forever (CASSANDRA-3626)
 * use correct list of replicas for LOCAL_QUORUM reads when read repair
   is disabled (CASSANDRA-3696)
 * block on flush before compacting hints (may prevent OOM) (CASSANDRA-3733)


1.0.6
 * (CQL) fix cqlsh support for replicate_on_write (CASSANDRA-3596)
 * fix adding to leveled manifest after streaming (CASSANDRA-3536)
 * filter out unavailable cipher suites when using encryption (CASSANDRA-3178)
 * (HADOOP) add old-style api support for CFIF and CFRR (CASSANDRA-2799)
 * Support TimeUUIDType column names in Stress.java tool (CASSANDRA-3541)
 * (CQL) INSERT/UPDATE/DELETE/TRUNCATE commands should allow CF names to
   be qualified by keyspace (CASSANDRA-3419)
 * always remove endpoints from delevery queue in HH (CASSANDRA-3546)
 * fix race between cf flush and its 2ndary indexes flush (CASSANDRA-3547)
 * fix potential race in AES when a repair fails (CASSANDRA-3548)
 * fix default value validation usage in CLI SET command (CASSANDRA-3553)
 * Optimize componentsFor method for compaction and startup time
   (CASSANDRA-3532)
 * (CQL) Proper ColumnFamily metadata validation on CREATE COLUMNFAMILY
   (CASSANDRA-3565)
 * fix compression "chunk_length_kb" option to set correct kb value for
   thrift/avro (CASSANDRA-3558)
 * fix missing response during range slice repair (CASSANDRA-3551)
 * 'describe ring' moved from CLI to nodetool and available through JMX (CASSANDRA-3220)
 * add back partitioner to sstable metadata (CASSANDRA-3540)
 * fix NPE in get_count for counters (CASSANDRA-3601)
Merged from 0.8:
 * remove invalid assertion that table was opened before dropping it
   (CASSANDRA-3580)
 * range and index scans now only send requests to enough replicas to
   satisfy requested CL + RR (CASSANDRA-3598)
 * use cannonical host for local node in nodetool info (CASSANDRA-3556)
 * remove nonlocal DC write optimization since it only worked with
   CL.ONE or CL.LOCAL_QUORUM (CASSANDRA-3577, 3585)
 * detect misuses of CounterColumnType (CASSANDRA-3422)
 * turn off string interning in json2sstable, take 2 (CASSANDRA-2189)
 * validate compression parameters on add/update of the ColumnFamily
   (CASSANDRA-3573)
 * Check for 0.0.0.0 is incorrect in CFIF (CASSANDRA-3584)
 * Increase vm.max_map_count in debian packaging (CASSANDRA-3563)
 * gossiper will never add itself to saved endpoints (CASSANDRA-3485)


1.0.5
 * revert CASSANDRA-3407 (see CASSANDRA-3540)
 * fix assertion error while forwarding writes to local nodes (CASSANDRA-3539)


1.0.4
 * fix self-hinting of timed out read repair updates and make hinted handoff
   less prone to OOMing a coordinator (CASSANDRA-3440)
 * expose bloom filter sizes via JMX (CASSANDRA-3495)
 * enforce RP tokens 0..2**127 (CASSANDRA-3501)
 * canonicalize paths exposed through JMX (CASSANDRA-3504)
 * fix "liveSize" stat when sstables are removed (CASSANDRA-3496)
 * add bloom filter FP rates to nodetool cfstats (CASSANDRA-3347)
 * record partitioner in sstable metadata component (CASSANDRA-3407)
 * add new upgradesstables nodetool command (CASSANDRA-3406)
 * skip --debug requirement to see common exceptions in CLI (CASSANDRA-3508)
 * fix incorrect query results due to invalid max timestamp (CASSANDRA-3510)
 * make sstableloader recognize compressed sstables (CASSANDRA-3521)
 * avoids race in OutboundTcpConnection in multi-DC setups (CASSANDRA-3530)
 * use SETLOCAL in cassandra.bat (CASSANDRA-3506)
 * fix ConcurrentModificationException in Table.all() (CASSANDRA-3529)
Merged from 0.8:
 * fix concurrence issue in the FailureDetector (CASSANDRA-3519)
 * fix array out of bounds error in counter shard removal (CASSANDRA-3514)
 * avoid dropping tombstones when they might still be needed to shadow
   data in a different sstable (CASSANDRA-2786)


1.0.3
 * revert name-based query defragmentation aka CASSANDRA-2503 (CASSANDRA-3491)
 * fix invalidate-related test failures (CASSANDRA-3437)
 * add next-gen cqlsh to bin/ (CASSANDRA-3188, 3131, 3493)
 * (CQL) fix handling of rows with no columns (CASSANDRA-3424, 3473)
 * fix querying supercolumns by name returning only a subset of
   subcolumns or old subcolumn versions (CASSANDRA-3446)
 * automatically compute sha1 sum for uncompressed data files (CASSANDRA-3456)
 * fix reading metadata/statistics component for version < h (CASSANDRA-3474)
 * add sstable forward-compatibility (CASSANDRA-3478)
 * report compression ratio in CFSMBean (CASSANDRA-3393)
 * fix incorrect size exception during streaming of counters (CASSANDRA-3481)
 * (CQL) fix for counter decrement syntax (CASSANDRA-3418)
 * Fix race introduced by CASSANDRA-2503 (CASSANDRA-3482)
 * Fix incomplete deletion of delivered hints (CASSANDRA-3466)
 * Avoid rescheduling compactions when no compaction was executed
   (CASSANDRA-3484)
 * fix handling of the chunk_length_kb compression options (CASSANDRA-3492)
Merged from 0.8:
 * fix updating CF row_cache_provider (CASSANDRA-3414)
 * CFMetaData.convertToThrift method to set RowCacheProvider (CASSANDRA-3405)
 * acquire compactionlock during truncate (CASSANDRA-3399)
 * fix displaying cfdef entries for super columnfamilies (CASSANDRA-3415)
 * Make counter shard merging thread safe (CASSANDRA-3178)
 * Revert CASSANDRA-2855
 * Fix bug preventing the use of efficient cross-DC writes (CASSANDRA-3472)
 * `describe ring` command for CLI (CASSANDRA-3220)
 * (Hadoop) skip empty rows when entire row is requested, redux (CASSANDRA-2855)


1.0.2
 * "defragment" rows for name-based queries under STCS (CASSANDRA-2503)
 * Add timing information to cassandra-cli GET/SET/LIST queries (CASSANDRA-3326)
 * Only create one CompressionMetadata object per sstable (CASSANDRA-3427)
 * cleanup usage of StorageService.setMode() (CASSANDRA-3388)
 * Avoid large array allocation for compressed chunk offsets (CASSANDRA-3432)
 * fix DecimalType bytebuffer marshalling (CASSANDRA-3421)
 * fix bug that caused first column in per row indexes to be ignored
   (CASSANDRA-3441)
 * add JMX call to clean (failed) repair sessions (CASSANDRA-3316)
 * fix sstableloader reference acquisition bug (CASSANDRA-3438)
 * fix estimated row size regression (CASSANDRA-3451)
 * make sure we don't return more columns than asked (CASSANDRA-3303, 3395)
Merged from 0.8:
 * acquire compactionlock during truncate (CASSANDRA-3399)
 * fix displaying cfdef entries for super columnfamilies (CASSANDRA-3415)


1.0.1
 * acquire references during index build to prevent delete problems
   on Windows (CASSANDRA-3314)
 * describe_ring should include datacenter/topology information (CASSANDRA-2882)
 * Thrift sockets are not properly buffered (CASSANDRA-3261)
 * performance improvement for bytebufferutil compare function (CASSANDRA-3286)
 * add system.versions ColumnFamily (CASSANDRA-3140)
 * reduce network copies (CASSANDRA-3333, 3373)
 * limit nodetool to 32MB of heap (CASSANDRA-3124)
 * (CQL) update parser to accept "timestamp" instead of "date" (CASSANDRA-3149)
 * Fix CLI `show schema` to include "compression_options" (CASSANDRA-3368)
 * Snapshot to include manifest under LeveledCompactionStrategy (CASSANDRA-3359)
 * (CQL) SELECT query should allow CF name to be qualified by keyspace (CASSANDRA-3130)
 * (CQL) Fix internal application error specifying 'using consistency ...'
   in lower case (CASSANDRA-3366)
 * fix Deflate compression when compression actually makes the data bigger
   (CASSANDRA-3370)
 * optimize UUIDGen to avoid lock contention on InetAddress.getLocalHost
   (CASSANDRA-3387)
 * tolerate index being dropped mid-mutation (CASSANDRA-3334, 3313)
 * CompactionManager is now responsible for checking for new candidates
   post-task execution, enabling more consistent leveled compaction
   (CASSANDRA-3391)
 * Cache HSHA threads (CASSANDRA-3372)
 * use CF/KS names as snapshot prefix for drop + truncate operations
   (CASSANDRA-2997)
 * Break bloom filters up to avoid heap fragmentation (CASSANDRA-2466)
 * fix cassandra hanging on jsvc stop (CASSANDRA-3302)
 * Avoid leveled compaction getting blocked on errors (CASSANDRA-3408)
 * Make reloading the compaction strategy safe (CASSANDRA-3409)
 * ignore 0.8 hints even if compaction begins before we try to purge
   them (CASSANDRA-3385)
 * remove procrun (bin\daemon) from Cassandra source tree and
   artifacts (CASSANDRA-3331)
 * make cassandra compile under JDK7 (CASSANDRA-3275)
 * remove dependency of clientutil.jar to FBUtilities (CASSANDRA-3299)
 * avoid truncation errors by using long math on long values (CASSANDRA-3364)
 * avoid clock drift on some Windows machine (CASSANDRA-3375)
 * display cache provider in cli 'describe keyspace' command (CASSANDRA-3384)
 * fix incomplete topology information in describe_ring (CASSANDRA-3403)
 * expire dead gossip states based on time (CASSANDRA-2961)
 * improve CompactionTask extensibility (CASSANDRA-3330)
 * Allow one leveled compaction task to kick off another (CASSANDRA-3363)
 * allow encryption only between datacenters (CASSANDRA-2802)
Merged from 0.8:
 * fix truncate allowing data to be replayed post-restart (CASSANDRA-3297)
 * make iwriter final in IndexWriter to avoid NPE (CASSANDRA-2863)
 * (CQL) update grammar to require key clause in DELETE statement
   (CASSANDRA-3349)
 * (CQL) allow numeric keyspace names in USE statement (CASSANDRA-3350)
 * (Hadoop) skip empty rows when slicing the entire row (CASSANDRA-2855)
 * Fix handling of tombstone by SSTableExport/Import (CASSANDRA-3357)
 * fix ColumnIndexer to use long offsets (CASSANDRA-3358)
 * Improved CLI exceptions (CASSANDRA-3312)
 * Fix handling of tombstone by SSTableExport/Import (CASSANDRA-3357)
 * Only count compaction as active (for throttling) when they have
   successfully acquired the compaction lock (CASSANDRA-3344)
 * Display CLI version string on startup (CASSANDRA-3196)
 * (Hadoop) make CFIF try rpc_address or fallback to listen_address
   (CASSANDRA-3214)
 * (Hadoop) accept comma delimited lists of initial thrift connections
   (CASSANDRA-3185)
 * ColumnFamily min_compaction_threshold should be >= 2 (CASSANDRA-3342)
 * (Pig) add 0.8+ types and key validation type in schema (CASSANDRA-3280)
 * Fix completely removing column metadata using CLI (CASSANDRA-3126)
 * CLI `describe cluster;` output should be on separate lines for separate versions
   (CASSANDRA-3170)
 * fix changing durable_writes keyspace option during CF creation
   (CASSANDRA-3292)
 * avoid locking on update when no indexes are involved (CASSANDRA-3386)
 * fix assertionError during repair with ordered partitioners (CASSANDRA-3369)
 * correctly serialize key_validation_class for avro (CASSANDRA-3391)
 * don't expire counter tombstone after streaming (CASSANDRA-3394)
 * prevent nodes that failed to join from hanging around forever
   (CASSANDRA-3351)
 * remove incorrect optimization from slice read path (CASSANDRA-3390)
 * Fix race in AntiEntropyService (CASSANDRA-3400)


1.0.0-final
 * close scrubbed sstable fd before deleting it (CASSANDRA-3318)
 * fix bug preventing obsolete commitlog segments from being removed
   (CASSANDRA-3269)
 * tolerate whitespace in seed CDL (CASSANDRA-3263)
 * Change default heap thresholds to max(min(1/2 ram, 1G), min(1/4 ram, 8GB))
   (CASSANDRA-3295)
 * Fix broken CompressedRandomAccessReaderTest (CASSANDRA-3298)
 * (CQL) fix type information returned for wildcard queries (CASSANDRA-3311)
 * add estimated tasks to LeveledCompactionStrategy (CASSANDRA-3322)
 * avoid including compaction cache-warming in keycache stats (CASSANDRA-3325)
 * run compaction and hinted handoff threads at MIN_PRIORITY (CASSANDRA-3308)
 * default hsha thrift server to cpu core count in rpc pool (CASSANDRA-3329)
 * add bin\daemon to binary tarball for Windows service (CASSANDRA-3331)
 * Fix places where uncompressed size of sstables was use in place of the
   compressed one (CASSANDRA-3338)
 * Fix hsha thrift server (CASSANDRA-3346)
 * Make sure repair only stream needed sstables (CASSANDRA-3345)


1.0.0-rc2
 * Log a meaningful warning when a node receives a message for a repair session
   that doesn't exist anymore (CASSANDRA-3256)
 * test for NUMA policy support as well as numactl presence (CASSANDRA-3245)
 * Fix FD leak when internode encryption is enabled (CASSANDRA-3257)
 * Remove incorrect assertion in mergeIterator (CASSANDRA-3260)
 * FBUtilities.hexToBytes(String) to throw NumberFormatException when string
   contains non-hex characters (CASSANDRA-3231)
 * Keep SimpleSnitch proximity ordering unchanged from what the Strategy
   generates, as intended (CASSANDRA-3262)
 * remove Scrub from compactionstats when finished (CASSANDRA-3255)
 * fix counter entry in jdbc TypesMap (CASSANDRA-3268)
 * fix full queue scenario for ParallelCompactionIterator (CASSANDRA-3270)
 * fix bootstrap process (CASSANDRA-3285)
 * don't try delivering hints if when there isn't any (CASSANDRA-3176)
 * CLI documentation change for ColumnFamily `compression_options` (CASSANDRA-3282)
 * ignore any CF ids sent by client for adding CF/KS (CASSANDRA-3288)
 * remove obsolete hints on first startup (CASSANDRA-3291)
 * use correct ISortedColumns for time-optimized reads (CASSANDRA-3289)
 * Evict gossip state immediately when a token is taken over by a new IP
   (CASSANDRA-3259)


1.0.0-rc1
 * Update CQL to generate microsecond timestamps by default (CASSANDRA-3227)
 * Fix counting CFMetadata towards Memtable liveRatio (CASSANDRA-3023)
 * Kill server on wrapped OOME such as from FileChannel.map (CASSANDRA-3201)
 * remove unnecessary copy when adding to row cache (CASSANDRA-3223)
 * Log message when a full repair operation completes (CASSANDRA-3207)
 * Fix streamOutSession keeping sstables references forever if the remote end
   dies (CASSANDRA-3216)
 * Remove dynamic_snitch boolean from example configuration (defaulting to
   true) and set default badness threshold to 0.1 (CASSANDRA-3229)
 * Base choice of random or "balanced" token on bootstrap on whether
   schema definitions were found (CASSANDRA-3219)
 * Fixes for LeveledCompactionStrategy score computation, prioritization,
   scheduling, and performance (CASSANDRA-3224, 3234)
 * parallelize sstable open at server startup (CASSANDRA-2988)
 * fix handling of exceptions writing to OutboundTcpConnection (CASSANDRA-3235)
 * Allow using quotes in "USE <keyspace>;" CLI command (CASSANDRA-3208)
 * Don't allow any cache loading exceptions to halt startup (CASSANDRA-3218)
 * Fix sstableloader --ignores option (CASSANDRA-3247)
 * File descriptor limit increased in packaging (CASSANDRA-3206)
 * Fix deadlock in commit log during flush (CASSANDRA-3253)


1.0.0-beta1
 * removed binarymemtable (CASSANDRA-2692)
 * add commitlog_total_space_in_mb to prevent fragmented logs (CASSANDRA-2427)
 * removed commitlog_rotation_threshold_in_mb configuration (CASSANDRA-2771)
 * make AbstractBounds.normalize de-overlapp overlapping ranges (CASSANDRA-2641)
 * replace CollatingIterator, ReducingIterator with MergeIterator
   (CASSANDRA-2062)
 * Fixed the ability to set compaction strategy in cli using create column
   family command (CASSANDRA-2778)
 * clean up tmp files after failed compaction (CASSANDRA-2468)
 * restrict repair streaming to specific columnfamilies (CASSANDRA-2280)
 * don't bother persisting columns shadowed by a row tombstone (CASSANDRA-2589)
 * reset CF and SC deletion times after gc_grace (CASSANDRA-2317)
 * optimize away seek when compacting wide rows (CASSANDRA-2879)
 * single-pass streaming (CASSANDRA-2677, 2906, 2916, 3003)
 * use reference counting for deleting sstables instead of relying on GC
   (CASSANDRA-2521, 3179)
 * store hints as serialized mutations instead of pointers to data row
   (CASSANDRA-2045)
 * store hints in the coordinator node instead of in the closest replica
   (CASSANDRA-2914)
 * add row_cache_keys_to_save CF option (CASSANDRA-1966)
 * check column family validity in nodetool repair (CASSANDRA-2933)
 * use lazy initialization instead of class initialization in NodeId
   (CASSANDRA-2953)
 * add paging to get_count (CASSANDRA-2894)
 * fix "short reads" in [multi]get (CASSANDRA-2643, 3157, 3192)
 * add optional compression for sstables (CASSANDRA-47, 2994, 3001, 3128)
 * add scheduler JMX metrics (CASSANDRA-2962)
 * add block level checksum for compressed data (CASSANDRA-1717)
 * make column family backed column map pluggable and introduce unsynchronized
   ArrayList backed one to speedup reads (CASSANDRA-2843, 3165, 3205)
 * refactoring of the secondary index api (CASSANDRA-2982)
 * make CL > ONE reads wait for digest reconciliation before returning
   (CASSANDRA-2494)
 * fix missing logging for some exceptions (CASSANDRA-2061)
 * refactor and optimize ColumnFamilyStore.files(...) and Descriptor.fromFilename(String)
   and few other places responsible for work with SSTable files (CASSANDRA-3040)
 * Stop reading from sstables once we know we have the most recent columns,
   for query-by-name requests (CASSANDRA-2498)
 * Add query-by-column mode to stress.java (CASSANDRA-3064)
 * Add "install" command to cassandra.bat (CASSANDRA-292)
 * clean up KSMetadata, CFMetadata from unnecessary
   Thrift<->Avro conversion methods (CASSANDRA-3032)
 * Add timeouts to client request schedulers (CASSANDRA-3079, 3096)
 * Cli to use hashes rather than array of hashes for strategy options (CASSANDRA-3081)
 * LeveledCompactionStrategy (CASSANDRA-1608, 3085, 3110, 3087, 3145, 3154, 3182)
 * Improvements of the CLI `describe` command (CASSANDRA-2630)
 * reduce window where dropped CF sstables may not be deleted (CASSANDRA-2942)
 * Expose gossip/FD info to JMX (CASSANDRA-2806)
 * Fix streaming over SSL when compressed SSTable involved (CASSANDRA-3051)
 * Add support for pluggable secondary index implementations (CASSANDRA-3078)
 * remove compaction_thread_priority setting (CASSANDRA-3104)
 * generate hints for replicas that timeout, not just replicas that are known
   to be down before starting (CASSANDRA-2034)
 * Add throttling for internode streaming (CASSANDRA-3080)
 * make the repair of a range repair all replica (CASSANDRA-2610, 3194)
 * expose the ability to repair the first range (as returned by the
   partitioner) of a node (CASSANDRA-2606)
 * Streams Compression (CASSANDRA-3015)
 * add ability to use multiple threads during a single compaction
   (CASSANDRA-2901)
 * make AbstractBounds.normalize support overlapping ranges (CASSANDRA-2641)
 * fix of the CQL count() behavior (CASSANDRA-3068)
 * use TreeMap backed column families for the SSTable simple writers
   (CASSANDRA-3148)
 * fix inconsistency of the CLI syntax when {} should be used instead of [{}]
   (CASSANDRA-3119)
 * rename CQL type names to match expected SQL behavior (CASSANDRA-3149, 3031)
 * Arena-based allocation for memtables (CASSANDRA-2252, 3162, 3163, 3168)
 * Default RR chance to 0.1 (CASSANDRA-3169)
 * Add RowLevel support to secondary index API (CASSANDRA-3147)
 * Make SerializingCacheProvider the default if JNA is available (CASSANDRA-3183)
 * Fix backwards compatibilty for CQL memtable properties (CASSANDRA-3190)
 * Add five-minute delay before starting compactions on a restarted server
   (CASSANDRA-3181)
 * Reduce copies done for intra-host messages (CASSANDRA-1788, 3144)
 * support of compaction strategy option for stress.java (CASSANDRA-3204)
 * make memtable throughput and column count thresholds no-ops (CASSANDRA-2449)
 * Return schema information along with the resultSet in CQL (CASSANDRA-2734)
 * Add new DecimalType (CASSANDRA-2883)
 * Fix assertion error in RowRepairResolver (CASSANDRA-3156)
 * Reduce unnecessary high buffer sizes (CASSANDRA-3171)
 * Pluggable compaction strategy (CASSANDRA-1610)
 * Add new broadcast_address config option (CASSANDRA-2491)


0.8.7
 * Kill server on wrapped OOME such as from FileChannel.map (CASSANDRA-3201)
 * Allow using quotes in "USE <keyspace>;" CLI command (CASSANDRA-3208)
 * Log message when a full repair operation completes (CASSANDRA-3207)
 * Don't allow any cache loading exceptions to halt startup (CASSANDRA-3218)
 * Fix sstableloader --ignores option (CASSANDRA-3247)
 * File descriptor limit increased in packaging (CASSANDRA-3206)
 * Log a meaningfull warning when a node receive a message for a repair session
   that doesn't exist anymore (CASSANDRA-3256)
 * Fix FD leak when internode encryption is enabled (CASSANDRA-3257)
 * FBUtilities.hexToBytes(String) to throw NumberFormatException when string
   contains non-hex characters (CASSANDRA-3231)
 * Keep SimpleSnitch proximity ordering unchanged from what the Strategy
   generates, as intended (CASSANDRA-3262)
 * remove Scrub from compactionstats when finished (CASSANDRA-3255)
 * Fix tool .bat files when CASSANDRA_HOME contains spaces (CASSANDRA-3258)
 * Force flush of status table when removing/updating token (CASSANDRA-3243)
 * Evict gossip state immediately when a token is taken over by a new IP (CASSANDRA-3259)
 * Fix bug where the failure detector can take too long to mark a host
   down (CASSANDRA-3273)
 * (Hadoop) allow wrapping ranges in queries (CASSANDRA-3137)
 * (Hadoop) check all interfaces for a match with split location
   before falling back to random replica (CASSANDRA-3211)
 * (Hadoop) Make Pig storage handle implements LoadMetadata (CASSANDRA-2777)
 * (Hadoop) Fix exception during PIG 'dump' (CASSANDRA-2810)
 * Fix stress COUNTER_GET option (CASSANDRA-3301)
 * Fix missing fields in CLI `show schema` output (CASSANDRA-3304)
 * Nodetool no longer leaks threads and closes JMX connections (CASSANDRA-3309)
 * fix truncate allowing data to be replayed post-restart (CASSANDRA-3297)
 * Move SimpleAuthority and SimpleAuthenticator to examples (CASSANDRA-2922)
 * Fix handling of tombstone by SSTableExport/Import (CASSANDRA-3357)
 * Fix transposition in cfHistograms (CASSANDRA-3222)
 * Allow using number as DC name when creating keyspace in CQL (CASSANDRA-3239)
 * Force flush of system table after updating/removing a token (CASSANDRA-3243)


0.8.6
 * revert CASSANDRA-2388
 * change TokenRange.endpoints back to listen/broadcast address to match
   pre-1777 behavior, and add TokenRange.rpc_endpoints instead (CASSANDRA-3187)
 * avoid trying to watch cassandra-topology.properties when loaded from jar
   (CASSANDRA-3138)
 * prevent users from creating keyspaces with LocalStrategy replication
   (CASSANDRA-3139)
 * fix CLI `show schema;` to output correct keyspace definition statement
   (CASSANDRA-3129)
 * CustomTThreadPoolServer to log TTransportException at DEBUG level
   (CASSANDRA-3142)
 * allow topology sort to work with non-unique rack names between
   datacenters (CASSANDRA-3152)
 * Improve caching of same-version Messages on digest and repair paths
   (CASSANDRA-3158)
 * Randomize choice of first replica for counter increment (CASSANDRA-2890)
 * Fix using read_repair_chance instead of merge_shard_change (CASSANDRA-3202)
 * Avoid streaming data to nodes that already have it, on move as well as
   decommission (CASSANDRA-3041)
 * Fix divide by zero error in GCInspector (CASSANDRA-3164)
 * allow quoting of the ColumnFamily name in CLI `create column family`
   statement (CASSANDRA-3195)
 * Fix rolling upgrade from 0.7 to 0.8 problem (CASSANDRA-3166)
 * Accomodate missing encryption_options in IncomingTcpConnection.stream
   (CASSANDRA-3212)


0.8.5
 * fix NPE when encryption_options is unspecified (CASSANDRA-3007)
 * include column name in validation failure exceptions (CASSANDRA-2849)
 * make sure truncate clears out the commitlog so replay won't re-
   populate with truncated data (CASSANDRA-2950)
 * fix NPE when debug logging is enabled and dropped CF is present
   in a commitlog segment (CASSANDRA-3021)
 * fix cassandra.bat when CASSANDRA_HOME contains spaces (CASSANDRA-2952)
 * fix to SSTableSimpleUnsortedWriter bufferSize calculation (CASSANDRA-3027)
 * make cleanup and normal compaction able to skip empty rows
   (rows containing nothing but expired tombstones) (CASSANDRA-3039)
 * work around native memory leak in com.sun.management.GarbageCollectorMXBean
   (CASSANDRA-2868)
 * validate that column names in column_metadata are not equal to key_alias
   on create/update of the ColumnFamily and CQL 'ALTER' statement (CASSANDRA-3036)
 * return an InvalidRequestException if an indexed column is assigned
   a value larger than 64KB (CASSANDRA-3057)
 * fix of numeric-only and string column names handling in CLI "drop index"
   (CASSANDRA-3054)
 * prune index scan resultset back to original request for lazy
   resultset expansion case (CASSANDRA-2964)
 * (Hadoop) fail jobs when Cassandra node has failed but TaskTracker
   has not (CASSANDRA-2388)
 * fix dynamic snitch ignoring nodes when read_repair_chance is zero
   (CASSANDRA-2662)
 * avoid retaining references to dropped CFS objects in
   CompactionManager.estimatedCompactions (CASSANDRA-2708)
 * expose rpc timeouts per host in MessagingServiceMBean (CASSANDRA-2941)
 * avoid including cwd in classpath for deb and rpm packages (CASSANDRA-2881)
 * remove gossip state when a new IP takes over a token (CASSANDRA-3071)
 * allow sstable2json to work on index sstable files (CASSANDRA-3059)
 * always hint counters (CASSANDRA-3099)
 * fix log4j initialization in EmbeddedCassandraService (CASSANDRA-2857)
 * remove gossip state when a new IP takes over a token (CASSANDRA-3071)
 * work around native memory leak in com.sun.management.GarbageCollectorMXBean
    (CASSANDRA-2868)
 * fix UnavailableException with writes at CL.EACH_QUORM (CASSANDRA-3084)
 * fix parsing of the Keyspace and ColumnFamily names in numeric
   and string representations in CLI (CASSANDRA-3075)
 * fix corner cases in Range.differenceToFetch (CASSANDRA-3084)
 * fix ip address String representation in the ring cache (CASSANDRA-3044)
 * fix ring cache compatibility when mixing pre-0.8.4 nodes with post-
   in the same cluster (CASSANDRA-3023)
 * make repair report failure when a node participating dies (instead of
   hanging forever) (CASSANDRA-2433)
 * fix handling of the empty byte buffer by ReversedType (CASSANDRA-3111)
 * Add validation that Keyspace names are case-insensitively unique (CASSANDRA-3066)
 * catch invalid key_validation_class before instantiating UpdateColumnFamily (CASSANDRA-3102)
 * make Range and Bounds objects client-safe (CASSANDRA-3108)
 * optionally skip log4j configuration (CASSANDRA-3061)
 * bundle sstableloader with the debian package (CASSANDRA-3113)
 * don't try to build secondary indexes when there is none (CASSANDRA-3123)
 * improve SSTableSimpleUnsortedWriter speed for large rows (CASSANDRA-3122)
 * handle keyspace arguments correctly in nodetool snapshot (CASSANDRA-3038)
 * Fix SSTableImportTest on windows (CASSANDRA-3043)
 * expose compactionThroughputMbPerSec through JMX (CASSANDRA-3117)
 * log keyspace and CF of large rows being compacted


0.8.4
 * change TokenRing.endpoints to be a list of rpc addresses instead of
   listen/broadcast addresses (CASSANDRA-1777)
 * include files-to-be-streamed in StreamInSession.getSources (CASSANDRA-2972)
 * use JAVA env var in cassandra-env.sh (CASSANDRA-2785, 2992)
 * avoid doing read for no-op replicate-on-write at CL=1 (CASSANDRA-2892)
 * refuse counter write for CL.ANY (CASSANDRA-2990)
 * switch back to only logging recent dropped messages (CASSANDRA-3004)
 * always deserialize RowMutation for counters (CASSANDRA-3006)
 * ignore saved replication_factor strategy_option for NTS (CASSANDRA-3011)
 * make sure pre-truncate CL segments are discarded (CASSANDRA-2950)


0.8.3
 * add ability to drop local reads/writes that are going to timeout
   (CASSANDRA-2943)
 * revamp token removal process, keep gossip states for 3 days (CASSANDRA-2496)
 * don't accept extra args for 0-arg nodetool commands (CASSANDRA-2740)
 * log unavailableexception details at debug level (CASSANDRA-2856)
 * expose data_dir though jmx (CASSANDRA-2770)
 * don't include tmp files as sstable when create cfs (CASSANDRA-2929)
 * log Java classpath on startup (CASSANDRA-2895)
 * keep gossipped version in sync with actual on migration coordinator
   (CASSANDRA-2946)
 * use lazy initialization instead of class initialization in NodeId
   (CASSANDRA-2953)
 * check column family validity in nodetool repair (CASSANDRA-2933)
 * speedup bytes to hex conversions dramatically (CASSANDRA-2850)
 * Flush memtables on shutdown when durable writes are disabled
   (CASSANDRA-2958)
 * improved POSIX compatibility of start scripts (CASsANDRA-2965)
 * add counter support to Hadoop InputFormat (CASSANDRA-2981)
 * fix bug where dirty commitlog segments were removed (and avoid keeping
   segments with no post-flush activity permanently dirty) (CASSANDRA-2829)
 * fix throwing exception with batch mutation of counter super columns
   (CASSANDRA-2949)
 * ignore system tables during repair (CASSANDRA-2979)
 * throw exception when NTS is given replication_factor as an option
   (CASSANDRA-2960)
 * fix assertion error during compaction of counter CFs (CASSANDRA-2968)
 * avoid trying to create index names, when no index exists (CASSANDRA-2867)
 * don't sample the system table when choosing a bootstrap token
   (CASSANDRA-2825)
 * gossiper notifies of local state changes (CASSANDRA-2948)
 * add asynchronous and half-sync/half-async (hsha) thrift servers
   (CASSANDRA-1405)
 * fix potential use of free'd native memory in SerializingCache
   (CASSANDRA-2951)
 * prune index scan resultset back to original request for lazy
   resultset expansion case (CASSANDRA-2964)
 * (Hadoop) fail jobs when Cassandra node has failed but TaskTracker
    has not (CASSANDRA-2388)


0.8.2
 * CQL:
   - include only one row per unique key for IN queries (CASSANDRA-2717)
   - respect client timestamp on full row deletions (CASSANDRA-2912)
 * improve thread-safety in StreamOutSession (CASSANDRA-2792)
 * allow deleting a row and updating indexed columns in it in the
   same mutation (CASSANDRA-2773)
 * Expose number of threads blocked on submitting memtable to flush
   in JMX (CASSANDRA-2817)
 * add ability to return "endpoints" to nodetool (CASSANDRA-2776)
 * Add support for multiple (comma-delimited) coordinator addresses
   to ColumnFamilyInputFormat (CASSANDRA-2807)
 * fix potential NPE while scheduling read repair for range slice
   (CASSANDRA-2823)
 * Fix race in SystemTable.getCurrentLocalNodeId (CASSANDRA-2824)
 * Correctly set default for replicate_on_write (CASSANDRA-2835)
 * improve nodetool compactionstats formatting (CASSANDRA-2844)
 * fix index-building status display (CASSANDRA-2853)
 * fix CLI perpetuating obsolete KsDef.replication_factor (CASSANDRA-2846)
 * improve cli treatment of multiline comments (CASSANDRA-2852)
 * handle row tombstones correctly in EchoedRow (CASSANDRA-2786)
 * add MessagingService.get[Recently]DroppedMessages and
   StorageService.getExceptionCount (CASSANDRA-2804)
 * fix possibility of spurious UnavailableException for LOCAL_QUORUM
   reads with dynamic snitch + read repair disabled (CASSANDRA-2870)
 * add ant-optional as dependence for the debian package (CASSANDRA-2164)
 * add option to specify limit for get_slice in the CLI (CASSANDRA-2646)
 * decrease HH page size (CASSANDRA-2832)
 * reset cli keyspace after dropping the current one (CASSANDRA-2763)
 * add KeyRange option to Hadoop inputformat (CASSANDRA-1125)
 * fix protocol versioning (CASSANDRA-2818, 2860)
 * support spaces in path to log4j configuration (CASSANDRA-2383)
 * avoid including inferred types in CF update (CASSANDRA-2809)
 * fix JMX bulkload call (CASSANDRA-2908)
 * fix updating KS with durable_writes=false (CASSANDRA-2907)
 * add simplified facade to SSTableWriter for bulk loading use
   (CASSANDRA-2911)
 * fix re-using index CF sstable names after drop/recreate (CASSANDRA-2872)
 * prepend CF to default index names (CASSANDRA-2903)
 * fix hint replay (CASSANDRA-2928)
 * Properly synchronize repair's merkle tree computation (CASSANDRA-2816)


0.8.1
 * CQL:
   - support for insert, delete in BATCH (CASSANDRA-2537)
   - support for IN to SELECT, UPDATE (CASSANDRA-2553)
   - timestamp support for INSERT, UPDATE, and BATCH (CASSANDRA-2555)
   - TTL support (CASSANDRA-2476)
   - counter support (CASSANDRA-2473)
   - ALTER COLUMNFAMILY (CASSANDRA-1709)
   - DROP INDEX (CASSANDRA-2617)
   - add SCHEMA/TABLE as aliases for KS/CF (CASSANDRA-2743)
   - server handles wait-for-schema-agreement (CASSANDRA-2756)
   - key alias support (CASSANDRA-2480)
 * add support for comparator parameters and a generic ReverseType
   (CASSANDRA-2355)
 * add CompositeType and DynamicCompositeType (CASSANDRA-2231)
 * optimize batches containing multiple updates to the same row
   (CASSANDRA-2583)
 * adjust hinted handoff page size to avoid OOM with large columns
   (CASSANDRA-2652)
 * mark BRAF buffer invalid post-flush so we don't re-flush partial
   buffers again, especially on CL writes (CASSANDRA-2660)
 * add DROP INDEX support to CLI (CASSANDRA-2616)
 * don't perform HH to client-mode [storageproxy] nodes (CASSANDRA-2668)
 * Improve forceDeserialize/getCompactedRow encapsulation (CASSANDRA-2659)
 * Don't write CounterUpdateColumn to disk in tests (CASSANDRA-2650)
 * Add sstable bulk loading utility (CASSANDRA-1278)
 * avoid replaying hints to dropped columnfamilies (CASSANDRA-2685)
 * add placeholders for missing rows in range query pseudo-RR (CASSANDRA-2680)
 * remove no-op HHOM.renameHints (CASSANDRA-2693)
 * clone super columns to avoid modifying them during flush (CASSANDRA-2675)
 * allow writes to bypass the commitlog for certain keyspaces (CASSANDRA-2683)
 * avoid NPE when bypassing commitlog during memtable flush (CASSANDRA-2781)
 * Added support for making bootstrap retry if nodes flap (CASSANDRA-2644)
 * Added statusthrift to nodetool to report if thrift server is running (CASSANDRA-2722)
 * Fixed rows being cached if they do not exist (CASSANDRA-2723)
 * Support passing tableName and cfName to RowCacheProviders (CASSANDRA-2702)
 * close scrub file handles (CASSANDRA-2669)
 * throttle migration replay (CASSANDRA-2714)
 * optimize column serializer creation (CASSANDRA-2716)
 * Added support for making bootstrap retry if nodes flap (CASSANDRA-2644)
 * Added statusthrift to nodetool to report if thrift server is running
   (CASSANDRA-2722)
 * Fixed rows being cached if they do not exist (CASSANDRA-2723)
 * fix truncate/compaction race (CASSANDRA-2673)
 * workaround large resultsets causing large allocation retention
   by nio sockets (CASSANDRA-2654)
 * fix nodetool ring use with Ec2Snitch (CASSANDRA-2733)
 * fix removing columns and subcolumns that are supressed by a row or
   supercolumn tombstone during replica resolution (CASSANDRA-2590)
 * support sstable2json against snapshot sstables (CASSANDRA-2386)
 * remove active-pull schema requests (CASSANDRA-2715)
 * avoid marking entire list of sstables as actively being compacted
   in multithreaded compaction (CASSANDRA-2765)
 * seek back after deserializing a row to update cache with (CASSANDRA-2752)
 * avoid skipping rows in scrub for counter column family (CASSANDRA-2759)
 * fix ConcurrentModificationException in repair when dealing with 0.7 node
   (CASSANDRA-2767)
 * use threadsafe collections for StreamInSession (CASSANDRA-2766)
 * avoid infinite loop when creating merkle tree (CASSANDRA-2758)
 * avoids unmarking compacting sstable prematurely in cleanup (CASSANDRA-2769)
 * fix NPE when the commit log is bypassed (CASSANDRA-2718)
 * don't throw an exception in SS.isRPCServerRunning (CASSANDRA-2721)
 * make stress.jar executable (CASSANDRA-2744)
 * add daemon mode to java stress (CASSANDRA-2267)
 * expose the DC and rack of a node through JMX and nodetool ring (CASSANDRA-2531)
 * fix cache mbean getSize (CASSANDRA-2781)
 * Add Date, Float, Double, and Boolean types (CASSANDRA-2530)
 * Add startup flag to renew counter node id (CASSANDRA-2788)
 * add jamm agent to cassandra.bat (CASSANDRA-2787)
 * fix repair hanging if a neighbor has nothing to send (CASSANDRA-2797)
 * purge tombstone even if row is in only one sstable (CASSANDRA-2801)
 * Fix wrong purge of deleted cf during compaction (CASSANDRA-2786)
 * fix race that could result in Hadoop writer failing to throw an
   exception encountered after close() (CASSANDRA-2755)
 * fix scan wrongly throwing assertion error (CASSANDRA-2653)
 * Always use even distribution for merkle tree with RandomPartitionner
   (CASSANDRA-2841)
 * fix describeOwnership for OPP (CASSANDRA-2800)
 * ensure that string tokens do not contain commas (CASSANDRA-2762)


0.8.0-final
 * fix CQL grammar warning and cqlsh regression from CASSANDRA-2622
 * add ant generate-cql-html target (CASSANDRA-2526)
 * update CQL consistency levels (CASSANDRA-2566)
 * debian packaging fixes (CASSANDRA-2481, 2647)
 * fix UUIDType, IntegerType for direct buffers (CASSANDRA-2682, 2684)
 * switch to native Thrift for Hadoop map/reduce (CASSANDRA-2667)
 * fix StackOverflowError when building from eclipse (CASSANDRA-2687)
 * only provide replication_factor to strategy_options "help" for
   SimpleStrategy, OldNetworkTopologyStrategy (CASSANDRA-2678, 2713)
 * fix exception adding validators to non-string columns (CASSANDRA-2696)
 * avoid instantiating DatabaseDescriptor in JDBC (CASSANDRA-2694)
 * fix potential stack overflow during compaction (CASSANDRA-2626)
 * clone super columns to avoid modifying them during flush (CASSANDRA-2675)
 * reset underlying iterator in EchoedRow constructor (CASSANDRA-2653)


0.8.0-rc1
 * faster flushes and compaction from fixing excessively pessimistic
   rebuffering in BRAF (CASSANDRA-2581)
 * fix returning null column values in the python cql driver (CASSANDRA-2593)
 * fix merkle tree splitting exiting early (CASSANDRA-2605)
 * snapshot_before_compaction directory name fix (CASSANDRA-2598)
 * Disable compaction throttling during bootstrap (CASSANDRA-2612)
 * fix CQL treatment of > and < operators in range slices (CASSANDRA-2592)
 * fix potential double-application of counter updates on commitlog replay
   by moving replay position from header to sstable metadata (CASSANDRA-2419)
 * JDBC CQL driver exposes getColumn for access to timestamp
 * JDBC ResultSetMetadata properties added to AbstractType
 * r/m clustertool (CASSANDRA-2607)
 * add support for presenting row key as a column in CQL result sets
   (CASSANDRA-2622)
 * Don't allow {LOCAL|EACH}_QUORUM unless strategy is NTS (CASSANDRA-2627)
 * validate keyspace strategy_options during CQL create (CASSANDRA-2624)
 * fix empty Result with secondary index when limit=1 (CASSANDRA-2628)
 * Fix regression where bootstrapping a node with no schema fails
   (CASSANDRA-2625)
 * Allow removing LocationInfo sstables (CASSANDRA-2632)
 * avoid attempting to replay mutations from dropped keyspaces (CASSANDRA-2631)
 * avoid using cached position of a key when GT is requested (CASSANDRA-2633)
 * fix counting bloom filter true positives (CASSANDRA-2637)
 * initialize local ep state prior to gossip startup if needed (CASSANDRA-2638)
 * fix counter increment lost after restart (CASSANDRA-2642)
 * add quote-escaping via backslash to CLI (CASSANDRA-2623)
 * fix pig example script (CASSANDRA-2487)
 * fix dynamic snitch race in adding latencies (CASSANDRA-2618)
 * Start/stop cassandra after more important services such as mdadm in
   debian packaging (CASSANDRA-2481)


0.8.0-beta2
 * fix NPE compacting index CFs (CASSANDRA-2528)
 * Remove checking all column families on startup for compaction candidates
   (CASSANDRA-2444)
 * validate CQL create keyspace options (CASSANDRA-2525)
 * fix nodetool setcompactionthroughput (CASSANDRA-2550)
 * move	gossip heartbeat back to its own thread (CASSANDRA-2554)
 * validate cql TRUNCATE columnfamily before truncating (CASSANDRA-2570)
 * fix batch_mutate for mixed standard-counter mutations (CASSANDRA-2457)
 * disallow making schema changes to system keyspace (CASSANDRA-2563)
 * fix sending mutation messages multiple times (CASSANDRA-2557)
 * fix incorrect use of NBHM.size in ReadCallback that could cause
   reads to time out even when responses were received (CASSANDRA-2552)
 * trigger read repair correctly for LOCAL_QUORUM reads (CASSANDRA-2556)
 * Allow configuring the number of compaction thread (CASSANDRA-2558)
 * forceUserDefinedCompaction will attempt to compact what it is given
   even if the pessimistic estimate is that there is not enough disk space;
   automatic compactions will only compact 2 or more sstables (CASSANDRA-2575)
 * refuse to apply migrations with older timestamps than the current
   schema (CASSANDRA-2536)
 * remove unframed Thrift transport option
 * include indexes in snapshots (CASSANDRA-2596)
 * improve ignoring of obsolete mutations in index maintenance (CASSANDRA-2401)
 * recognize attempt to drop just the index while leaving the column
   definition alone (CASSANDRA-2619)


0.8.0-beta1
 * remove Avro RPC support (CASSANDRA-926)
 * support for columns that act as incr/decr counters
   (CASSANDRA-1072, 1937, 1944, 1936, 2101, 2093, 2288, 2105, 2384, 2236, 2342,
   2454)
 * CQL (CASSANDRA-1703, 1704, 1705, 1706, 1707, 1708, 1710, 1711, 1940,
   2124, 2302, 2277, 2493)
 * avoid double RowMutation serialization on write path (CASSANDRA-1800)
 * make NetworkTopologyStrategy the default (CASSANDRA-1960)
 * configurable internode encryption (CASSANDRA-1567, 2152)
 * human readable column names in sstable2json output (CASSANDRA-1933)
 * change default JMX port to 7199 (CASSANDRA-2027)
 * backwards compatible internal messaging (CASSANDRA-1015)
 * atomic switch of memtables and sstables (CASSANDRA-2284)
 * add pluggable SeedProvider (CASSANDRA-1669)
 * Fix clustertool to not throw exception when calling get_endpoints (CASSANDRA-2437)
 * upgrade to thrift 0.6 (CASSANDRA-2412)
 * repair works on a token range instead of full ring (CASSANDRA-2324)
 * purge tombstones from row cache (CASSANDRA-2305)
 * push replication_factor into strategy_options (CASSANDRA-1263)
 * give snapshots the same name on each node (CASSANDRA-1791)
 * remove "nodetool loadbalance" (CASSANDRA-2448)
 * multithreaded compaction (CASSANDRA-2191)
 * compaction throttling (CASSANDRA-2156)
 * add key type information and alias (CASSANDRA-2311, 2396)
 * cli no longer divides read_repair_chance by 100 (CASSANDRA-2458)
 * made CompactionInfo.getTaskType return an enum (CASSANDRA-2482)
 * add a server-wide cap on measured memtable memory usage and aggressively
   flush to keep under that threshold (CASSANDRA-2006)
 * add unified UUIDType (CASSANDRA-2233)
 * add off-heap row cache support (CASSANDRA-1969)


0.7.5
 * improvements/fixes to PIG driver (CASSANDRA-1618, CASSANDRA-2387,
   CASSANDRA-2465, CASSANDRA-2484)
 * validate index names (CASSANDRA-1761)
 * reduce contention on Table.flusherLock (CASSANDRA-1954)
 * try harder to detect failures during streaming, cleaning up temporary
   files more reliably (CASSANDRA-2088)
 * shut down server for OOM on a Thrift thread (CASSANDRA-2269)
 * fix tombstone handling in repair and sstable2json (CASSANDRA-2279)
 * preserve version when streaming data from old sstables (CASSANDRA-2283)
 * don't start repair if a neighboring node is marked as dead (CASSANDRA-2290)
 * purge tombstones from row cache (CASSANDRA-2305)
 * Avoid seeking when sstable2json exports the entire file (CASSANDRA-2318)
 * clear Built flag in system table when dropping an index (CASSANDRA-2320)
 * don't allow arbitrary argument for stress.java (CASSANDRA-2323)
 * validate values for index predicates in get_indexed_slice (CASSANDRA-2328)
 * queue secondary indexes for flush before the parent (CASSANDRA-2330)
 * allow job configuration to set the CL used in Hadoop jobs (CASSANDRA-2331)
 * add memtable_flush_queue_size defaulting to 4 (CASSANDRA-2333)
 * Allow overriding of initial_token, storage_port and rpc_port from system
   properties (CASSANDRA-2343)
 * fix comparator used for non-indexed secondary expressions in index scan
   (CASSANDRA-2347)
 * ensure size calculation and write phase of large-row compaction use
   the same threshold for TTL expiration (CASSANDRA-2349)
 * fix race when iterating CFs during add/drop (CASSANDRA-2350)
 * add ConsistencyLevel command to CLI (CASSANDRA-2354)
 * allow negative numbers in the cli (CASSANDRA-2358)
 * hard code serialVersionUID for tokens class (CASSANDRA-2361)
 * fix potential infinite loop in ByteBufferUtil.inputStream (CASSANDRA-2365)
 * fix encoding bugs in HintedHandoffManager, SystemTable when default
   charset is not UTF8 (CASSANDRA-2367)
 * avoids having removed node reappearing in Gossip (CASSANDRA-2371)
 * fix incorrect truncation of long to int when reading columns via block
   index (CASSANDRA-2376)
 * fix NPE during stream session (CASSANDRA-2377)
 * fix race condition that could leave orphaned data files when dropping CF or
   KS (CASSANDRA-2381)
 * fsync statistics component on write (CASSANDRA-2382)
 * fix duplicate results from CFS.scan (CASSANDRA-2406)
 * add IntegerType to CLI help (CASSANDRA-2414)
 * avoid caching token-only decoratedkeys (CASSANDRA-2416)
 * convert mmap assertion to if/throw so scrub can catch it (CASSANDRA-2417)
 * don't overwrite gc log (CASSANDR-2418)
 * invalidate row cache for streamed row to avoid inconsitencies
   (CASSANDRA-2420)
 * avoid copies in range/index scans (CASSANDRA-2425)
 * make sure we don't wipe data during cleanup if the node has not join
   the ring (CASSANDRA-2428)
 * Try harder to close files after compaction (CASSANDRA-2431)
 * re-set bootstrapped flag after move finishes (CASSANDRA-2435)
 * display validation_class in CLI 'describe keyspace' (CASSANDRA-2442)
 * make cleanup compactions cleanup the row cache (CASSANDRA-2451)
 * add column fields validation to scrub (CASSANDRA-2460)
 * use 64KB flush buffer instead of in_memory_compaction_limit (CASSANDRA-2463)
 * fix backslash substitutions in CLI (CASSANDRA-2492)
 * disable cache saving for system CFS (CASSANDRA-2502)
 * fixes for verifying destination availability under hinted conditions
   so UE can be thrown intead of timing out (CASSANDRA-2514)
 * fix update of validation class in column metadata (CASSANDRA-2512)
 * support LOCAL_QUORUM, EACH_QUORUM CLs outside of NTS (CASSANDRA-2516)
 * preserve version when streaming data from old sstables (CASSANDRA-2283)
 * fix backslash substitutions in CLI (CASSANDRA-2492)
 * count a row deletion as one operation towards memtable threshold
   (CASSANDRA-2519)
 * support LOCAL_QUORUM, EACH_QUORUM CLs outside of NTS (CASSANDRA-2516)


0.7.4
 * add nodetool join command (CASSANDRA-2160)
 * fix secondary indexes on pre-existing or streamed data (CASSANDRA-2244)
 * initialize endpoint in gossiper earlier (CASSANDRA-2228)
 * add ability to write to Cassandra from Pig (CASSANDRA-1828)
 * add rpc_[min|max]_threads (CASSANDRA-2176)
 * add CL.TWO, CL.THREE (CASSANDRA-2013)
 * avoid exporting an un-requested row in sstable2json, when exporting
   a key that does not exist (CASSANDRA-2168)
 * add incremental_backups option (CASSANDRA-1872)
 * add configurable row limit to Pig loadfunc (CASSANDRA-2276)
 * validate column values in batches as well as single-Column inserts
   (CASSANDRA-2259)
 * move sample schema from cassandra.yaml to schema-sample.txt,
   a cli scripts (CASSANDRA-2007)
 * avoid writing empty rows when scrubbing tombstoned rows (CASSANDRA-2296)
 * fix assertion error in range and index scans for CL < ALL
   (CASSANDRA-2282)
 * fix commitlog replay when flush position refers to data that didn't
   get synced before server died (CASSANDRA-2285)
 * fix fd leak in sstable2json with non-mmap'd i/o (CASSANDRA-2304)
 * reduce memory use during streaming of multiple sstables (CASSANDRA-2301)
 * purge tombstoned rows from cache after GCGraceSeconds (CASSANDRA-2305)
 * allow zero replicas in a NTS datacenter (CASSANDRA-1924)
 * make range queries respect snitch for local replicas (CASSANDRA-2286)
 * fix HH delivery when column index is larger than 2GB (CASSANDRA-2297)
 * make 2ary indexes use parent CF flush thresholds during initial build
   (CASSANDRA-2294)
 * update memtable_throughput to be a long (CASSANDRA-2158)


0.7.3
 * Keep endpoint state until aVeryLongTime (CASSANDRA-2115)
 * lower-latency read repair (CASSANDRA-2069)
 * add hinted_handoff_throttle_delay_in_ms option (CASSANDRA-2161)
 * fixes for cache save/load (CASSANDRA-2172, -2174)
 * Handle whole-row deletions in CFOutputFormat (CASSANDRA-2014)
 * Make memtable_flush_writers flush in parallel (CASSANDRA-2178)
 * Add compaction_preheat_key_cache option (CASSANDRA-2175)
 * refactor stress.py to have only one copy of the format string
   used for creating row keys (CASSANDRA-2108)
 * validate index names for \w+ (CASSANDRA-2196)
 * Fix Cassandra cli to respect timeout if schema does not settle
   (CASSANDRA-2187)
 * fix for compaction and cleanup writing old-format data into new-version
   sstable (CASSANDRA-2211, -2216)
 * add nodetool scrub (CASSANDRA-2217, -2240)
 * fix sstable2json large-row pagination (CASSANDRA-2188)
 * fix EOFing on requests for the last bytes in a file (CASSANDRA-2213)
 * fix BufferedRandomAccessFile bugs (CASSANDRA-2218, -2241)
 * check for memtable flush_after_mins exceeded every 10s (CASSANDRA-2183)
 * fix cache saving on Windows (CASSANDRA-2207)
 * add validateSchemaAgreement call + synchronization to schema
   modification operations (CASSANDRA-2222)
 * fix for reversed slice queries on large rows (CASSANDRA-2212)
 * fat clients were writing local data (CASSANDRA-2223)
 * set DEFAULT_MEMTABLE_LIFETIME_IN_MINS to 24h
 * improve detection and cleanup of partially-written sstables
   (CASSANDRA-2206)
 * fix supercolumn de/serialization when subcolumn comparator is different
   from supercolumn's (CASSANDRA-2104)
 * fix starting up on Windows when CASSANDRA_HOME contains whitespace
   (CASSANDRA-2237)
 * add [get|set][row|key]cacheSavePeriod to JMX (CASSANDRA-2100)
 * fix Hadoop ColumnFamilyOutputFormat dropping of mutations
   when batch fills up (CASSANDRA-2255)
 * move file deletions off of scheduledtasks executor (CASSANDRA-2253)


0.7.2
 * copy DecoratedKey.key when inserting into caches to avoid retaining
   a reference to the underlying buffer (CASSANDRA-2102)
 * format subcolumn names with subcomparator (CASSANDRA-2136)
 * fix column bloom filter deserialization (CASSANDRA-2165)


0.7.1
 * refactor MessageDigest creation code. (CASSANDRA-2107)
 * buffer network stack to avoid inefficient small TCP messages while avoiding
   the nagle/delayed ack problem (CASSANDRA-1896)
 * check log4j configuration for changes every 10s (CASSANDRA-1525, 1907)
 * more-efficient cross-DC replication (CASSANDRA-1530, -2051, -2138)
 * avoid polluting page cache with commitlog or sstable writes
   and seq scan operations (CASSANDRA-1470)
 * add RMI authentication options to nodetool (CASSANDRA-1921)
 * make snitches configurable at runtime (CASSANDRA-1374)
 * retry hadoop split requests on connection failure (CASSANDRA-1927)
 * implement describeOwnership for BOP, COPP (CASSANDRA-1928)
 * make read repair behave as expected for ConsistencyLevel > ONE
   (CASSANDRA-982, 2038)
 * distributed test harness (CASSANDRA-1859, 1964)
 * reduce flush lock contention (CASSANDRA-1930)
 * optimize supercolumn deserialization (CASSANDRA-1891)
 * fix CFMetaData.apply to only compare objects of the same class
   (CASSANDRA-1962)
 * allow specifying specific SSTables to compact from JMX (CASSANDRA-1963)
 * fix race condition in MessagingService.targets (CASSANDRA-1959, 2094, 2081)
 * refuse to open sstables from a future version (CASSANDRA-1935)
 * zero-copy reads (CASSANDRA-1714)
 * fix copy bounds for word Text in wordcount demo (CASSANDRA-1993)
 * fixes for contrib/javautils (CASSANDRA-1979)
 * check more frequently for memtable expiration (CASSANDRA-2000)
 * fix writing SSTable column count statistics (CASSANDRA-1976)
 * fix streaming of multiple CFs during bootstrap (CASSANDRA-1992)
 * explicitly set JVM GC new generation size with -Xmn (CASSANDRA-1968)
 * add short options for CLI flags (CASSANDRA-1565)
 * make keyspace argument to "describe keyspace" in CLI optional
   when authenticated to keyspace already (CASSANDRA-2029)
 * added option to specify -Dcassandra.join_ring=false on startup
   to allow "warm spare" nodes or performing JMX maintenance before
   joining the ring (CASSANDRA-526)
 * log migrations at INFO (CASSANDRA-2028)
 * add CLI verbose option in file mode (CASSANDRA-2030)
 * add single-line "--" comments to CLI (CASSANDRA-2032)
 * message serialization tests (CASSANDRA-1923)
 * switch from ivy to maven-ant-tasks (CASSANDRA-2017)
 * CLI attempts to block for new schema to propagate (CASSANDRA-2044)
 * fix potential overflow in nodetool cfstats (CASSANDRA-2057)
 * add JVM shutdownhook to sync commitlog (CASSANDRA-1919)
 * allow nodes to be up without being part of  normal traffic (CASSANDRA-1951)
 * fix CLI "show keyspaces" with null options on NTS (CASSANDRA-2049)
 * fix possible ByteBuffer race conditions (CASSANDRA-2066)
 * reduce garbage generated by MessagingService to prevent load spikes
   (CASSANDRA-2058)
 * fix math in RandomPartitioner.describeOwnership (CASSANDRA-2071)
 * fix deletion of sstable non-data components (CASSANDRA-2059)
 * avoid blocking gossip while deleting handoff hints (CASSANDRA-2073)
 * ignore messages from newer versions, keep track of nodes in gossip
   regardless of version (CASSANDRA-1970)
 * cache writing moved to CompactionManager to reduce i/o contention and
   updated to use non-cache-polluting writes (CASSANDRA-2053)
 * page through large rows when exporting to JSON (CASSANDRA-2041)
 * add flush_largest_memtables_at and reduce_cache_sizes_at options
   (CASSANDRA-2142)
 * add cli 'describe cluster' command (CASSANDRA-2127)
 * add cli support for setting username/password at 'connect' command
   (CASSANDRA-2111)
 * add -D option to Stress.java to allow reading hosts from a file
   (CASSANDRA-2149)
 * bound hints CF throughput between 32M and 256M (CASSANDRA-2148)
 * continue starting when invalid saved cache entries are encountered
   (CASSANDRA-2076)
 * add max_hint_window_in_ms option (CASSANDRA-1459)


0.7.0-final
 * fix offsets to ByteBuffer.get (CASSANDRA-1939)


0.7.0-rc4
 * fix cli crash after backgrounding (CASSANDRA-1875)
 * count timeouts in storageproxy latencies, and include latency
   histograms in StorageProxyMBean (CASSANDRA-1893)
 * fix CLI get recognition of supercolumns (CASSANDRA-1899)
 * enable keepalive on intra-cluster sockets (CASSANDRA-1766)
 * count timeouts towards dynamicsnitch latencies (CASSANDRA-1905)
 * Expose index-building status in JMX + cli schema description
   (CASSANDRA-1871)
 * allow [LOCAL|EACH]_QUORUM to be used with non-NetworkTopology
   replication Strategies
 * increased amount of index locks for faster commitlog replay
 * collect secondary index tombstones immediately (CASSANDRA-1914)
 * revert commitlog changes from #1780 (CASSANDRA-1917)
 * change RandomPartitioner min token to -1 to avoid collision w/
   tokens on actual nodes (CASSANDRA-1901)
 * examine the right nibble when validating TimeUUID (CASSANDRA-1910)
 * include secondary indexes in cleanup (CASSANDRA-1916)
 * CFS.scrubDataDirectories should also cleanup invalid secondary indexes
   (CASSANDRA-1904)
 * ability to disable/enable gossip on nodes to force them down
   (CASSANDRA-1108)


0.7.0-rc3
 * expose getNaturalEndpoints in StorageServiceMBean taking byte[]
   key; RMI cannot serialize ByteBuffer (CASSANDRA-1833)
 * infer org.apache.cassandra.locator for replication strategy classes
   when not otherwise specified
 * validation that generates less garbage (CASSANDRA-1814)
 * add TTL support to CLI (CASSANDRA-1838)
 * cli defaults to bytestype for subcomparator when creating
   column families (CASSANDRA-1835)
 * unregister index MBeans when index is dropped (CASSANDRA-1843)
 * make ByteBufferUtil.clone thread-safe (CASSANDRA-1847)
 * change exception for read requests during bootstrap from
   InvalidRequest to Unavailable (CASSANDRA-1862)
 * respect row-level tombstones post-flush in range scans
   (CASSANDRA-1837)
 * ReadResponseResolver check digests against each other (CASSANDRA-1830)
 * return InvalidRequest when remove of subcolumn without supercolumn
   is requested (CASSANDRA-1866)
 * flush before repair (CASSANDRA-1748)
 * SSTableExport validates key order (CASSANDRA-1884)
 * large row support for SSTableExport (CASSANDRA-1867)
 * Re-cache hot keys post-compaction without hitting disk (CASSANDRA-1878)
 * manage read repair in coordinator instead of data source, to
   provide latency information to dynamic snitch (CASSANDRA-1873)


0.7.0-rc2
 * fix live-column-count of slice ranges including tombstoned supercolumn
   with live subcolumn (CASSANDRA-1591)
 * rename o.a.c.internal.AntientropyStage -> AntiEntropyStage,
   o.a.c.request.Request_responseStage -> RequestResponseStage,
   o.a.c.internal.Internal_responseStage -> InternalResponseStage
 * add AbstractType.fromString (CASSANDRA-1767)
 * require index_type to be present when specifying index_name
   on ColumnDef (CASSANDRA-1759)
 * fix add/remove index bugs in CFMetadata (CASSANDRA-1768)
 * rebuild Strategy during system_update_keyspace (CASSANDRA-1762)
 * cli updates prompt to ... in continuation lines (CASSANDRA-1770)
 * support multiple Mutations per key in hadoop ColumnFamilyOutputFormat
   (CASSANDRA-1774)
 * improvements to Debian init script (CASSANDRA-1772)
 * use local classloader to check for version.properties (CASSANDRA-1778)
 * Validate that column names in column_metadata are valid for the
   defined comparator, and decode properly in cli (CASSANDRA-1773)
 * use cross-platform newlines in cli (CASSANDRA-1786)
 * add ExpiringColumn support to sstable import/export (CASSANDRA-1754)
 * add flush for each append to periodic commitlog mode; added
   periodic_without_flush option to disable this (CASSANDRA-1780)
 * close file handle used for post-flush truncate (CASSANDRA-1790)
 * various code cleanup (CASSANDRA-1793, -1794, -1795)
 * fix range queries against wrapped range (CASSANDRA-1781)
 * fix consistencylevel calculations for NetworkTopologyStrategy
   (CASSANDRA-1804)
 * cli support index type enum names (CASSANDRA-1810)
 * improved validation of column_metadata (CASSANDRA-1813)
 * reads at ConsistencyLevel > 1 throw UnavailableException
   immediately if insufficient live nodes exist (CASSANDRA-1803)
 * copy bytebuffers for local writes to avoid retaining the entire
   Thrift frame (CASSANDRA-1801)
 * fix NPE adding index to column w/o prior metadata (CASSANDRA-1764)
 * reduce fat client timeout (CASSANDRA-1730)
 * fix botched merge of CASSANDRA-1316


0.7.0-rc1
 * fix compaction and flush races with schema updates (CASSANDRA-1715)
 * add clustertool, config-converter, sstablekeys, and schematool
   Windows .bat files (CASSANDRA-1723)
 * reject range queries received during bootstrap (CASSANDRA-1739)
 * fix wrapping-range queries on non-minimum token (CASSANDRA-1700)
 * add nodetool cfhistogram (CASSANDRA-1698)
 * limit repaired ranges to what the nodes have in common (CASSANDRA-1674)
 * index scan treats missing columns as not matching secondary
   expressions (CASSANDRA-1745)
 * Fix misuse of DataOutputBuffer.getData in AntiEntropyService
   (CASSANDRA-1729)
 * detect and warn when obsolete version of JNA is present (CASSANDRA-1760)
 * reduce fat client timeout (CASSANDRA-1730)
 * cleanup smallest CFs first to increase free temp space for larger ones
   (CASSANDRA-1811)
 * Update windows .bat files to work outside of main Cassandra
   directory (CASSANDRA-1713)
 * fix read repair regression from 0.6.7 (CASSANDRA-1727)
 * more-efficient read repair (CASSANDRA-1719)
 * fix hinted handoff replay (CASSANDRA-1656)
 * log type of dropped messages (CASSANDRA-1677)
 * upgrade to SLF4J 1.6.1
 * fix ByteBuffer bug in ExpiringColumn.updateDigest (CASSANDRA-1679)
 * fix IntegerType.getString (CASSANDRA-1681)
 * make -Djava.net.preferIPv4Stack=true the default (CASSANDRA-628)
 * add INTERNAL_RESPONSE verb to differentiate from responses related
   to client requests (CASSANDRA-1685)
 * log tpstats when dropping messages (CASSANDRA-1660)
 * include unreachable nodes in describeSchemaVersions (CASSANDRA-1678)
 * Avoid dropping messages off the client request path (CASSANDRA-1676)
 * fix jna errno reporting (CASSANDRA-1694)
 * add friendlier error for UnknownHostException on startup (CASSANDRA-1697)
 * include jna dependency in RPM package (CASSANDRA-1690)
 * add --skip-keys option to stress.py (CASSANDRA-1696)
 * improve cli handling of non-string keys and column names
   (CASSANDRA-1701, -1693)
 * r/m extra subcomparator line in cli keyspaces output (CASSANDRA-1712)
 * add read repair chance to cli "show keyspaces"
 * upgrade to ConcurrentLinkedHashMap 1.1 (CASSANDRA-975)
 * fix index scan routing (CASSANDRA-1722)
 * fix tombstoning of supercolumns in range queries (CASSANDRA-1734)
 * clear endpoint cache after updating keyspace metadata (CASSANDRA-1741)
 * fix wrapping-range queries on non-minimum token (CASSANDRA-1700)
 * truncate includes secondary indexes (CASSANDRA-1747)
 * retain reference to PendingFile sstables (CASSANDRA-1749)
 * fix sstableimport regression (CASSANDRA-1753)
 * fix for bootstrap when no non-system tables are defined (CASSANDRA-1732)
 * handle replica unavailability in index scan (CASSANDRA-1755)
 * fix service initialization order deadlock (CASSANDRA-1756)
 * multi-line cli commands (CASSANDRA-1742)
 * fix race between snapshot and compaction (CASSANDRA-1736)
 * add listEndpointsPendingHints, deleteHintsForEndpoint JMX methods
   (CASSANDRA-1551)


0.7.0-beta3
 * add strategy options to describe_keyspace output (CASSANDRA-1560)
 * log warning when using randomly generated token (CASSANDRA-1552)
 * re-organize JMX into .db, .net, .internal, .request (CASSANDRA-1217)
 * allow nodes to change IPs between restarts (CASSANDRA-1518)
 * remember ring state between restarts by default (CASSANDRA-1518)
 * flush index built flag so we can read it before log replay (CASSANDRA-1541)
 * lock row cache updates to prevent race condition (CASSANDRA-1293)
 * remove assertion causing rare (and harmless) error messages in
   commitlog (CASSANDRA-1330)
 * fix moving nodes with no keyspaces defined (CASSANDRA-1574)
 * fix unbootstrap when no data is present in a transfer range (CASSANDRA-1573)
 * take advantage of AVRO-495 to simplify our avro IDL (CASSANDRA-1436)
 * extend authorization hierarchy to column family (CASSANDRA-1554)
 * deletion support in secondary indexes (CASSANDRA-1571)
 * meaningful error message for invalid replication strategy class
   (CASSANDRA-1566)
 * allow keyspace creation with RF > N (CASSANDRA-1428)
 * improve cli error handling (CASSANDRA-1580)
 * add cache save/load ability (CASSANDRA-1417, 1606, 1647)
 * add StorageService.getDrainProgress (CASSANDRA-1588)
 * Disallow bootstrap to an in-use token (CASSANDRA-1561)
 * Allow dynamic secondary index creation and destruction (CASSANDRA-1532)
 * log auto-guessed memtable thresholds (CASSANDRA-1595)
 * add ColumnDef support to cli (CASSANDRA-1583)
 * reduce index sample time by 75% (CASSANDRA-1572)
 * add cli support for column, strategy metadata (CASSANDRA-1578, 1612)
 * add cli support for schema modification (CASSANDRA-1584)
 * delete temp files on failed compactions (CASSANDRA-1596)
 * avoid blocking for dead nodes during removetoken (CASSANDRA-1605)
 * remove ConsistencyLevel.ZERO (CASSANDRA-1607)
 * expose in-progress compaction type in jmx (CASSANDRA-1586)
 * removed IClock & related classes from internals (CASSANDRA-1502)
 * fix removing tokens from SystemTable on decommission and removetoken
   (CASSANDRA-1609)
 * include CF metadata in cli 'show keyspaces' (CASSANDRA-1613)
 * switch from Properties to HashMap in PropertyFileSnitch to
   avoid synchronization bottleneck (CASSANDRA-1481)
 * PropertyFileSnitch configuration file renamed to
   cassandra-topology.properties
 * add cli support for get_range_slices (CASSANDRA-1088, CASSANDRA-1619)
 * Make memtable flush thresholds per-CF instead of global
   (CASSANDRA-1007, 1637)
 * add cli support for binary data without CfDef hints (CASSANDRA-1603)
 * fix building SSTable statistics post-stream (CASSANDRA-1620)
 * fix potential infinite loop in 2ary index queries (CASSANDRA-1623)
 * allow creating NTS keyspaces with no replicas configured (CASSANDRA-1626)
 * add jmx histogram of sstables accessed per read (CASSANDRA-1624)
 * remove system_rename_column_family and system_rename_keyspace from the
   client API until races can be fixed (CASSANDRA-1630, CASSANDRA-1585)
 * add cli sanity tests (CASSANDRA-1582)
 * update GC settings in cassandra.bat (CASSANDRA-1636)
 * cli support for index queries (CASSANDRA-1635)
 * cli support for updating schema memtable settings (CASSANDRA-1634)
 * cli --file option (CASSANDRA-1616)
 * reduce automatically chosen memtable sizes by 50% (CASSANDRA-1641)
 * move endpoint cache from snitch to strategy (CASSANDRA-1643)
 * fix commitlog recovery deleting the newly-created segment as well as
   the old ones (CASSANDRA-1644)
 * upgrade to Thrift 0.5 (CASSANDRA-1367)
 * renamed CL.DCQUORUM to LOCAL_QUORUM and DCQUORUMSYNC to EACH_QUORUM
 * cli truncate support (CASSANDRA-1653)
 * update GC settings in cassandra.bat (CASSANDRA-1636)
 * avoid logging when a node's ip/token is gossipped back to it (CASSANDRA-1666)


0.7-beta2
 * always use UTF-8 for hint keys (CASSANDRA-1439)
 * remove cassandra.yaml dependency from Hadoop and Pig (CASSADRA-1322)
 * expose CfDef metadata in describe_keyspaces (CASSANDRA-1363)
 * restore use of mmap_index_only option (CASSANDRA-1241)
 * dropping a keyspace with no column families generated an error
   (CASSANDRA-1378)
 * rename RackAwareStrategy to OldNetworkTopologyStrategy, RackUnawareStrategy
   to SimpleStrategy, DatacenterShardStrategy to NetworkTopologyStrategy,
   AbstractRackAwareSnitch to AbstractNetworkTopologySnitch (CASSANDRA-1392)
 * merge StorageProxy.mutate, mutateBlocking (CASSANDRA-1396)
 * faster UUIDType, LongType comparisons (CASSANDRA-1386, 1393)
 * fix setting read_repair_chance from CLI addColumnFamily (CASSANDRA-1399)
 * fix updates to indexed columns (CASSANDRA-1373)
 * fix race condition leaving to FileNotFoundException (CASSANDRA-1382)
 * fix sharded lock hash on index write path (CASSANDRA-1402)
 * add support for GT/E, LT/E in subordinate index clauses (CASSANDRA-1401)
 * cfId counter got out of sync when CFs were added (CASSANDRA-1403)
 * less chatty schema updates (CASSANDRA-1389)
 * rename column family mbeans. 'type' will now include either
   'IndexColumnFamilies' or 'ColumnFamilies' depending on the CFS type.
   (CASSANDRA-1385)
 * disallow invalid keyspace and column family names. This includes name that
   matches a '^\w+' regex. (CASSANDRA-1377)
 * use JNA, if present, to take snapshots (CASSANDRA-1371)
 * truncate hints if starting 0.7 for the first time (CASSANDRA-1414)
 * fix FD leak in single-row slicepredicate queries (CASSANDRA-1416)
 * allow index expressions against columns that are not part of the
   SlicePredicate (CASSANDRA-1410)
 * config-converter properly handles snitches and framed support
   (CASSANDRA-1420)
 * remove keyspace argument from multiget_count (CASSANDRA-1422)
 * allow specifying cassandra.yaml location as (local or remote) URL
   (CASSANDRA-1126)
 * fix using DynamicEndpointSnitch with NetworkTopologyStrategy
   (CASSANDRA-1429)
 * Add CfDef.default_validation_class (CASSANDRA-891)
 * fix EstimatedHistogram.max (CASSANDRA-1413)
 * quorum read optimization (CASSANDRA-1622)
 * handle zero-length (or missing) rows during HH paging (CASSANDRA-1432)
 * include secondary indexes during schema migrations (CASSANDRA-1406)
 * fix commitlog header race during schema change (CASSANDRA-1435)
 * fix ColumnFamilyStoreMBeanIterator to use new type name (CASSANDRA-1433)
 * correct filename generated by xml->yaml converter (CASSANDRA-1419)
 * add CMSInitiatingOccupancyFraction=75 and UseCMSInitiatingOccupancyOnly
   to default JVM options
 * decrease jvm heap for cassandra-cli (CASSANDRA-1446)
 * ability to modify keyspaces and column family definitions on a live cluster
   (CASSANDRA-1285)
 * support for Hadoop Streaming [non-jvm map/reduce via stdin/out]
   (CASSANDRA-1368)
 * Move persistent sstable stats from the system table to an sstable component
   (CASSANDRA-1430)
 * remove failed bootstrap attempt from pending ranges when gossip times
   it out after 1h (CASSANDRA-1463)
 * eager-create tcp connections to other cluster members (CASSANDRA-1465)
 * enumerate stages and derive stage from message type instead of
   transmitting separately (CASSANDRA-1465)
 * apply reversed flag during collation from different data sources
   (CASSANDRA-1450)
 * make failure to remove commitlog segment non-fatal (CASSANDRA-1348)
 * correct ordering of drain operations so CL.recover is no longer
   necessary (CASSANDRA-1408)
 * removed keyspace from describe_splits method (CASSANDRA-1425)
 * rename check_schema_agreement to describe_schema_versions
   (CASSANDRA-1478)
 * fix QUORUM calculation for RF > 3 (CASSANDRA-1487)
 * remove tombstones during non-major compactions when bloom filter
   verifies that row does not exist in other sstables (CASSANDRA-1074)
 * nodes that coordinated a loadbalance in the past could not be seen by
   newly added nodes (CASSANDRA-1467)
 * exposed endpoint states (gossip details) via jmx (CASSANDRA-1467)
 * ensure that compacted sstables are not included when new readers are
   instantiated (CASSANDRA-1477)
 * by default, calculate heap size and memtable thresholds at runtime (CASSANDRA-1469)
 * fix races dealing with adding/dropping keyspaces and column families in
   rapid succession (CASSANDRA-1477)
 * clean up of Streaming system (CASSANDRA-1503, 1504, 1506)
 * add options to configure Thrift socket keepalive and buffer sizes (CASSANDRA-1426)
 * make contrib CassandraServiceDataCleaner recursive (CASSANDRA-1509)
 * min, max compaction threshold are configurable and persistent
   per-ColumnFamily (CASSANDRA-1468)
 * fix replaying the last mutation in a commitlog unnecessarily
   (CASSANDRA-1512)
 * invoke getDefaultUncaughtExceptionHandler from DTPE with the original
   exception rather than the ExecutionException wrapper (CASSANDRA-1226)
 * remove Clock from the Thrift (and Avro) API (CASSANDRA-1501)
 * Close intra-node sockets when connection is broken (CASSANDRA-1528)
 * RPM packaging spec file (CASSANDRA-786)
 * weighted request scheduler (CASSANDRA-1485)
 * treat expired columns as deleted (CASSANDRA-1539)
 * make IndexInterval configurable (CASSANDRA-1488)
 * add describe_snitch to Thrift API (CASSANDRA-1490)
 * MD5 authenticator compares plain text submitted password with MD5'd
   saved property, instead of vice versa (CASSANDRA-1447)
 * JMX MessagingService pending and completed counts (CASSANDRA-1533)
 * fix race condition processing repair responses (CASSANDRA-1511)
 * make repair blocking (CASSANDRA-1511)
 * create EndpointSnitchInfo and MBean to expose rack and DC (CASSANDRA-1491)
 * added option to contrib/word_count to output results back to Cassandra
   (CASSANDRA-1342)
 * rewrite Hadoop ColumnFamilyRecordWriter to pool connections, retry to
   multiple Cassandra nodes, and smooth impact on the Cassandra cluster
   by using smaller batch sizes (CASSANDRA-1434)
 * fix setting gc_grace_seconds via CLI (CASSANDRA-1549)
 * support TTL'd index values (CASSANDRA-1536)
 * make removetoken work like decommission (CASSANDRA-1216)
 * make cli comparator-aware and improve quote rules (CASSANDRA-1523,-1524)
 * make nodetool compact and cleanup blocking (CASSANDRA-1449)
 * add memtable, cache information to GCInspector logs (CASSANDRA-1558)
 * enable/disable HintedHandoff via JMX (CASSANDRA-1550)
 * Ignore stray files in the commit log directory (CASSANDRA-1547)
 * Disallow bootstrap to an in-use token (CASSANDRA-1561)


0.7-beta1
 * sstable versioning (CASSANDRA-389)
 * switched to slf4j logging (CASSANDRA-625)
 * add (optional) expiration time for column (CASSANDRA-699)
 * access levels for authentication/authorization (CASSANDRA-900)
 * add ReadRepairChance to CF definition (CASSANDRA-930)
 * fix heisenbug in system tests, especially common on OS X (CASSANDRA-944)
 * convert to byte[] keys internally and all public APIs (CASSANDRA-767)
 * ability to alter schema definitions on a live cluster (CASSANDRA-44)
 * renamed configuration file to cassandra.xml, and log4j.properties to
   log4j-server.properties, which must now be loaded from
   the classpath (which is how our scripts in bin/ have always done it)
   (CASSANDRA-971)
 * change get_count to require a SlicePredicate. create multi_get_count
   (CASSANDRA-744)
 * re-organized endpointsnitch implementations and added SimpleSnitch
   (CASSANDRA-994)
 * Added preload_row_cache option (CASSANDRA-946)
 * add CRC to commitlog header (CASSANDRA-999)
 * removed deprecated batch_insert and get_range_slice methods (CASSANDRA-1065)
 * add truncate thrift method (CASSANDRA-531)
 * http mini-interface using mx4j (CASSANDRA-1068)
 * optimize away copy of sliced row on memtable read path (CASSANDRA-1046)
 * replace constant-size 2GB mmaped segments and special casing for index
   entries spanning segment boundaries, with SegmentedFile that computes
   segments that always contain entire entries/rows (CASSANDRA-1117)
 * avoid reading large rows into memory during compaction (CASSANDRA-16)
 * added hadoop OutputFormat (CASSANDRA-1101)
 * efficient Streaming (no more anticompaction) (CASSANDRA-579)
 * split commitlog header into separate file and add size checksum to
   mutations (CASSANDRA-1179)
 * avoid allocating a new byte[] for each mutation on replay (CASSANDRA-1219)
 * revise HH schema to be per-endpoint (CASSANDRA-1142)
 * add joining/leaving status to nodetool ring (CASSANDRA-1115)
 * allow multiple repair sessions per node (CASSANDRA-1190)
 * optimize away MessagingService for local range queries (CASSANDRA-1261)
 * make framed transport the default so malformed requests can't OOM the
   server (CASSANDRA-475)
 * significantly faster reads from row cache (CASSANDRA-1267)
 * take advantage of row cache during range queries (CASSANDRA-1302)
 * make GCGraceSeconds a per-ColumnFamily value (CASSANDRA-1276)
 * keep persistent row size and column count statistics (CASSANDRA-1155)
 * add IntegerType (CASSANDRA-1282)
 * page within a single row during hinted handoff (CASSANDRA-1327)
 * push DatacenterShardStrategy configuration into keyspace definition,
   eliminating datacenter.properties. (CASSANDRA-1066)
 * optimize forward slices starting with '' and single-index-block name
   queries by skipping the column index (CASSANDRA-1338)
 * streaming refactor (CASSANDRA-1189)
 * faster comparison for UUID types (CASSANDRA-1043)
 * secondary index support (CASSANDRA-749 and subtasks)
 * make compaction buckets deterministic (CASSANDRA-1265)


0.6.6
 * Allow using DynamicEndpointSnitch with RackAwareStrategy (CASSANDRA-1429)
 * remove the remaining vestiges of the unfinished DatacenterShardStrategy
   (replaced by NetworkTopologyStrategy in 0.7)


0.6.5
 * fix key ordering in range query results with RandomPartitioner
   and ConsistencyLevel > ONE (CASSANDRA-1145)
 * fix for range query starting with the wrong token range (CASSANDRA-1042)
 * page within a single row during hinted handoff (CASSANDRA-1327)
 * fix compilation on non-sun JDKs (CASSANDRA-1061)
 * remove String.trim() call on row keys in batch mutations (CASSANDRA-1235)
 * Log summary of dropped messages instead of spamming log (CASSANDRA-1284)
 * add dynamic endpoint snitch (CASSANDRA-981)
 * fix streaming for keyspaces with hyphens in their name (CASSANDRA-1377)
 * fix errors in hard-coded bloom filter optKPerBucket by computing it
   algorithmically (CASSANDRA-1220
 * remove message deserialization stage, and uncap read/write stages
   so slow reads/writes don't block gossip processing (CASSANDRA-1358)
 * add jmx port configuration to Debian package (CASSANDRA-1202)
 * use mlockall via JNA, if present, to prevent Linux from swapping
   out parts of the JVM (CASSANDRA-1214)


0.6.4
 * avoid queuing multiple hint deliveries for the same endpoint
   (CASSANDRA-1229)
 * better performance for and stricter checking of UTF8 column names
   (CASSANDRA-1232)
 * extend option to lower compaction priority to hinted handoff
   as well (CASSANDRA-1260)
 * log errors in gossip instead of re-throwing (CASSANDRA-1289)
 * avoid aborting commitlog replay prematurely if a flushed-but-
   not-removed commitlog segment is encountered (CASSANDRA-1297)
 * fix duplicate rows being read during mapreduce (CASSANDRA-1142)
 * failure detection wasn't closing command sockets (CASSANDRA-1221)
 * cassandra-cli.bat works on windows (CASSANDRA-1236)
 * pre-emptively drop requests that cannot be processed within RPCTimeout
   (CASSANDRA-685)
 * add ack to Binary write verb and update CassandraBulkLoader
   to wait for acks for each row (CASSANDRA-1093)
 * added describe_partitioner Thrift method (CASSANDRA-1047)
 * Hadoop jobs no longer require the Cassandra storage-conf.xml
   (CASSANDRA-1280, CASSANDRA-1047)
 * log thread pool stats when GC is excessive (CASSANDRA-1275)
 * remove gossip message size limit (CASSANDRA-1138)
 * parallelize local and remote reads during multiget, and respect snitch
   when determining whether to do local read for CL.ONE (CASSANDRA-1317)
 * fix read repair to use requested consistency level on digest mismatch,
   rather than assuming QUORUM (CASSANDRA-1316)
 * process digest mismatch re-reads in parallel (CASSANDRA-1323)
 * switch hints CF comparator to BytesType (CASSANDRA-1274)


0.6.3
 * retry to make streaming connections up to 8 times. (CASSANDRA-1019)
 * reject describe_ring() calls on invalid keyspaces (CASSANDRA-1111)
 * fix cache size calculation for size of 100% (CASSANDRA-1129)
 * fix cache capacity only being recalculated once (CASSANDRA-1129)
 * remove hourly scan of all hints on the off chance that the gossiper
   missed a status change; instead, expose deliverHintsToEndpoint to JMX
   so it can be done manually, if necessary (CASSANDRA-1141)
 * don't reject reads at CL.ALL (CASSANDRA-1152)
 * reject deletions to supercolumns in CFs containing only standard
   columns (CASSANDRA-1139)
 * avoid preserving login information after client disconnects
   (CASSANDRA-1057)
 * prefer sun jdk to openjdk in debian init script (CASSANDRA-1174)
 * detect partioner config changes between restarts and fail fast
   (CASSANDRA-1146)
 * use generation time to resolve node token reassignment disagreements
   (CASSANDRA-1118)
 * restructure the startup ordering of Gossiper and MessageService to avoid
   timing anomalies (CASSANDRA-1160)
 * detect incomplete commit log hearders (CASSANDRA-1119)
 * force anti-entropy service to stream files on the stream stage to avoid
   sending streams out of order (CASSANDRA-1169)
 * remove inactive stream managers after AES streams files (CASSANDRA-1169)
 * allow removing entire row through batch_mutate Deletion (CASSANDRA-1027)
 * add JMX metrics for row-level bloom filter false positives (CASSANDRA-1212)
 * added a redhat init script to contrib (CASSANDRA-1201)
 * use midpoint when bootstrapping a new machine into range with not
   much data yet instead of random token (CASSANDRA-1112)
 * kill server on OOM in executor stage as well as Thrift (CASSANDRA-1226)
 * remove opportunistic repairs, when two machines with overlapping replica
   responsibilities happen to finish major compactions of the same CF near
   the same time.  repairs are now fully manual (CASSANDRA-1190)
 * add ability to lower compaction priority (default is no change from 0.6.2)
   (CASSANDRA-1181)


0.6.2
 * fix contrib/word_count build. (CASSANDRA-992)
 * split CommitLogExecutorService into BatchCommitLogExecutorService and
   PeriodicCommitLogExecutorService (CASSANDRA-1014)
 * add latency histograms to CFSMBean (CASSANDRA-1024)
 * make resolving timestamp ties deterministic by using value bytes
   as a tiebreaker (CASSANDRA-1039)
 * Add option to turn off Hinted Handoff (CASSANDRA-894)
 * fix windows startup (CASSANDRA-948)
 * make concurrent_reads, concurrent_writes configurable at runtime via JMX
   (CASSANDRA-1060)
 * disable GCInspector on non-Sun JVMs (CASSANDRA-1061)
 * fix tombstone handling in sstable rows with no other data (CASSANDRA-1063)
 * fix size of row in spanned index entries (CASSANDRA-1056)
 * install json2sstable, sstable2json, and sstablekeys to Debian package
 * StreamingService.StreamDestinations wouldn't empty itself after streaming
   finished (CASSANDRA-1076)
 * added Collections.shuffle(splits) before returning the splits in
   ColumnFamilyInputFormat (CASSANDRA-1096)
 * do not recalculate cache capacity post-compaction if it's been manually
   modified (CASSANDRA-1079)
 * better defaults for flush sorter + writer executor queue sizes
   (CASSANDRA-1100)
 * windows scripts for SSTableImport/Export (CASSANDRA-1051)
 * windows script for nodetool (CASSANDRA-1113)
 * expose PhiConvictThreshold (CASSANDRA-1053)
 * make repair of RF==1 a no-op (CASSANDRA-1090)
 * improve default JVM GC options (CASSANDRA-1014)
 * fix SlicePredicate serialization inside Hadoop jobs (CASSANDRA-1049)
 * close Thrift sockets in Hadoop ColumnFamilyRecordReader (CASSANDRA-1081)


0.6.1
 * fix NPE in sstable2json when no excluded keys are given (CASSANDRA-934)
 * keep the replica set constant throughout the read repair process
   (CASSANDRA-937)
 * allow querying getAllRanges with empty token list (CASSANDRA-933)
 * fix command line arguments inversion in clustertool (CASSANDRA-942)
 * fix race condition that could trigger a false-positive assertion
   during post-flush discard of old commitlog segments (CASSANDRA-936)
 * fix neighbor calculation for anti-entropy repair (CASSANDRA-924)
 * perform repair even for small entropy differences (CASSANDRA-924)
 * Use hostnames in CFInputFormat to allow Hadoop's naive string-based
   locality comparisons to work (CASSANDRA-955)
 * cache read-only BufferedRandomAccessFile length to avoid
   3 system calls per invocation (CASSANDRA-950)
 * nodes with IPv6 (and no IPv4) addresses could not join cluster
   (CASSANDRA-969)
 * Retrieve the correct number of undeleted columns, if any, from
   a supercolumn in a row that had been deleted previously (CASSANDRA-920)
 * fix index scans that cross the 2GB mmap boundaries for both mmap
   and standard i/o modes (CASSANDRA-866)
 * expose drain via nodetool (CASSANDRA-978)


0.6.0-RC1
 * JMX drain to flush memtables and run through commit log (CASSANDRA-880)
 * Bootstrapping can skip ranges under the right conditions (CASSANDRA-902)
 * fix merging row versions in range_slice for CL > ONE (CASSANDRA-884)
 * default write ConsistencyLeven chaned from ZERO to ONE
 * fix for index entries spanning mmap buffer boundaries (CASSANDRA-857)
 * use lexical comparison if time part of TimeUUIDs are the same
   (CASSANDRA-907)
 * bound read, mutation, and response stages to fix possible OOM
   during log replay (CASSANDRA-885)
 * Use microseconds-since-epoch (UTC) in cli, instead of milliseconds
 * Treat batch_mutate Deletion with null supercolumn as "apply this predicate
   to top level supercolumns" (CASSANDRA-834)
 * Streaming destination nodes do not update their JMX status (CASSANDRA-916)
 * Fix internal RPC timeout calculation (CASSANDRA-911)
 * Added Pig loadfunc to contrib/pig (CASSANDRA-910)


0.6.0-beta3
 * fix compaction bucketing bug (CASSANDRA-814)
 * update windows batch file (CASSANDRA-824)
 * deprecate KeysCachedFraction configuration directive in favor
   of KeysCached; move to unified-per-CF key cache (CASSANDRA-801)
 * add invalidateRowCache to ColumnFamilyStoreMBean (CASSANDRA-761)
 * send Handoff hints to natural locations to reduce load on
   remaining nodes in a failure scenario (CASSANDRA-822)
 * Add RowWarningThresholdInMB configuration option to warn before very
   large rows get big enough to threaten node stability, and -x option to
   be able to remove them with sstable2json if the warning is unheeded
   until it's too late (CASSANDRA-843)
 * Add logging of GC activity (CASSANDRA-813)
 * fix ConcurrentModificationException in commitlog discard (CASSANDRA-853)
 * Fix hardcoded row count in Hadoop RecordReader (CASSANDRA-837)
 * Add a jmx status to the streaming service and change several DEBUG
   messages to INFO (CASSANDRA-845)
 * fix classpath in cassandra-cli.bat for Windows (CASSANDRA-858)
 * allow re-specifying host, port to cassandra-cli if invalid ones
   are first tried (CASSANDRA-867)
 * fix race condition handling rpc timeout in the coordinator
   (CASSANDRA-864)
 * Remove CalloutLocation and StagingFileDirectory from storage-conf files
   since those settings are no longer used (CASSANDRA-878)
 * Parse a long from RowWarningThresholdInMB instead of an int (CASSANDRA-882)
 * Remove obsolete ControlPort code from DatabaseDescriptor (CASSANDRA-886)
 * move skipBytes side effect out of assert (CASSANDRA-899)
 * add "double getLoad" to StorageServiceMBean (CASSANDRA-898)
 * track row stats per CF at compaction time (CASSANDRA-870)
 * disallow CommitLogDirectory matching a DataFileDirectory (CASSANDRA-888)
 * default key cache size is 200k entries, changed from 10% (CASSANDRA-863)
 * add -Dcassandra-foreground=yes to cassandra.bat
 * exit if cluster name is changed unexpectedly (CASSANDRA-769)


0.6.0-beta1/beta2
 * add batch_mutate thrift command, deprecating batch_insert (CASSANDRA-336)
 * remove get_key_range Thrift API, deprecated in 0.5 (CASSANDRA-710)
 * add optional login() Thrift call for authentication (CASSANDRA-547)
 * support fat clients using gossiper and StorageProxy to perform
   replication in-process [jvm-only] (CASSANDRA-535)
 * support mmapped I/O for reads, on by default on 64bit JVMs
   (CASSANDRA-408, CASSANDRA-669)
 * improve insert concurrency, particularly during Hinted Handoff
   (CASSANDRA-658)
 * faster network code (CASSANDRA-675)
 * stress.py moved to contrib (CASSANDRA-635)
 * row caching [must be explicitly enabled per-CF in config] (CASSANDRA-678)
 * present a useful measure of compaction progress in JMX (CASSANDRA-599)
 * add bin/sstablekeys (CASSNADRA-679)
 * add ConsistencyLevel.ANY (CASSANDRA-687)
 * make removetoken remove nodes from gossip entirely (CASSANDRA-644)
 * add ability to set cache sizes at runtime (CASSANDRA-708)
 * report latency and cache hit rate statistics with lifetime totals
   instead of average over the last minute (CASSANDRA-702)
 * support get_range_slice for RandomPartitioner (CASSANDRA-745)
 * per-keyspace replication factory and replication strategy (CASSANDRA-620)
 * track latency in microseconds (CASSANDRA-733)
 * add describe_ Thrift methods, deprecating get_string_property and
   get_string_list_property
 * jmx interface for tracking operation mode and streams in general.
   (CASSANDRA-709)
 * keep memtables in sorted order to improve range query performance
   (CASSANDRA-799)
 * use while loop instead of recursion when trimming sstables compaction list
   to avoid blowing stack in pathological cases (CASSANDRA-804)
 * basic Hadoop map/reduce support (CASSANDRA-342)


0.5.1
 * ensure all files for an sstable are streamed to the same directory.
   (CASSANDRA-716)
 * more accurate load estimate for bootstrapping (CASSANDRA-762)
 * tolerate dead or unavailable bootstrap target on write (CASSANDRA-731)
 * allow larger numbers of keys (> 140M) in a sstable bloom filter
   (CASSANDRA-790)
 * include jvm argument improvements from CASSANDRA-504 in debian package
 * change streaming chunk size to 32MB to accomodate Windows XP limitations
   (was 64MB) (CASSANDRA-795)
 * fix get_range_slice returning results in the wrong order (CASSANDRA-781)


0.5.0 final
 * avoid attempting to delete temporary bootstrap files twice (CASSANDRA-681)
 * fix bogus NaN in nodeprobe cfstats output (CASSANDRA-646)
 * provide a policy for dealing with single thread executors w/ a full queue
   (CASSANDRA-694)
 * optimize inner read in MessagingService, vastly improving multiple-node
   performance (CASSANDRA-675)
 * wait for table flush before streaming data back to a bootstrapping node.
   (CASSANDRA-696)
 * keep track of bootstrapping sources by table so that bootstrapping doesn't
   give the indication of finishing early (CASSANDRA-673)


0.5.0 RC3
 * commit the correct version of the patch for CASSANDRA-663


0.5.0 RC2 (unreleased)
 * fix bugs in converting get_range_slice results to Thrift
   (CASSANDRA-647, CASSANDRA-649)
 * expose java.util.concurrent.TimeoutException in StorageProxy methods
   (CASSANDRA-600)
 * TcpConnectionManager was holding on to disconnected connections,
   giving the false indication they were being used. (CASSANDRA-651)
 * Remove duplicated write. (CASSANDRA-662)
 * Abort bootstrap if IP is already in the token ring (CASSANDRA-663)
 * increase default commitlog sync period, and wait for last sync to
   finish before submitting another (CASSANDRA-668)


0.5.0 RC1
 * Fix potential NPE in get_range_slice (CASSANDRA-623)
 * add CRC32 to commitlog entries (CASSANDRA-605)
 * fix data streaming on windows (CASSANDRA-630)
 * GC compacted sstables after cleanup and compaction (CASSANDRA-621)
 * Speed up anti-entropy validation (CASSANDRA-629)
 * Fix anti-entropy assertion error (CASSANDRA-639)
 * Fix pending range conflicts when bootstapping or moving
   multiple nodes at once (CASSANDRA-603)
 * Handle obsolete gossip related to node movement in the case where
   one or more nodes is down when the movement occurs (CASSANDRA-572)
 * Include dead nodes in gossip to avoid a variety of problems
   and fix HH to removed nodes (CASSANDRA-634)
 * return an InvalidRequestException for mal-formed SlicePredicates
   (CASSANDRA-643)
 * fix bug determining closest neighbor for use in multiple datacenters
   (CASSANDRA-648)
 * Vast improvements in anticompaction speed (CASSANDRA-607)
 * Speed up log replay and writes by avoiding redundant serializations
   (CASSANDRA-652)


0.5.0 beta 2
 * Bootstrap improvements (several tickets)
 * add nodeprobe repair anti-entropy feature (CASSANDRA-193, CASSANDRA-520)
 * fix possibility of partition when many nodes restart at once
   in clusters with multiple seeds (CASSANDRA-150)
 * fix NPE in get_range_slice when no data is found (CASSANDRA-578)
 * fix potential NPE in hinted handoff (CASSANDRA-585)
 * fix cleanup of local "system" keyspace (CASSANDRA-576)
 * improve computation of cluster load balance (CASSANDRA-554)
 * added super column read/write, column count, and column/row delete to
   cassandra-cli (CASSANDRA-567, CASSANDRA-594)
 * fix returning live subcolumns of deleted supercolumns (CASSANDRA-583)
 * respect JAVA_HOME in bin/ scripts (several tickets)
 * add StorageService.initClient for fat clients on the JVM (CASSANDRA-535)
   (see contrib/client_only for an example of use)
 * make consistency_level functional in get_range_slice (CASSANDRA-568)
 * optimize key deserialization for RandomPartitioner (CASSANDRA-581)
 * avoid GCing tombstones except on major compaction (CASSANDRA-604)
 * increase failure conviction threshold, resulting in less nodes
   incorrectly (and temporarily) marked as down (CASSANDRA-610)
 * respect memtable thresholds during log replay (CASSANDRA-609)
 * support ConsistencyLevel.ALL on read (CASSANDRA-584)
 * add nodeprobe removetoken command (CASSANDRA-564)


0.5.0 beta
 * Allow multiple simultaneous flushes, improving flush throughput
   on multicore systems (CASSANDRA-401)
 * Split up locks to improve write and read throughput on multicore systems
   (CASSANDRA-444, CASSANDRA-414)
 * More efficient use of memory during compaction (CASSANDRA-436)
 * autobootstrap option: when enabled, all non-seed nodes will attempt
   to bootstrap when started, until bootstrap successfully
   completes. -b option is removed.  (CASSANDRA-438)
 * Unless a token is manually specified in the configuration xml,
   a bootstraping node will use a token that gives it half the
   keys from the most-heavily-loaded node in the cluster,
   instead of generating a random token.
   (CASSANDRA-385, CASSANDRA-517)
 * Miscellaneous bootstrap fixes (several tickets)
 * Ability to change a node's token even after it has data on it
   (CASSANDRA-541)
 * Ability to decommission a live node from the ring (CASSANDRA-435)
 * Semi-automatic loadbalancing via nodeprobe (CASSANDRA-192)
 * Add ability to set compaction thresholds at runtime via
   JMX / nodeprobe.  (CASSANDRA-465)
 * Add "comment" field to ColumnFamily definition. (CASSANDRA-481)
 * Additional JMX metrics (CASSANDRA-482)
 * JSON based export and import tools (several tickets)
 * Hinted Handoff fixes (several tickets)
 * Add key cache to improve read performance (CASSANDRA-423)
 * Simplified construction of custom ReplicationStrategy classes
   (CASSANDRA-497)
 * Graphical application (Swing) for ring integrity verification and
   visualization was added to contrib (CASSANDRA-252)
 * Add DCQUORUM, DCQUORUMSYNC consistency levels and corresponding
   ReplicationStrategy / EndpointSnitch classes.  Experimental.
   (CASSANDRA-492)
 * Web client interface added to contrib (CASSANDRA-457)
 * More-efficient flush for Random, CollatedOPP partitioners
   for normal writes (CASSANDRA-446) and bulk load (CASSANDRA-420)
 * Add MemtableFlushAfterMinutes, a global replacement for the old
   per-CF FlushPeriodInMinutes setting (CASSANDRA-463)
 * optimizations to slice reading (CASSANDRA-350) and supercolumn
   queries (CASSANDRA-510)
 * force binding to given listenaddress for nodes with multiple
   interfaces (CASSANDRA-546)
 * stress.py benchmarking tool improvements (several tickets)
 * optimized replica placement code (CASSANDRA-525)
 * faster log replay on restart (CASSANDRA-539, CASSANDRA-540)
 * optimized local-node writes (CASSANDRA-558)
 * added get_range_slice, deprecating get_key_range (CASSANDRA-344)
 * expose TimedOutException to thrift (CASSANDRA-563)


0.4.2
 * Add validation disallowing null keys (CASSANDRA-486)
 * Fix race conditions in TCPConnectionManager (CASSANDRA-487)
 * Fix using non-utf8-aware comparison as a sanity check.
   (CASSANDRA-493)
 * Improve default garbage collector options (CASSANDRA-504)
 * Add "nodeprobe flush" (CASSANDRA-505)
 * remove NotFoundException from get_slice throws list (CASSANDRA-518)
 * fix get (not get_slice) of entire supercolumn (CASSANDRA-508)
 * fix null token during bootstrap (CASSANDRA-501)


0.4.1
 * Fix FlushPeriod columnfamily configuration regression
   (CASSANDRA-455)
 * Fix long column name support (CASSANDRA-460)
 * Fix for serializing a row that only contains tombstones
   (CASSANDRA-458)
 * Fix for discarding unneeded commitlog segments (CASSANDRA-459)
 * Add SnapshotBeforeCompaction configuration option (CASSANDRA-426)
 * Fix compaction abort under insufficient disk space (CASSANDRA-473)
 * Fix reading subcolumn slice from tombstoned CF (CASSANDRA-484)
 * Fix race condition in RVH causing occasional NPE (CASSANDRA-478)


0.4.0
 * fix get_key_range problems when a node is down (CASSANDRA-440)
   and add UnavailableException to more Thrift methods
 * Add example EndPointSnitch contrib code (several tickets)


0.4.0 RC2
 * fix SSTable generation clash during compaction (CASSANDRA-418)
 * reject method calls with null parameters (CASSANDRA-308)
 * properly order ranges in nodeprobe output (CASSANDRA-421)
 * fix logging of certain errors on executor threads (CASSANDRA-425)


0.4.0 RC1
 * Bootstrap feature is live; use -b on startup (several tickets)
 * Added multiget api (CASSANDRA-70)
 * fix Deadlock with SelectorManager.doProcess and TcpConnection.write
   (CASSANDRA-392)
 * remove key cache b/c of concurrency bugs in third-party
   CLHM library (CASSANDRA-405)
 * update non-major compaction logic to use two threshold values
   (CASSANDRA-407)
 * add periodic / batch commitlog sync modes (several tickets)
 * inline BatchMutation into batch_insert params (CASSANDRA-403)
 * allow setting the logging level at runtime via mbean (CASSANDRA-402)
 * change default comparator to BytesType (CASSANDRA-400)
 * add forwards-compatible ConsistencyLevel parameter to get_key_range
   (CASSANDRA-322)
 * r/m special case of blocking for local destination when writing with
   ConsistencyLevel.ZERO (CASSANDRA-399)
 * Fixes to make BinaryMemtable [bulk load interface] useful (CASSANDRA-337);
   see contrib/bmt_example for an example of using it.
 * More JMX properties added (several tickets)
 * Thrift changes (several tickets)
    - Merged _super get methods with the normal ones; return values
      are now of ColumnOrSuperColumn.
    - Similarly, merged batch_insert_super into batch_insert.



0.4.0 beta
 * On-disk data format has changed to allow billions of keys/rows per
   node instead of only millions
 * Multi-keyspace support
 * Scan all sstables for all queries to avoid situations where
   different types of operation on the same ColumnFamily could
   disagree on what data was present
 * Snapshot support via JMX
 * Thrift API has changed a _lot_:
    - removed time-sorted CFs; instead, user-defined comparators
      may be defined on the column names, which are now byte arrays.
      Default comparators are provided for UTF8, Bytes, Ascii, Long (i64),
      and UUID types.
    - removed colon-delimited strings in thrift api in favor of explicit
      structs such as ColumnPath, ColumnParent, etc.  Also normalized
      thrift struct and argument naming.
    - Added columnFamily argument to get_key_range.
    - Change signature of get_slice to accept starting and ending
      columns as well as an offset.  (This allows use of indexes.)
      Added "ascending" flag to allow reasonably-efficient reverse
      scans as well.  Removed get_slice_by_range as redundant.
    - get_key_range operates on one CF at a time
    - changed `block` boolean on insert methods to ConsistencyLevel enum,
      with options of NONE, ONE, QUORUM, and ALL.
    - added similar consistency_level parameter to read methods
    - column-name-set slice with no names given now returns zero columns
      instead of all of them.  ("all" can run your server out of memory.
      use a range-based slice with a high max column count instead.)
 * Removed the web interface. Node information can now be obtained by
   using the newly introduced nodeprobe utility.
 * More JMX stats
 * Remove magic values from internals (e.g. special key to indicate
   when to flush memtables)
 * Rename configuration "table" to "keyspace"
 * Moved to crash-only design; no more shutdown (just kill the process)
 * Lots of bug fixes

Full list of issues resolved in 0.4 is at https://issues.apache.org/jira/secure/IssueNavigator.jspa?reset=true&&pid=12310865&fixfor=12313862&resolution=1&sorter/field=issuekey&sorter/order=DESC


0.3.0 RC3
 * Fix potential deadlock under load in TCPConnection.
   (CASSANDRA-220)


0.3.0 RC2
 * Fix possible data loss when server is stopped after replaying
   log but before new inserts force memtable flush.
   (CASSANDRA-204)
 * Added BUGS file


0.3.0 RC1
 * Range queries on keys, including user-defined key collation
 * Remove support
 * Workarounds for a weird bug in JDK select/register that seems
   particularly common on VM environments. Cassandra should deploy
   fine on EC2 now
 * Much improved infrastructure: the beginnings of a decent test suite
   ("ant test" for unit tests; "nosetests" for system tests), code
   coverage reporting, etc.
 * Expanded node status reporting via JMX
 * Improved error reporting/logging on both server and client
 * Reduced memory footprint in default configuration
 * Combined blocking and non-blocking versions of insert APIs
 * Added FlushPeriodInMinutes configuration parameter to force
   flushing of infrequently-updated ColumnFamilies<|MERGE_RESOLUTION|>--- conflicted
+++ resolved
@@ -1,4 +1,3 @@
-<<<<<<< HEAD
 3.11.0
  * Obfuscate password in stress-graphs (CASSANDRA-12233)
  * Move to FastThreadLocalThread and FastThreadLocal (CASSANDRA-13034)
@@ -8,12 +7,8 @@
  * More fixes to the TokenAllocator (CASSANDRA-12990)
  * NoReplicationTokenAllocator should work with zero replication factor (CASSANDRA-12983)
 Merged from 3.0:
+ * Add vm.max_map_count StartupCheck (CASSANDRA-13008)
  * Hint related logging should include the IP address of the destination in addition to
-=======
-3.0.11
- * Add vm.max_map_count StartupCheck (CASSANDRA-13008)
- * Hint related logging should include the IP address of the destination in addition to 
->>>>>>> 3a570d74
    host ID (CASSANDRA-13205)
  * Reloading logback.xml does not work (CASSANDRA-13173)
  * Lightweight transactions temporarily fail after upgrade from 2.1 to 3.0 (CASSANDRA-13109)
