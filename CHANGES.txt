3.3
 * Avoid bootstrap hanging when existing nodes have no data to stream (CASSANDRA-11010)
Merged from 3.0:
 * Update CQL documentation (CASSANDRA-10899)
 * Check the column name, not cell name, for dropped columns when reading
   legacy sstables (CASSANDRA-11018)
 * Don't attempt to index clustering values of static rows (CASSANDRA-11021)
 * Remove checksum files after replaying hints (CASSANDRA-10947)
 * Support passing base table metadata to custom 2i validation (CASSANDRA-10924)
 * Ensure stale index entries are purged during reads (CASSANDRA-11013)
 * (cqlsh) Also apply --connect-timeout to control connection
   timeout (CASSANDRA-10959)
 * Fix AssertionError when removing from list using UPDATE (CASSANDRA-10954)
 * Fix UnsupportedOperationException when reading old sstable with range
   tombstone (CASSANDRA-10743)
 * MV should use the maximum timestamp of the primary key (CASSANDRA-10910)
 * Fix potential assertion error during compaction (CASSANDRA-10944)
Merged from 2.2:
2.2.5
 * Fix potential NPE on ORDER BY queries with IN (CASSANDRA-10955)
 * Start L0 STCS-compactions even if there is a L0 -> L1 compaction
   going (CASSANDRA-10979)
 * Make UUID LSB unique per process (CASSANDRA-7925)
 * Avoid NPE when performing sstable tasks (scrub etc.) (CASSANDRA-10980)
 * Make sure client gets tombstone overwhelmed warning (CASSANDRA-9465)
 * Fix error streaming section more than 2GB (CASSANDRA-10961)
 * Histogram buckets exposed in jmx are sorted incorrectly (CASSANDRA-10975)
 * Enable GC logging by default (CASSANDRA-10140)
 * Optimize pending range computation (CASSANDRA-9258)
 * Skip commit log and saved cache directories in SSTable version startup check (CASSANDRA-10902)
 * drop/alter user should be case sensitive (CASSANDRA-10817)
<<<<<<< HEAD
=======
 * jemalloc detection fails due to quoting issues in regexv (CASSANDRA-10946)
 * (cqlsh) show correct column names for empty result sets (CASSANDRA-9813)
 * Add new types to Stress (CASSANDRA-9556)
 * Add property to allow listening on broadcast interface (CASSANDRA-9748)
 * Fix regression in split size on CqlInputFormat (CASSANDRA-10835)
 * Better handling of SSL connection errors inter-node (CASSANDRA-10816)
 * Disable reloading of GossipingPropertyFileSnitch (CASSANDRA-9474)
 * Verify tables in pseudo-system keyspaces at startup (CASSANDRA-10761)
 * (cqlsh) encode input correctly when saving history
>>>>>>> bee7917b
Merged from 2.1:
 * Fix bad gossip generation seen in long-running clusters (CASSANDRA-10969)
 * Avoid NPE when incremental repair fails (CASSANDRA-10909)
 * Unmark sstables compacting once they are done in cleanup/scrub/upgradesstables (CASSANDRA-10829)
 * Allow simultaneous bootstrapping with strict consistency when no vnodes are used (CASSANDRA-11005)
 * Log a message when major compaction does not result in a single file (CASSANDRA-10847)
 * (cqlsh) fix cqlsh_copy_tests when vnodes are disabled (CASSANDRA-10997)
 * (cqlsh) Add request timeout option to cqlsh (CASSANDRA-10686)
 * Avoid AssertionError while submitting hint with LWT (CASSANDRA-10477)
 * If CompactionMetadata is not in stats file, use index summary instead (CASSANDRA-10676)
 * Retry sending gossip syn multiple times during shadow round (CASSANDRA-8072)
 * Fix pending range calculation during moves (CASSANDRA-10887)
 * Sane default (200Mbps) for inter-DC streaming througput (CASSANDRA-8708)


3.2
 * Make sure tokens don't exist in several data directories (CASSANDRA-6696)
 * Add requireAuthorization method to IAuthorizer (CASSANDRA-10852)
 * Move static JVM options to conf/jvm.options file (CASSANDRA-10494)
 * Fix CassandraVersion to accept x.y version string (CASSANDRA-10931)
 * Add forceUserDefinedCleanup to allow more flexible cleanup (CASSANDRA-10708)
 * (cqlsh) allow setting TTL with COPY (CASSANDRA-9494)
 * Fix counting of received sstables in streaming (CASSANDRA-10949)
 * Implement hints compression (CASSANDRA-9428)
 * Fix potential assertion error when reading static columns (CASSANDRA-10903)
 * Fix EstimatedHistogram creation in nodetool tablehistograms (CASSANDRA-10859)
 * Establish bootstrap stream sessions sequentially (CASSANDRA-6992)
 * Sort compactionhistory output by timestamp (CASSANDRA-10464)
 * More efficient BTree removal (CASSANDRA-9991)
 * Make tablehistograms accept the same syntax as tablestats (CASSANDRA-10149)
 * Group pending compactions based on table (CASSANDRA-10718)
 * Add compressor name in sstablemetadata output (CASSANDRA-9879)
 * Fix type casting for counter columns (CASSANDRA-10824)
 * Prevent running Cassandra as root (CASSANDRA-8142)
 * bound maximum in-flight commit log replay mutation bytes to 64 megabytes (CASSANDRA-8639)
 * Normalize all scripts (CASSANDRA-10679)
 * Make compression ratio much more accurate (CASSANDRA-10225)
 * Optimize building of Clustering object when only one is created (CASSANDRA-10409)
 * Make index building pluggable (CASSANDRA-10681)
 * Add sstable flush observer (CASSANDRA-10678)
 * Improve NTS endpoints calculation (CASSANDRA-10200)
 * Improve performance of the folderSize function (CASSANDRA-10677)
 * Add support for type casting in selection clause (CASSANDRA-10310)
 * Added graphing option to cassandra-stress (CASSANDRA-7918)
 * Abort in-progress queries that time out (CASSANDRA-7392)
 * Add transparent data encryption core classes (CASSANDRA-9945)
Merged from 3.0:
 * Avoid NoSuchElementException when executing empty batch (CASSANDRA-10711)
 * Avoid building PartitionUpdate in toString (CASSANDRA-10897)
 * Reduce heap spent when receiving many SSTables (CASSANDRA-10797)
 * Add back support for 3rd party auth providers to bulk loader (CASSANDRA-10873)
 * Eliminate the dependency on jgrapht for UDT resolution (CASSANDRA-10653)
 * (Hadoop) Close Clusters and Sessions in Hadoop Input/Output classes (CASSANDRA-10837)
 * Fix sstableloader not working with upper case keyspace name (CASSANDRA-10806)
Merged from 2.2:
 * jemalloc detection fails due to quoting issues in regexv (CASSANDRA-10946)
 * (cqlsh) show correct column names for empty result sets (CASSANDRA-9813)
 * Add new types to Stress (CASSANDRA-9556)
 * Add property to allow listening on broadcast interface (CASSANDRA-9748)
Merged from 2.1:
 * Match cassandra-loader options in COPY FROM (CASSANDRA-9303)
 * Fix binding to any address in CqlBulkRecordWriter (CASSANDRA-9309)
 * cqlsh fails to decode utf-8 characters for text typed columns (CASSANDRA-10875)
 * Log error when stream session fails (CASSANDRA-9294)
 * Fix bugs in commit log archiving startup behavior (CASSANDRA-10593)
 * (cqlsh) further optimise COPY FROM (CASSANDRA-9302)
 * Allow CREATE TABLE WITH ID (CASSANDRA-9179)
 * Make Stress compiles within eclipse (CASSANDRA-10807)
 * Cassandra Daemon should print JVM arguments (CASSANDRA-10764)
 * Allow cancellation of index summary redistribution (CASSANDRA-8805)


3.1.1
Merged from 3.0:
  * Fix upgrade data loss due to range tombstone deleting more data than then should
    (CASSANDRA-10822)


3.1
Merged from 3.0:
 * Avoid MV race during node decommission (CASSANDRA-10674)
 * Disable reloading of GossipingPropertyFileSnitch (CASSANDRA-9474)
 * Handle single-column deletions correction in materialized views
   when the column is part of the view primary key (CASSANDRA-10796)
 * Fix issue with datadir migration on upgrade (CASSANDRA-10788)
 * Fix bug with range tombstones on reverse queries and test coverage for
   AbstractBTreePartition (CASSANDRA-10059)
 * Remove 64k limit on collection elements (CASSANDRA-10374)
 * Remove unclear Indexer.indexes() method (CASSANDRA-10690)
 * Fix NPE on stream read error (CASSANDRA-10771)
 * Normalize cqlsh DESC output (CASSANDRA-10431)
 * Rejects partition range deletions when columns are specified (CASSANDRA-10739)
 * Fix error when saving cached key for old format sstable (CASSANDRA-10778)
 * Invalidate prepared statements on DROP INDEX (CASSANDRA-10758)
 * Fix SELECT statement with IN restrictions on partition key,
   ORDER BY and LIMIT (CASSANDRA-10729)
 * Improve stress performance over 1k threads (CASSANDRA-7217)
 * Wait for migration responses to complete before bootstrapping (CASSANDRA-10731)
 * Unable to create a function with argument of type Inet (CASSANDRA-10741)
 * Fix backward incompatibiliy in CqlInputFormat (CASSANDRA-10717)
 * Correctly preserve deletion info on updated rows when notifying indexers
   of single-row deletions (CASSANDRA-10694)
 * Notify indexers of partition delete during cleanup (CASSANDRA-10685)
 * Keep the file open in trySkipCache (CASSANDRA-10669)
 * Updated trigger example (CASSANDRA-10257)
Merged from 2.2:
 * Verify tables in pseudo-system keyspaces at startup (CASSANDRA-10761)
 * Fix IllegalArgumentException in DataOutputBuffer.reallocate for large buffers (CASSANDRA-10592)
 * Show CQL help in cqlsh in web browser (CASSANDRA-7225)
 * Serialize on disk the proper SSTable compression ratio (CASSANDRA-10775)
 * Reject index queries while the index is building (CASSANDRA-8505)
 * CQL.textile syntax incorrectly includes optional keyspace for aggregate SFUNC and FINALFUNC (CASSANDRA-10747)
 * Fix JSON update with prepared statements (CASSANDRA-10631)
 * Don't do anticompaction after subrange repair (CASSANDRA-10422)
 * Fix SimpleDateType type compatibility (CASSANDRA-10027)
 * (Hadoop) fix splits calculation (CASSANDRA-10640)
 * (Hadoop) ensure that Cluster instances are always closed (CASSANDRA-10058)
Merged from 2.1:
 * Fix Stress profile parsing on Windows (CASSANDRA-10808)
 * Fix incremental repair hang when replica is down (CASSANDRA-10288)
 * Optimize the way we check if a token is repaired in anticompaction (CASSANDRA-10768)
 * Add proper error handling to stream receiver (CASSANDRA-10774)
 * Warn or fail when changing cluster topology live (CASSANDRA-10243)
 * Status command in debian/ubuntu init script doesn't work (CASSANDRA-10213)
 * Some DROP ... IF EXISTS incorrectly result in exceptions on non-existing KS (CASSANDRA-10658)
 * DeletionTime.compareTo wrong in rare cases (CASSANDRA-10749)
 * Force encoding when computing statement ids (CASSANDRA-10755)
 * Properly reject counters as map keys (CASSANDRA-10760)
 * Fix the sstable-needs-cleanup check (CASSANDRA-10740)
 * (cqlsh) Print column names before COPY operation (CASSANDRA-8935)
 * Fix CompressedInputStream for proper cleanup (CASSANDRA-10012)
 * (cqlsh) Support counters in COPY commands (CASSANDRA-9043)
 * Try next replica if not possible to connect to primary replica on
   ColumnFamilyRecordReader (CASSANDRA-2388)
 * Limit window size in DTCS (CASSANDRA-10280)
 * sstableloader does not use MAX_HEAP_SIZE env parameter (CASSANDRA-10188)
 * (cqlsh) Improve COPY TO performance and error handling (CASSANDRA-9304)
 * Create compression chunk for sending file only (CASSANDRA-10680)
 * Forbid compact clustering column type changes in ALTER TABLE (CASSANDRA-8879)
 * Reject incremental repair with subrange repair (CASSANDRA-10422)
 * Add a nodetool command to refresh size_estimates (CASSANDRA-9579)
 * Invalidate cache after stream receive task is completed (CASSANDRA-10341)
 * Reject counter writes in CQLSSTableWriter (CASSANDRA-10258)
 * Remove superfluous COUNTER_MUTATION stage mapping (CASSANDRA-10605)


3.0
 * Fix AssertionError while flushing memtable due to materialized views
   incorrectly inserting empty rows (CASSANDRA-10614)
 * Store UDA initcond as CQL literal in the schema table, instead of a blob (CASSANDRA-10650)
 * Don't use -1 for the position of partition key in schema (CASSANDRA-10491)
 * Fix distinct queries in mixed version cluster (CASSANDRA-10573)
 * Skip sstable on clustering in names query (CASSANDRA-10571)
 * Remove value skipping as it breaks read-repair (CASSANDRA-10655)
 * Fix bootstrapping with MVs (CASSANDRA-10621)
 * Make sure EACH_QUORUM reads are using NTS (CASSANDRA-10584)
 * Fix MV replica filtering for non-NetworkTopologyStrategy (CASSANDRA-10634)
 * (Hadoop) fix CIF describeSplits() not handling 0 size estimates (CASSANDRA-10600)
 * Fix reading of legacy sstables (CASSANDRA-10590)
 * Use CQL type names in schema metadata tables (CASSANDRA-10365)
 * Guard batchlog replay against integer division by zero (CASSANDRA-9223)
 * Fix bug when adding a column to thrift with the same name than a primary key (CASSANDRA-10608)
 * Add client address argument to IAuthenticator::newSaslNegotiator (CASSANDRA-8068)
 * Fix implementation of LegacyLayout.LegacyBoundComparator (CASSANDRA-10602)
 * Don't use 'names query' read path for counters (CASSANDRA-10572)
 * Fix backward compatibility for counters (CASSANDRA-10470)
 * Remove memory_allocator paramter from cassandra.yaml (CASSANDRA-10581,10628)
 * Execute the metadata reload task of all registered indexes on CFS::reload (CASSANDRA-10604)
 * Fix thrift cas operations with defined columns (CASSANDRA-10576)
 * Fix PartitionUpdate.operationCount()for updates with static column operations (CASSANDRA-10606)
 * Fix thrift get() queries with defined columns (CASSANDRA-10586)
 * Fix marking of indexes as built and removed (CASSANDRA-10601)
 * Skip initialization of non-registered 2i instances, remove Index::getIndexName (CASSANDRA-10595)
 * Fix batches on multiple tables (CASSANDRA-10554)
 * Ensure compaction options are validated when updating KeyspaceMetadata (CASSANDRA-10569)
 * Flatten Iterator Transformation Hierarchy (CASSANDRA-9975)
 * Remove token generator (CASSANDRA-5261)
 * RolesCache should not be created for any authenticator that does not requireAuthentication (CASSANDRA-10562)
 * Fix LogTransaction checking only a single directory for files (CASSANDRA-10421)
 * Fix handling of range tombstones when reading old format sstables (CASSANDRA-10360)
 * Aggregate with Initial Condition fails with C* 3.0 (CASSANDRA-10367)
Merged from 2.2:
 * (cqlsh) show partial trace if incomplete after max_trace_wait (CASSANDRA-7645)
 * Use most up-to-date version of schema for system tables (CASSANDRA-10652)
 * Deprecate memory_allocator in cassandra.yaml (CASSANDRA-10581,10628)
 * Expose phi values from failure detector via JMX and tweak debug
   and trace logging (CASSANDRA-9526)
 * Fix IllegalArgumentException in DataOutputBuffer.reallocate for large buffers (CASSANDRA-10592)
Merged from 2.1:
 * Shutdown compaction in drain to prevent leak (CASSANDRA-10079)
 * (cqlsh) fix COPY using wrong variable name for time_format (CASSANDRA-10633)
 * Do not run SizeEstimatesRecorder if a node is not a member of the ring (CASSANDRA-9912)
 * Improve handling of dead nodes in gossip (CASSANDRA-10298)
 * Fix logback-tools.xml incorrectly configured for outputing to System.err
   (CASSANDRA-9937)
 * Fix streaming to catch exception so retry not fail (CASSANDRA-10557)
 * Add validation method to PerRowSecondaryIndex (CASSANDRA-10092)
 * Support encrypted and plain traffic on the same port (CASSANDRA-10559)
 * Do STCS in DTCS windows (CASSANDRA-10276)
 * Avoid repetition of JVM_OPTS in debian package (CASSANDRA-10251)
 * Fix potential NPE from handling result of SIM.highestSelectivityIndex (CASSANDRA-10550)
 * Fix paging issues with partitions containing only static columns data (CASSANDRA-10381)
 * Fix conditions on static columns (CASSANDRA-10264)
 * AssertionError: attempted to delete non-existing file CommitLog (CASSANDRA-10377)
 * Fix sorting for queries with an IN condition on partition key columns (CASSANDRA-10363)


3.0-rc2
 * Fix SELECT DISTINCT queries between 2.2.2 nodes and 3.0 nodes (CASSANDRA-10473)
 * Remove circular references in SegmentedFile (CASSANDRA-10543)
 * Ensure validation of indexed values only occurs once per-partition (CASSANDRA-10536)
 * Fix handling of static columns for range tombstones in thrift (CASSANDRA-10174)
 * Support empty ColumnFilter for backward compatility on empty IN (CASSANDRA-10471)
 * Remove Pig support (CASSANDRA-10542)
 * Fix LogFile throws Exception when assertion is disabled (CASSANDRA-10522)
 * Revert CASSANDRA-7486, make CMS default GC, move GC config to
   conf/jvm.options (CASSANDRA-10403)
 * Fix TeeingAppender causing some logs to be truncated/empty (CASSANDRA-10447)
 * Allow EACH_QUORUM for reads (CASSANDRA-9602)
 * Fix potential ClassCastException while upgrading (CASSANDRA-10468)
 * Fix NPE in MVs on update (CASSANDRA-10503)
 * Only include modified cell data in indexing deltas (CASSANDRA-10438)
 * Do not load keyspace when creating sstable writer (CASSANDRA-10443)
 * If node is not yet gossiping write all MV updates to batchlog only (CASSANDRA-10413)
 * Re-populate token metadata after commit log recovery (CASSANDRA-10293)
 * Provide additional metrics for materialized views (CASSANDRA-10323)
 * Flush system schema tables after local schema changes (CASSANDRA-10429)
Merged from 2.2:
 * Reduce contention getting instances of CompositeType (CASSANDRA-10433)
 * Fix the regression when using LIMIT with aggregates (CASSANDRA-10487)
 * Avoid NoClassDefFoundError during DataDescriptor initialization on windows (CASSANDRA-10412)
 * Preserve case of quoted Role & User names (CASSANDRA-10394)
 * cqlsh pg-style-strings broken (CASSANDRA-10484)
 * cqlsh prompt includes name of keyspace after failed `use` statement (CASSANDRA-10369)
Merged from 2.1:
 * (cqlsh) Distinguish negative and positive infinity in output (CASSANDRA-10523)
 * (cqlsh) allow custom time_format for COPY TO (CASSANDRA-8970)
 * Don't allow startup if the node's rack has changed (CASSANDRA-10242)
 * (cqlsh) show partial trace if incomplete after max_trace_wait (CASSANDRA-7645)
 * Allow LOCAL_JMX to be easily overridden (CASSANDRA-10275)
 * Mark nodes as dead even if they've already left (CASSANDRA-10205)


3.0.0-rc1
 * Fix mixed version read request compatibility for compact static tables
   (CASSANDRA-10373)
 * Fix paging of DISTINCT with static and IN (CASSANDRA-10354)
 * Allow MATERIALIZED VIEW's SELECT statement to restrict primary key
   columns (CASSANDRA-9664)
 * Move crc_check_chance out of compression options (CASSANDRA-9839)
 * Fix descending iteration past end of BTreeSearchIterator (CASSANDRA-10301)
 * Transfer hints to a different node on decommission (CASSANDRA-10198)
 * Check partition keys for CAS operations during stmt validation (CASSANDRA-10338)
 * Add custom query expressions to SELECT (CASSANDRA-10217)
 * Fix minor bugs in MV handling (CASSANDRA-10362)
 * Allow custom indexes with 0,1 or multiple target columns (CASSANDRA-10124)
 * Improve MV schema representation (CASSANDRA-9921)
 * Add flag to enable/disable coordinator batchlog for MV writes (CASSANDRA-10230)
 * Update cqlsh COPY for new internal driver serialization interface (CASSANDRA-10318)
 * Give index implementations more control over rebuild operations (CASSANDRA-10312)
 * Update index file format (CASSANDRA-10314)
 * Add "shadowable" row tombstones to deal with mv timestamp issues (CASSANDRA-10261)
 * CFS.loadNewSSTables() broken for pre-3.0 sstables
 * Cache selected index in read command to reduce lookups (CASSANDRA-10215)
 * Small optimizations of sstable index serialization (CASSANDRA-10232)
 * Support for both encrypted and unencrypted native transport connections (CASSANDRA-9590)
Merged from 2.2:
 * Configurable page size in cqlsh (CASSANDRA-9855)
 * Defer default role manager setup until all nodes are on 2.2+ (CASSANDRA-9761)
 * Handle missing RoleManager in config after upgrade to 2.2 (CASSANDRA-10209)
Merged from 2.1:
 * Bulk Loader API could not tolerate even node failure (CASSANDRA-10347)
 * Avoid misleading pushed notifications when multiple nodes
   share an rpc_address (CASSANDRA-10052)
 * Fix dropping undroppable when message queue is full (CASSANDRA-10113)
 * Fix potential ClassCastException during paging (CASSANDRA-10352)
 * Prevent ALTER TYPE from creating circular references (CASSANDRA-10339)
 * Fix cache handling of 2i and base tables (CASSANDRA-10155, 10359)
 * Fix NPE in nodetool compactionhistory (CASSANDRA-9758)
 * (Pig) support BulkOutputFormat as a URL parameter (CASSANDRA-7410)
 * BATCH statement is broken in cqlsh (CASSANDRA-10272)
 * (cqlsh) Make cqlsh PEP8 Compliant (CASSANDRA-10066)
 * (cqlsh) Fix error when starting cqlsh with --debug (CASSANDRA-10282)
 * Scrub, Cleanup and Upgrade do not unmark compacting until all operations
   have completed, regardless of the occurence of exceptions (CASSANDRA-10274)


3.0.0-beta2
 * Fix columns returned by AbstractBtreePartitions (CASSANDRA-10220)
 * Fix backward compatibility issue due to AbstractBounds serialization bug (CASSANDRA-9857)
 * Fix startup error when upgrading nodes (CASSANDRA-10136)
 * Base table PRIMARY KEY can be assumed to be NOT NULL in MV creation (CASSANDRA-10147)
 * Improve batchlog write patch (CASSANDRA-9673)
 * Re-apply MaterializedView updates on commitlog replay (CASSANDRA-10164)
 * Require AbstractType.isByteOrderComparable declaration in constructor (CASSANDRA-9901)
 * Avoid digest mismatch on upgrade to 3.0 (CASSANDRA-9554)
 * Fix Materialized View builder when adding multiple MVs (CASSANDRA-10156)
 * Choose better poolingOptions for protocol v4 in cassandra-stress (CASSANDRA-10182)
 * Fix LWW bug affecting Materialized Views (CASSANDRA-10197)
 * Ensures frozen sets and maps are always sorted (CASSANDRA-10162)
 * Don't deadlock when flushing CFS backed custom indexes (CASSANDRA-10181)
 * Fix double flushing of secondary index tables (CASSANDRA-10180)
 * Fix incorrect handling of range tombstones in thrift (CASSANDRA-10046)
 * Only use batchlog when paired materialized view replica is remote (CASSANDRA-10061)
 * Reuse TemporalRow when updating multiple MaterializedViews (CASSANDRA-10060)
 * Validate gc_grace_seconds for batchlog writes and MVs (CASSANDRA-9917)
 * Fix sstablerepairedset (CASSANDRA-10132)
Merged from 2.2:
 * Cancel transaction for sstables we wont redistribute index summary
   for (CASSANDRA-10270)
 * Retry snapshot deletion after compaction and gc on Windows (CASSANDRA-10222)
 * Fix failure to start with space in directory path on Windows (CASSANDRA-10239)
 * Fix repair hang when snapshot failed (CASSANDRA-10057)
 * Fall back to 1/4 commitlog volume for commitlog_total_space on small disks
   (CASSANDRA-10199)
Merged from 2.1:
 * Added configurable warning threshold for GC duration (CASSANDRA-8907)
 * Fix handling of streaming EOF (CASSANDRA-10206)
 * Only check KeyCache when it is enabled
 * Change streaming_socket_timeout_in_ms default to 1 hour (CASSANDRA-8611)
 * (cqlsh) update list of CQL keywords (CASSANDRA-9232)
 * Add nodetool gettraceprobability command (CASSANDRA-10234)
Merged from 2.0:
 * Fix rare race where older gossip states can be shadowed (CASSANDRA-10366)
 * Fix consolidating racks violating the RF contract (CASSANDRA-10238)
 * Disallow decommission when node is in drained state (CASSANDRA-8741)


2.2.1
 * Fix race during construction of commit log (CASSANDRA-10049)
 * Fix LeveledCompactionStrategyTest (CASSANDRA-9757)
 * Fix broken UnbufferedDataOutputStreamPlus.writeUTF (CASSANDRA-10203)
 * (cqlsh) default load-from-file encoding to utf-8 (CASSANDRA-9898)
 * Avoid returning Permission.NONE when failing to query users table (CASSANDRA-10168)
 * (cqlsh) add CLEAR command (CASSANDRA-10086)
 * Support string literals as Role names for compatibility (CASSANDRA-10135)
Merged from 2.1:
 * Only check KeyCache when it is enabled
 * Change streaming_socket_timeout_in_ms default to 1 hour (CASSANDRA-8611)
 * (cqlsh) update list of CQL keywords (CASSANDRA-9232)


3.0.0-beta1
 * Redesign secondary index API (CASSANDRA-9459, 7771, 9041)
 * Fix throwing ReadFailure instead of ReadTimeout on range queries (CASSANDRA-10125)
 * Rewrite hinted handoff (CASSANDRA-6230)
 * Fix query on static compact tables (CASSANDRA-10093)
 * Fix race during construction of commit log (CASSANDRA-10049)
 * Add option to only purge repaired tombstones (CASSANDRA-6434)
 * Change authorization handling for MVs (CASSANDRA-9927)
 * Add custom JMX enabled executor for UDF sandbox (CASSANDRA-10026)
 * Fix row deletion bug for Materialized Views (CASSANDRA-10014)
 * Support mixed-version clusters with Cassandra 2.1 and 2.2 (CASSANDRA-9704)
 * Fix multiple slices on RowSearchers (CASSANDRA-10002)
 * Fix bug in merging of collections (CASSANDRA-10001)
 * Optimize batchlog replay to avoid full scans (CASSANDRA-7237)
 * Repair improvements when using vnodes (CASSANDRA-5220)
 * Disable scripted UDFs by default (CASSANDRA-9889)
 * Bytecode inspection for Java-UDFs (CASSANDRA-9890)
 * Use byte to serialize MT hash length (CASSANDRA-9792)
 * Replace usage of Adler32 with CRC32 (CASSANDRA-8684)
 * Fix migration to new format from 2.1 SSTable (CASSANDRA-10006)
 * SequentialWriter should extend BufferedDataOutputStreamPlus (CASSANDRA-9500)
 * Use the same repairedAt timestamp within incremental repair session (CASSANDRA-9111)
Merged from 2.2:
 * Allow count(*) and count(1) to be use as normal aggregation (CASSANDRA-10114)
 * An NPE is thrown if the column name is unknown for an IN relation (CASSANDRA-10043)
 * Apply commit_failure_policy to more errors on startup (CASSANDRA-9749)
 * Fix histogram overflow exception (CASSANDRA-9973)
 * Route gossip messages over dedicated socket (CASSANDRA-9237)
 * Add checksum to saved cache files (CASSANDRA-9265)
 * Log warning when using an aggregate without partition key (CASSANDRA-9737)
Merged from 2.1:
 * (cqlsh) Allow encoding to be set through command line (CASSANDRA-10004)
 * Add new JMX methods to change local compaction strategy (CASSANDRA-9965)
 * Write hints for paxos commits (CASSANDRA-7342)
 * (cqlsh) Fix timestamps before 1970 on Windows, always
   use UTC for timestamp display (CASSANDRA-10000)
 * (cqlsh) Avoid overwriting new config file with old config
   when both exist (CASSANDRA-9777)
 * Release snapshot selfRef when doing snapshot repair (CASSANDRA-9998)
 * Cannot replace token does not exist - DN node removed as Fat Client (CASSANDRA-9871)
Merged from 2.0:
 * Don't cast expected bf size to an int (CASSANDRA-9959)
 * Make getFullyExpiredSSTables less expensive (CASSANDRA-9882)


3.0.0-alpha1
 * Implement proper sandboxing for UDFs (CASSANDRA-9402)
 * Simplify (and unify) cleanup of compaction leftovers (CASSANDRA-7066)
 * Allow extra schema definitions in cassandra-stress yaml (CASSANDRA-9850)
 * Metrics should use up to date nomenclature (CASSANDRA-9448)
 * Change CREATE/ALTER TABLE syntax for compression (CASSANDRA-8384)
 * Cleanup crc and adler code for java 8 (CASSANDRA-9650)
 * Storage engine refactor (CASSANDRA-8099, 9743, 9746, 9759, 9781, 9808, 9825,
   9848, 9705, 9859, 9867, 9874, 9828, 9801)
 * Update Guava to 18.0 (CASSANDRA-9653)
 * Bloom filter false positive ratio is not honoured (CASSANDRA-8413)
 * New option for cassandra-stress to leave a ratio of columns null (CASSANDRA-9522)
 * Change hinted_handoff_enabled yaml setting, JMX (CASSANDRA-9035)
 * Add algorithmic token allocation (CASSANDRA-7032)
 * Add nodetool command to replay batchlog (CASSANDRA-9547)
 * Make file buffer cache independent of paths being read (CASSANDRA-8897)
 * Remove deprecated legacy Hadoop code (CASSANDRA-9353)
 * Decommissioned nodes will not rejoin the cluster (CASSANDRA-8801)
 * Change gossip stabilization to use endpoit size (CASSANDRA-9401)
 * Change default garbage collector to G1 (CASSANDRA-7486)
 * Populate TokenMetadata early during startup (CASSANDRA-9317)
 * Undeprecate cache recentHitRate (CASSANDRA-6591)
 * Add support for selectively varint encoding fields (CASSANDRA-9499, 9865)
 * Materialized Views (CASSANDRA-6477)
Merged from 2.2:
 * Avoid grouping sstables for anticompaction with DTCS (CASSANDRA-9900)
 * UDF / UDA execution time in trace (CASSANDRA-9723)
 * Fix broken internode SSL (CASSANDRA-9884)
Merged from 2.1:
 * Add new JMX methods to change local compaction strategy (CASSANDRA-9965)
 * Fix handling of enable/disable autocompaction (CASSANDRA-9899)
 * Add consistency level to tracing ouput (CASSANDRA-9827)
 * Remove repair snapshot leftover on startup (CASSANDRA-7357)
 * Use random nodes for batch log when only 2 racks (CASSANDRA-8735)
 * Ensure atomicity inside thrift and stream session (CASSANDRA-7757)
 * Fix nodetool info error when the node is not joined (CASSANDRA-9031)
Merged from 2.0:
 * Log when messages are dropped due to cross_node_timeout (CASSANDRA-9793)
 * Don't track hotness when opening from snapshot for validation (CASSANDRA-9382)


2.2.0
 * Allow the selection of columns together with aggregates (CASSANDRA-9767)
 * Fix cqlsh copy methods and other windows specific issues (CASSANDRA-9795)
 * Don't wrap byte arrays in SequentialWriter (CASSANDRA-9797)
 * sum() and avg() functions missing for smallint and tinyint types (CASSANDRA-9671)
 * Revert CASSANDRA-9542 (allow native functions in UDA) (CASSANDRA-9771)
Merged from 2.1:
 * Fix MarshalException when upgrading superColumn family (CASSANDRA-9582)
 * Fix broken logging for "empty" flushes in Memtable (CASSANDRA-9837)
 * Handle corrupt files on startup (CASSANDRA-9686)
 * Fix clientutil jar and tests (CASSANDRA-9760)
 * (cqlsh) Allow the SSL protocol version to be specified through the
    config file or environment variables (CASSANDRA-9544)
Merged from 2.0:
 * Add tool to find why expired sstables are not getting dropped (CASSANDRA-10015)
 * Remove erroneous pending HH tasks from tpstats/jmx (CASSANDRA-9129)
 * Don't cast expected bf size to an int (CASSANDRA-9959)
 * checkForEndpointCollision fails for legitimate collisions (CASSANDRA-9765)
 * Complete CASSANDRA-8448 fix (CASSANDRA-9519)
 * Don't include auth credentials in debug log (CASSANDRA-9682)
 * Can't transition from write survey to normal mode (CASSANDRA-9740)
 * Scrub (recover) sstables even when -Index.db is missing (CASSANDRA-9591)
 * Fix growing pending background compaction (CASSANDRA-9662)


2.2.0-rc2
 * Re-enable memory-mapped I/O on Windows (CASSANDRA-9658)
 * Warn when an extra-large partition is compacted (CASSANDRA-9643)
 * (cqlsh) Allow setting the initial connection timeout (CASSANDRA-9601)
 * BulkLoader has --transport-factory option but does not use it (CASSANDRA-9675)
 * Allow JMX over SSL directly from nodetool (CASSANDRA-9090)
 * Update cqlsh for UDFs (CASSANDRA-7556)
 * Change Windows kernel default timer resolution (CASSANDRA-9634)
 * Deprected sstable2json and json2sstable (CASSANDRA-9618)
 * Allow native functions in user-defined aggregates (CASSANDRA-9542)
 * Don't repair system_distributed by default (CASSANDRA-9621)
 * Fix mixing min, max, and count aggregates for blob type (CASSANRA-9622)
 * Rename class for DATE type in Java driver (CASSANDRA-9563)
 * Duplicate compilation of UDFs on coordinator (CASSANDRA-9475)
 * Fix connection leak in CqlRecordWriter (CASSANDRA-9576)
 * Mlockall before opening system sstables & remove boot_without_jna option (CASSANDRA-9573)
 * Add functions to convert timeuuid to date or time, deprecate dateOf and unixTimestampOf (CASSANDRA-9229)
 * Make sure we cancel non-compacting sstables from LifecycleTransaction (CASSANDRA-9566)
 * Fix deprecated repair JMX API (CASSANDRA-9570)
 * Add logback metrics (CASSANDRA-9378)
 * Update and refactor ant test/test-compression to run the tests in parallel (CASSANDRA-9583)
 * Fix upgrading to new directory for secondary index (CASSANDRA-9687)
Merged from 2.1:
 * (cqlsh) Fix bad check for CQL compatibility when DESCRIBE'ing
   COMPACT STORAGE tables with no clustering columns
 * Eliminate strong self-reference chains in sstable ref tidiers (CASSANDRA-9656)
 * Ensure StreamSession uses canonical sstable reader instances (CASSANDRA-9700) 
 * Ensure memtable book keeping is not corrupted in the event we shrink usage (CASSANDRA-9681)
 * Update internal python driver for cqlsh (CASSANDRA-9064)
 * Fix IndexOutOfBoundsException when inserting tuple with too many
   elements using the string literal notation (CASSANDRA-9559)
 * Enable describe on indices (CASSANDRA-7814)
 * Fix incorrect result for IN queries where column not found (CASSANDRA-9540)
 * ColumnFamilyStore.selectAndReference may block during compaction (CASSANDRA-9637)
 * Fix bug in cardinality check when compacting (CASSANDRA-9580)
 * Fix memory leak in Ref due to ConcurrentLinkedQueue.remove() behaviour (CASSANDRA-9549)
 * Make rebuild only run one at a time (CASSANDRA-9119)
Merged from 2.0:
 * Avoid NPE in AuthSuccess#decode (CASSANDRA-9727)
 * Add listen_address to system.local (CASSANDRA-9603)
 * Bug fixes to resultset metadata construction (CASSANDRA-9636)
 * Fix setting 'durable_writes' in ALTER KEYSPACE (CASSANDRA-9560)
 * Avoids ballot clash in Paxos (CASSANDRA-9649)
 * Improve trace messages for RR (CASSANDRA-9479)
 * Fix suboptimal secondary index selection when restricted
   clustering column is also indexed (CASSANDRA-9631)
 * (cqlsh) Add min_threshold to DTCS option autocomplete (CASSANDRA-9385)
 * Fix error message when attempting to create an index on a column
   in a COMPACT STORAGE table with clustering columns (CASSANDRA-9527)
 * 'WITH WITH' in alter keyspace statements causes NPE (CASSANDRA-9565)
 * Expose some internals of SelectStatement for inspection (CASSANDRA-9532)
 * ArrivalWindow should use primitives (CASSANDRA-9496)
 * Periodically submit background compaction tasks (CASSANDRA-9592)
 * Set HAS_MORE_PAGES flag to false when PagingState is null (CASSANDRA-9571)


2.2.0-rc1
 * Compressed commit log should measure compressed space used (CASSANDRA-9095)
 * Fix comparison bug in CassandraRoleManager#collectRoles (CASSANDRA-9551)
 * Add tinyint,smallint,time,date support for UDFs (CASSANDRA-9400)
 * Deprecates SSTableSimpleWriter and SSTableSimpleUnsortedWriter (CASSANDRA-9546)
 * Empty INITCOND treated as null in aggregate (CASSANDRA-9457)
 * Remove use of Cell in Thrift MapReduce classes (CASSANDRA-8609)
 * Integrate pre-release Java Driver 2.2-rc1, custom build (CASSANDRA-9493)
 * Clean up gossiper logic for old versions (CASSANDRA-9370)
 * Fix custom payload coding/decoding to match the spec (CASSANDRA-9515)
 * ant test-all results incomplete when parsed (CASSANDRA-9463)
 * Disallow frozen<> types in function arguments and return types for
   clarity (CASSANDRA-9411)
 * Static Analysis to warn on unsafe use of Autocloseable instances (CASSANDRA-9431)
 * Update commitlog archiving examples now that commitlog segments are
   not recycled (CASSANDRA-9350)
 * Extend Transactional API to sstable lifecycle management (CASSANDRA-8568)
 * (cqlsh) Add support for native protocol 4 (CASSANDRA-9399)
 * Ensure that UDF and UDAs are keyspace-isolated (CASSANDRA-9409)
 * Revert CASSANDRA-7807 (tracing completion client notifications) (CASSANDRA-9429)
 * Add ability to stop compaction by ID (CASSANDRA-7207)
 * Let CassandraVersion handle SNAPSHOT version (CASSANDRA-9438)
Merged from 2.1:
 * (cqlsh) Fix using COPY through SOURCE or -f (CASSANDRA-9083)
 * Fix occasional lack of `system` keyspace in schema tables (CASSANDRA-8487)
 * Use ProtocolError code instead of ServerError code for native protocol
   error responses to unsupported protocol versions (CASSANDRA-9451)
 * Default commitlog_sync_batch_window_in_ms changed to 2ms (CASSANDRA-9504)
 * Fix empty partition assertion in unsorted sstable writing tools (CASSANDRA-9071)
 * Ensure truncate without snapshot cannot produce corrupt responses (CASSANDRA-9388) 
 * Consistent error message when a table mixes counter and non-counter
   columns (CASSANDRA-9492)
 * Avoid getting unreadable keys during anticompaction (CASSANDRA-9508)
 * (cqlsh) Better float precision by default (CASSANDRA-9224)
 * Improve estimated row count (CASSANDRA-9107)
 * Optimize range tombstone memory footprint (CASSANDRA-8603)
 * Use configured gcgs in anticompaction (CASSANDRA-9397)
Merged from 2.0:
 * Don't accumulate more range than necessary in RangeTombstone.Tracker (CASSANDRA-9486)
 * Add broadcast and rpc addresses to system.local (CASSANDRA-9436)
 * Always mark sstable suspect when corrupted (CASSANDRA-9478)
 * Add database users and permissions to CQL3 documentation (CASSANDRA-7558)
 * Allow JVM_OPTS to be passed to standalone tools (CASSANDRA-5969)
 * Fix bad condition in RangeTombstoneList (CASSANDRA-9485)
 * Fix potential StackOverflow when setting CrcCheckChance over JMX (CASSANDRA-9488)
 * Fix null static columns in pages after the first, paged reversed
   queries (CASSANDRA-8502)
 * Fix counting cache serialization in request metrics (CASSANDRA-9466)
 * Add option not to validate atoms during scrub (CASSANDRA-9406)


2.2.0-beta1
 * Introduce Transactional API for internal state changes (CASSANDRA-8984)
 * Add a flag in cassandra.yaml to enable UDFs (CASSANDRA-9404)
 * Better support of null for UDF (CASSANDRA-8374)
 * Use ecj instead of javassist for UDFs (CASSANDRA-8241)
 * faster async logback configuration for tests (CASSANDRA-9376)
 * Add `smallint` and `tinyint` data types (CASSANDRA-8951)
 * Avoid thrift schema creation when native driver is used in stress tool (CASSANDRA-9374)
 * Make Functions.declared thread-safe
 * Add client warnings to native protocol v4 (CASSANDRA-8930)
 * Allow roles cache to be invalidated (CASSANDRA-8967)
 * Upgrade Snappy (CASSANDRA-9063)
 * Don't start Thrift rpc by default (CASSANDRA-9319)
 * Only stream from unrepaired sstables with incremental repair (CASSANDRA-8267)
 * Aggregate UDFs allow SFUNC return type to differ from STYPE if FFUNC specified (CASSANDRA-9321)
 * Remove Thrift dependencies in bundled tools (CASSANDRA-8358)
 * Disable memory mapping of hsperfdata file for JVM statistics (CASSANDRA-9242)
 * Add pre-startup checks to detect potential incompatibilities (CASSANDRA-8049)
 * Distinguish between null and unset in protocol v4 (CASSANDRA-7304)
 * Add user/role permissions for user-defined functions (CASSANDRA-7557)
 * Allow cassandra config to be updated to restart daemon without unloading classes (CASSANDRA-9046)
 * Don't initialize compaction writer before checking if iter is empty (CASSANDRA-9117)
 * Don't execute any functions at prepare-time (CASSANDRA-9037)
 * Share file handles between all instances of a SegmentedFile (CASSANDRA-8893)
 * Make it possible to major compact LCS (CASSANDRA-7272)
 * Make FunctionExecutionException extend RequestExecutionException
   (CASSANDRA-9055)
 * Add support for SELECT JSON, INSERT JSON syntax and new toJson(), fromJson()
   functions (CASSANDRA-7970)
 * Optimise max purgeable timestamp calculation in compaction (CASSANDRA-8920)
 * Constrain internode message buffer sizes, and improve IO class hierarchy (CASSANDRA-8670) 
 * New tool added to validate all sstables in a node (CASSANDRA-5791)
 * Push notification when tracing completes for an operation (CASSANDRA-7807)
 * Delay "node up" and "node added" notifications until native protocol server is started (CASSANDRA-8236)
 * Compressed Commit Log (CASSANDRA-6809)
 * Optimise IntervalTree (CASSANDRA-8988)
 * Add a key-value payload for third party usage (CASSANDRA-8553, 9212)
 * Bump metrics-reporter-config dependency for metrics 3.0 (CASSANDRA-8149)
 * Partition intra-cluster message streams by size, not type (CASSANDRA-8789)
 * Add WriteFailureException to native protocol, notify coordinator of
   write failures (CASSANDRA-8592)
 * Convert SequentialWriter to nio (CASSANDRA-8709)
 * Add role based access control (CASSANDRA-7653, 8650, 7216, 8760, 8849, 8761, 8850)
 * Record client ip address in tracing sessions (CASSANDRA-8162)
 * Indicate partition key columns in response metadata for prepared
   statements (CASSANDRA-7660)
 * Merge UUIDType and TimeUUIDType parse logic (CASSANDRA-8759)
 * Avoid memory allocation when searching index summary (CASSANDRA-8793)
 * Optimise (Time)?UUIDType Comparisons (CASSANDRA-8730)
 * Make CRC32Ex into a separate maven dependency (CASSANDRA-8836)
 * Use preloaded jemalloc w/ Unsafe (CASSANDRA-8714, 9197)
 * Avoid accessing partitioner through StorageProxy (CASSANDRA-8244, 8268)
 * Upgrade Metrics library and remove depricated metrics (CASSANDRA-5657)
 * Serializing Row cache alternative, fully off heap (CASSANDRA-7438)
 * Duplicate rows returned when in clause has repeated values (CASSANDRA-6707)
 * Make CassandraException unchecked, extend RuntimeException (CASSANDRA-8560)
 * Support direct buffer decompression for reads (CASSANDRA-8464)
 * DirectByteBuffer compatible LZ4 methods (CASSANDRA-7039)
 * Group sstables for anticompaction correctly (CASSANDRA-8578)
 * Add ReadFailureException to native protocol, respond
   immediately when replicas encounter errors while handling
   a read request (CASSANDRA-7886)
 * Switch CommitLogSegment from RandomAccessFile to nio (CASSANDRA-8308)
 * Allow mixing token and partition key restrictions (CASSANDRA-7016)
 * Support index key/value entries on map collections (CASSANDRA-8473)
 * Modernize schema tables (CASSANDRA-8261)
 * Support for user-defined aggregation functions (CASSANDRA-8053)
 * Fix NPE in SelectStatement with empty IN values (CASSANDRA-8419)
 * Refactor SelectStatement, return IN results in natural order instead
   of IN value list order and ignore duplicate values in partition key IN restrictions (CASSANDRA-7981)
 * Support UDTs, tuples, and collections in user-defined
   functions (CASSANDRA-7563)
 * Fix aggregate fn results on empty selection, result column name,
   and cqlsh parsing (CASSANDRA-8229)
 * Mark sstables as repaired after full repair (CASSANDRA-7586)
 * Extend Descriptor to include a format value and refactor reader/writer
   APIs (CASSANDRA-7443)
 * Integrate JMH for microbenchmarks (CASSANDRA-8151)
 * Keep sstable levels when bootstrapping (CASSANDRA-7460)
 * Add Sigar library and perform basic OS settings check on startup (CASSANDRA-7838)
 * Support for aggregation functions (CASSANDRA-4914)
 * Remove cassandra-cli (CASSANDRA-7920)
 * Accept dollar quoted strings in CQL (CASSANDRA-7769)
 * Make assassinate a first class command (CASSANDRA-7935)
 * Support IN clause on any partition key column (CASSANDRA-7855)
 * Support IN clause on any clustering column (CASSANDRA-4762)
 * Improve compaction logging (CASSANDRA-7818)
 * Remove YamlFileNetworkTopologySnitch (CASSANDRA-7917)
 * Do anticompaction in groups (CASSANDRA-6851)
 * Support user-defined functions (CASSANDRA-7395, 7526, 7562, 7740, 7781, 7929,
   7924, 7812, 8063, 7813, 7708)
 * Permit configurable timestamps with cassandra-stress (CASSANDRA-7416)
 * Move sstable RandomAccessReader to nio2, which allows using the
   FILE_SHARE_DELETE flag on Windows (CASSANDRA-4050)
 * Remove CQL2 (CASSANDRA-5918)
 * Optimize fetching multiple cells by name (CASSANDRA-6933)
 * Allow compilation in java 8 (CASSANDRA-7028)
 * Make incremental repair default (CASSANDRA-7250)
 * Enable code coverage thru JaCoCo (CASSANDRA-7226)
 * Switch external naming of 'column families' to 'tables' (CASSANDRA-4369) 
 * Shorten SSTable path (CASSANDRA-6962)
 * Use unsafe mutations for most unit tests (CASSANDRA-6969)
 * Fix race condition during calculation of pending ranges (CASSANDRA-7390)
 * Fail on very large batch sizes (CASSANDRA-8011)
 * Improve concurrency of repair (CASSANDRA-6455, 8208, 9145)
 * Select optimal CRC32 implementation at runtime (CASSANDRA-8614)
 * Evaluate MurmurHash of Token once per query (CASSANDRA-7096)
 * Generalize progress reporting (CASSANDRA-8901)
 * Resumable bootstrap streaming (CASSANDRA-8838, CASSANDRA-8942)
 * Allow scrub for secondary index (CASSANDRA-5174)
 * Save repair data to system table (CASSANDRA-5839)
 * fix nodetool names that reference column families (CASSANDRA-8872)
 Merged from 2.1:
 * Warn on misuse of unlogged batches (CASSANDRA-9282)
 * Failure detector detects and ignores local pauses (CASSANDRA-9183)
 * Add utility class to support for rate limiting a given log statement (CASSANDRA-9029)
 * Add missing consistency levels to cassandra-stess (CASSANDRA-9361)
 * Fix commitlog getCompletedTasks to not increment (CASSANDRA-9339)
 * Fix for harmless exceptions logged as ERROR (CASSANDRA-8564)
 * Delete processed sstables in sstablesplit/sstableupgrade (CASSANDRA-8606)
 * Improve sstable exclusion from partition tombstones (CASSANDRA-9298)
 * Validate the indexed column rather than the cell's contents for 2i (CASSANDRA-9057)
 * Add support for top-k custom 2i queries (CASSANDRA-8717)
 * Fix error when dropping table during compaction (CASSANDRA-9251)
 * cassandra-stress supports validation operations over user profiles (CASSANDRA-8773)
 * Add support for rate limiting log messages (CASSANDRA-9029)
 * Log the partition key with tombstone warnings (CASSANDRA-8561)
 * Reduce runWithCompactionsDisabled poll interval to 1ms (CASSANDRA-9271)
 * Fix PITR commitlog replay (CASSANDRA-9195)
 * GCInspector logs very different times (CASSANDRA-9124)
 * Fix deleting from an empty list (CASSANDRA-9198)
 * Update tuple and collection types that use a user-defined type when that UDT
   is modified (CASSANDRA-9148, CASSANDRA-9192)
 * Use higher timeout for prepair and snapshot in repair (CASSANDRA-9261)
 * Fix anticompaction blocking ANTI_ENTROPY stage (CASSANDRA-9151)
 * Repair waits for anticompaction to finish (CASSANDRA-9097)
 * Fix streaming not holding ref when stream error (CASSANDRA-9295)
 * Fix canonical view returning early opened SSTables (CASSANDRA-9396)
Merged from 2.0:
 * (cqlsh) Add LOGIN command to switch users (CASSANDRA-7212)
 * Clone SliceQueryFilter in AbstractReadCommand implementations (CASSANDRA-8940)
 * Push correct protocol notification for DROP INDEX (CASSANDRA-9310)
 * token-generator - generated tokens too long (CASSANDRA-9300)
 * Fix counting of tombstones for TombstoneOverwhelmingException (CASSANDRA-9299)
 * Fix ReconnectableSnitch reconnecting to peers during upgrade (CASSANDRA-6702)
 * Include keyspace and table name in error log for collections over the size
   limit (CASSANDRA-9286)
 * Avoid potential overlap in LCS with single-partition sstables (CASSANDRA-9322)
 * Log warning message when a table is queried before the schema has fully
   propagated (CASSANDRA-9136)
 * Overload SecondaryIndex#indexes to accept the column definition (CASSANDRA-9314)
 * (cqlsh) Add SERIAL and LOCAL_SERIAL consistency levels (CASSANDRA-8051)
 * Fix index selection during rebuild with certain table layouts (CASSANDRA-9281)
 * Fix partition-level-delete-only workload accounting (CASSANDRA-9194)
 * Allow scrub to handle corrupted compressed chunks (CASSANDRA-9140)
 * Fix assertion error when resetlocalschema is run during repair (CASSANDRA-9249)
 * Disable single sstable tombstone compactions for DTCS by default (CASSANDRA-9234)
 * IncomingTcpConnection thread is not named (CASSANDRA-9262)
 * Close incoming connections when MessagingService is stopped (CASSANDRA-9238)
 * Fix streaming hang when retrying (CASSANDRA-9132)


2.1.5
 * Re-add deprecated cold_reads_to_omit param for backwards compat (CASSANDRA-9203)
 * Make anticompaction visible in compactionstats (CASSANDRA-9098)
 * Improve nodetool getendpoints documentation about the partition
   key parameter (CASSANDRA-6458)
 * Don't check other keyspaces for schema changes when an user-defined
   type is altered (CASSANDRA-9187)
 * Add generate-idea-files target to build.xml (CASSANDRA-9123)
 * Allow takeColumnFamilySnapshot to take a list of tables (CASSANDRA-8348)
 * Limit major sstable operations to their canonical representation (CASSANDRA-8669)
 * cqlsh: Add tests for INSERT and UPDATE tab completion (CASSANDRA-9125)
 * cqlsh: quote column names when needed in COPY FROM inserts (CASSANDRA-9080)
 * Do not load read meter for offline operations (CASSANDRA-9082)
 * cqlsh: Make CompositeType data readable (CASSANDRA-8919)
 * cqlsh: Fix display of triggers (CASSANDRA-9081)
 * Fix NullPointerException when deleting or setting an element by index on
   a null list collection (CASSANDRA-9077)
 * Buffer bloom filter serialization (CASSANDRA-9066)
 * Fix anti-compaction target bloom filter size (CASSANDRA-9060)
 * Make FROZEN and TUPLE unreserved keywords in CQL (CASSANDRA-9047)
 * Prevent AssertionError from SizeEstimatesRecorder (CASSANDRA-9034)
 * Avoid overwriting index summaries for sstables with an older format that
   does not support downsampling; rebuild summaries on startup when this
   is detected (CASSANDRA-8993)
 * Fix potential data loss in CompressedSequentialWriter (CASSANDRA-8949)
 * Make PasswordAuthenticator number of hashing rounds configurable (CASSANDRA-8085)
 * Fix AssertionError when binding nested collections in DELETE (CASSANDRA-8900)
 * Check for overlap with non-early sstables in LCS (CASSANDRA-8739)
 * Only calculate max purgable timestamp if we have to (CASSANDRA-8914)
 * (cqlsh) Greatly improve performance of COPY FROM (CASSANDRA-8225)
 * IndexSummary effectiveIndexInterval is now a guideline, not a rule (CASSANDRA-8993)
 * Use correct bounds for page cache eviction of compressed files (CASSANDRA-8746)
 * SSTableScanner enforces its bounds (CASSANDRA-8946)
 * Cleanup cell equality (CASSANDRA-8947)
 * Introduce intra-cluster message coalescing (CASSANDRA-8692)
 * DatabaseDescriptor throws NPE when rpc_interface is used (CASSANDRA-8839)
 * Don't check if an sstable is live for offline compactions (CASSANDRA-8841)
 * Don't set clientMode in SSTableLoader (CASSANDRA-8238)
 * Fix SSTableRewriter with disabled early open (CASSANDRA-8535)
 * Fix cassandra-stress so it respects the CL passed in user mode (CASSANDRA-8948)
 * Fix rare NPE in ColumnDefinition#hasIndexOption() (CASSANDRA-8786)
 * cassandra-stress reports per-operation statistics, plus misc (CASSANDRA-8769)
 * Add SimpleDate (cql date) and Time (cql time) types (CASSANDRA-7523)
 * Use long for key count in cfstats (CASSANDRA-8913)
 * Make SSTableRewriter.abort() more robust to failure (CASSANDRA-8832)
 * Remove cold_reads_to_omit from STCS (CASSANDRA-8860)
 * Make EstimatedHistogram#percentile() use ceil instead of floor (CASSANDRA-8883)
 * Fix top partitions reporting wrong cardinality (CASSANDRA-8834)
 * Fix rare NPE in KeyCacheSerializer (CASSANDRA-8067)
 * Pick sstables for validation as late as possible inc repairs (CASSANDRA-8366)
 * Fix commitlog getPendingTasks to not increment (CASSANDRA-8862)
 * Fix parallelism adjustment in range and secondary index queries
   when the first fetch does not satisfy the limit (CASSANDRA-8856)
 * Check if the filtered sstables is non-empty in STCS (CASSANDRA-8843)
 * Upgrade java-driver used for cassandra-stress (CASSANDRA-8842)
 * Fix CommitLog.forceRecycleAllSegments() memory access error (CASSANDRA-8812)
 * Improve assertions in Memory (CASSANDRA-8792)
 * Fix SSTableRewriter cleanup (CASSANDRA-8802)
 * Introduce SafeMemory for CompressionMetadata.Writer (CASSANDRA-8758)
 * 'nodetool info' prints exception against older node (CASSANDRA-8796)
 * Ensure SSTableReader.last corresponds exactly with the file end (CASSANDRA-8750)
 * Make SSTableWriter.openEarly more robust and obvious (CASSANDRA-8747)
 * Enforce SSTableReader.first/last (CASSANDRA-8744)
 * Cleanup SegmentedFile API (CASSANDRA-8749)
 * Avoid overlap with early compaction replacement (CASSANDRA-8683)
 * Safer Resource Management++ (CASSANDRA-8707)
 * Write partition size estimates into a system table (CASSANDRA-7688)
 * cqlsh: Fix keys() and full() collection indexes in DESCRIBE output
   (CASSANDRA-8154)
 * Show progress of streaming in nodetool netstats (CASSANDRA-8886)
 * IndexSummaryBuilder utilises offheap memory, and shares data between
   each IndexSummary opened from it (CASSANDRA-8757)
 * markCompacting only succeeds if the exact SSTableReader instances being 
   marked are in the live set (CASSANDRA-8689)
 * cassandra-stress support for varint (CASSANDRA-8882)
 * Fix Adler32 digest for compressed sstables (CASSANDRA-8778)
 * Add nodetool statushandoff/statusbackup (CASSANDRA-8912)
 * Use stdout for progress and stats in sstableloader (CASSANDRA-8982)
 * Correctly identify 2i datadir from older versions (CASSANDRA-9116)
Merged from 2.0:
 * Ignore gossip SYNs after shutdown (CASSANDRA-9238)
 * Avoid overflow when calculating max sstable size in LCS (CASSANDRA-9235)
 * Make sstable blacklisting work with compression (CASSANDRA-9138)
 * Do not attempt to rebuild indexes if no index accepts any column (CASSANDRA-9196)
 * Don't initiate snitch reconnection for dead states (CASSANDRA-7292)
 * Fix ArrayIndexOutOfBoundsException in CQLSSTableWriter (CASSANDRA-8978)
 * Add shutdown gossip state to prevent timeouts during rolling restarts (CASSANDRA-8336)
 * Fix running with java.net.preferIPv6Addresses=true (CASSANDRA-9137)
 * Fix failed bootstrap/replace attempts being persisted in system.peers (CASSANDRA-9180)
 * Flush system.IndexInfo after marking index built (CASSANDRA-9128)
 * Fix updates to min/max_compaction_threshold through cassandra-cli
   (CASSANDRA-8102)
 * Don't include tmp files when doing offline relevel (CASSANDRA-9088)
 * Use the proper CAS WriteType when finishing a previous round during Paxos
   preparation (CASSANDRA-8672)
 * Avoid race in cancelling compactions (CASSANDRA-9070)
 * More aggressive check for expired sstables in DTCS (CASSANDRA-8359)
 * Fix ignored index_interval change in ALTER TABLE statements (CASSANDRA-7976)
 * Do more aggressive compaction in old time windows in DTCS (CASSANDRA-8360)
 * java.lang.AssertionError when reading saved cache (CASSANDRA-8740)
 * "disk full" when running cleanup (CASSANDRA-9036)
 * Lower logging level from ERROR to DEBUG when a scheduled schema pull
   cannot be completed due to a node being down (CASSANDRA-9032)
 * Fix MOVED_NODE client event (CASSANDRA-8516)
 * Allow overriding MAX_OUTSTANDING_REPLAY_COUNT (CASSANDRA-7533)
 * Fix malformed JMX ObjectName containing IPv6 addresses (CASSANDRA-9027)
 * (cqlsh) Allow increasing CSV field size limit through
   cqlshrc config option (CASSANDRA-8934)
 * Stop logging range tombstones when exceeding the threshold
   (CASSANDRA-8559)
 * Fix NullPointerException when nodetool getendpoints is run
   against invalid keyspaces or tables (CASSANDRA-8950)
 * Allow specifying the tmp dir (CASSANDRA-7712)
 * Improve compaction estimated tasks estimation (CASSANDRA-8904)
 * Fix duplicate up/down messages sent to native clients (CASSANDRA-7816)
 * Expose commit log archive status via JMX (CASSANDRA-8734)
 * Provide better exceptions for invalid replication strategy parameters
   (CASSANDRA-8909)
 * Fix regression in mixed single and multi-column relation support for
   SELECT statements (CASSANDRA-8613)
 * Add ability to limit number of native connections (CASSANDRA-8086)
 * Fix CQLSSTableWriter throwing exception and spawning threads
   (CASSANDRA-8808)
 * Fix MT mismatch between empty and GC-able data (CASSANDRA-8979)
 * Fix incorrect validation when snapshotting single table (CASSANDRA-8056)
 * Add offline tool to relevel sstables (CASSANDRA-8301)
 * Preserve stream ID for more protocol errors (CASSANDRA-8848)
 * Fix combining token() function with multi-column relations on
   clustering columns (CASSANDRA-8797)
 * Make CFS.markReferenced() resistant to bad refcounting (CASSANDRA-8829)
 * Fix StreamTransferTask abort/complete bad refcounting (CASSANDRA-8815)
 * Fix AssertionError when querying a DESC clustering ordered
   table with ASC ordering and paging (CASSANDRA-8767)
 * AssertionError: "Memory was freed" when running cleanup (CASSANDRA-8716)
 * Make it possible to set max_sstable_age to fractional days (CASSANDRA-8406)
 * Fix some multi-column relations with indexes on some clustering
   columns (CASSANDRA-8275)
 * Fix memory leak in SSTableSimple*Writer and SSTableReader.validate()
   (CASSANDRA-8748)
 * Throw OOM if allocating memory fails to return a valid pointer (CASSANDRA-8726)
 * Fix SSTableSimpleUnsortedWriter ConcurrentModificationException (CASSANDRA-8619)
 * 'nodetool info' prints exception against older node (CASSANDRA-8796)
 * Ensure SSTableSimpleUnsortedWriter.close() terminates if
   disk writer has crashed (CASSANDRA-8807)


2.1.4
 * Bind JMX to localhost unless explicitly configured otherwise (CASSANDRA-9085)


2.1.3
 * Fix HSHA/offheap_objects corruption (CASSANDRA-8719)
 * Upgrade libthrift to 0.9.2 (CASSANDRA-8685)
 * Don't use the shared ref in sstableloader (CASSANDRA-8704)
 * Purge internal prepared statements if related tables or
   keyspaces are dropped (CASSANDRA-8693)
 * (cqlsh) Handle unicode BOM at start of files (CASSANDRA-8638)
 * Stop compactions before exiting offline tools (CASSANDRA-8623)
 * Update tools/stress/README.txt to match current behaviour (CASSANDRA-7933)
 * Fix schema from Thrift conversion with empty metadata (CASSANDRA-8695)
 * Safer Resource Management (CASSANDRA-7705)
 * Make sure we compact highly overlapping cold sstables with
   STCS (CASSANDRA-8635)
 * rpc_interface and listen_interface generate NPE on startup when specified
   interface doesn't exist (CASSANDRA-8677)
 * Fix ArrayIndexOutOfBoundsException in nodetool cfhistograms (CASSANDRA-8514)
 * Switch from yammer metrics for nodetool cf/proxy histograms (CASSANDRA-8662)
 * Make sure we don't add tmplink files to the compaction
   strategy (CASSANDRA-8580)
 * (cqlsh) Handle maps with blob keys (CASSANDRA-8372)
 * (cqlsh) Handle DynamicCompositeType schemas correctly (CASSANDRA-8563)
 * Duplicate rows returned when in clause has repeated values (CASSANDRA-6706)
 * Add tooling to detect hot partitions (CASSANDRA-7974)
 * Fix cassandra-stress user-mode truncation of partition generation (CASSANDRA-8608)
 * Only stream from unrepaired sstables during inc repair (CASSANDRA-8267)
 * Don't allow starting multiple inc repairs on the same sstables (CASSANDRA-8316)
 * Invalidate prepared BATCH statements when related tables
   or keyspaces are dropped (CASSANDRA-8652)
 * Fix missing results in secondary index queries on collections
   with ALLOW FILTERING (CASSANDRA-8421)
 * Expose EstimatedHistogram metrics for range slices (CASSANDRA-8627)
 * (cqlsh) Escape clqshrc passwords properly (CASSANDRA-8618)
 * Fix NPE when passing wrong argument in ALTER TABLE statement (CASSANDRA-8355)
 * Pig: Refactor and deprecate CqlStorage (CASSANDRA-8599)
 * Don't reuse the same cleanup strategy for all sstables (CASSANDRA-8537)
 * Fix case-sensitivity of index name on CREATE and DROP INDEX
   statements (CASSANDRA-8365)
 * Better detection/logging for corruption in compressed sstables (CASSANDRA-8192)
 * Use the correct repairedAt value when closing writer (CASSANDRA-8570)
 * (cqlsh) Handle a schema mismatch being detected on startup (CASSANDRA-8512)
 * Properly calculate expected write size during compaction (CASSANDRA-8532)
 * Invalidate affected prepared statements when a table's columns
   are altered (CASSANDRA-7910)
 * Stress - user defined writes should populate sequentally (CASSANDRA-8524)
 * Fix regression in SSTableRewriter causing some rows to become unreadable 
   during compaction (CASSANDRA-8429)
 * Run major compactions for repaired/unrepaired in parallel (CASSANDRA-8510)
 * (cqlsh) Fix compression options in DESCRIBE TABLE output when compression
   is disabled (CASSANDRA-8288)
 * (cqlsh) Fix DESCRIBE output after keyspaces are altered (CASSANDRA-7623)
 * Make sure we set lastCompactedKey correctly (CASSANDRA-8463)
 * (cqlsh) Fix output of CONSISTENCY command (CASSANDRA-8507)
 * (cqlsh) Fixed the handling of LIST statements (CASSANDRA-8370)
 * Make sstablescrub check leveled manifest again (CASSANDRA-8432)
 * Check first/last keys in sstable when giving out positions (CASSANDRA-8458)
 * Disable mmap on Windows (CASSANDRA-6993)
 * Add missing ConsistencyLevels to cassandra-stress (CASSANDRA-8253)
 * Add auth support to cassandra-stress (CASSANDRA-7985)
 * Fix ArrayIndexOutOfBoundsException when generating error message
   for some CQL syntax errors (CASSANDRA-8455)
 * Scale memtable slab allocation logarithmically (CASSANDRA-7882)
 * cassandra-stress simultaneous inserts over same seed (CASSANDRA-7964)
 * Reduce cassandra-stress sampling memory requirements (CASSANDRA-7926)
 * Ensure memtable flush cannot expire commit log entries from its future (CASSANDRA-8383)
 * Make read "defrag" async to reclaim memtables (CASSANDRA-8459)
 * Remove tmplink files for offline compactions (CASSANDRA-8321)
 * Reduce maxHintsInProgress (CASSANDRA-8415)
 * BTree updates may call provided update function twice (CASSANDRA-8018)
 * Release sstable references after anticompaction (CASSANDRA-8386)
 * Handle abort() in SSTableRewriter properly (CASSANDRA-8320)
 * Centralize shared executors (CASSANDRA-8055)
 * Fix filtering for CONTAINS (KEY) relations on frozen collection
   clustering columns when the query is restricted to a single
   partition (CASSANDRA-8203)
 * Do more aggressive entire-sstable TTL expiry checks (CASSANDRA-8243)
 * Add more log info if readMeter is null (CASSANDRA-8238)
 * add check of the system wall clock time at startup (CASSANDRA-8305)
 * Support for frozen collections (CASSANDRA-7859)
 * Fix overflow on histogram computation (CASSANDRA-8028)
 * Have paxos reuse the timestamp generation of normal queries (CASSANDRA-7801)
 * Fix incremental repair not remove parent session on remote (CASSANDRA-8291)
 * Improve JBOD disk utilization (CASSANDRA-7386)
 * Log failed host when preparing incremental repair (CASSANDRA-8228)
 * Force config client mode in CQLSSTableWriter (CASSANDRA-8281)
 * Fix sstableupgrade throws exception (CASSANDRA-8688)
 * Fix hang when repairing empty keyspace (CASSANDRA-8694)
Merged from 2.0:
 * Fix IllegalArgumentException in dynamic snitch (CASSANDRA-8448)
 * Add support for UPDATE ... IF EXISTS (CASSANDRA-8610)
 * Fix reversal of list prepends (CASSANDRA-8733)
 * Prevent non-zero default_time_to_live on tables with counters
   (CASSANDRA-8678)
 * Fix SSTableSimpleUnsortedWriter ConcurrentModificationException
   (CASSANDRA-8619)
 * Round up time deltas lower than 1ms in BulkLoader (CASSANDRA-8645)
 * Add batch remove iterator to ABSC (CASSANDRA-8414, 8666)
 * Round up time deltas lower than 1ms in BulkLoader (CASSANDRA-8645)
 * Fix isClientMode check in Keyspace (CASSANDRA-8687)
 * Use more efficient slice size for querying internal secondary
   index tables (CASSANDRA-8550)
 * Fix potentially returning deleted rows with range tombstone (CASSANDRA-8558)
 * Check for available disk space before starting a compaction (CASSANDRA-8562)
 * Fix DISTINCT queries with LIMITs or paging when some partitions
   contain only tombstones (CASSANDRA-8490)
 * Introduce background cache refreshing to permissions cache
   (CASSANDRA-8194)
 * Fix race condition in StreamTransferTask that could lead to
   infinite loops and premature sstable deletion (CASSANDRA-7704)
 * Add an extra version check to MigrationTask (CASSANDRA-8462)
 * Ensure SSTableWriter cleans up properly after failure (CASSANDRA-8499)
 * Increase bf true positive count on key cache hit (CASSANDRA-8525)
 * Move MeteredFlusher to its own thread (CASSANDRA-8485)
 * Fix non-distinct results in DISTNCT queries on static columns when
   paging is enabled (CASSANDRA-8087)
 * Move all hints related tasks to hints internal executor (CASSANDRA-8285)
 * Fix paging for multi-partition IN queries (CASSANDRA-8408)
 * Fix MOVED_NODE topology event never being emitted when a node
   moves its token (CASSANDRA-8373)
 * Fix validation of indexes in COMPACT tables (CASSANDRA-8156)
 * Avoid StackOverflowError when a large list of IN values
   is used for a clustering column (CASSANDRA-8410)
 * Fix NPE when writetime() or ttl() calls are wrapped by
   another function call (CASSANDRA-8451)
 * Fix NPE after dropping a keyspace (CASSANDRA-8332)
 * Fix error message on read repair timeouts (CASSANDRA-7947)
 * Default DTCS base_time_seconds changed to 60 (CASSANDRA-8417)
 * Refuse Paxos operation with more than one pending endpoint (CASSANDRA-8346, 8640)
 * Throw correct exception when trying to bind a keyspace or table
   name (CASSANDRA-6952)
 * Make HHOM.compact synchronized (CASSANDRA-8416)
 * cancel latency-sampling task when CF is dropped (CASSANDRA-8401)
 * don't block SocketThread for MessagingService (CASSANDRA-8188)
 * Increase quarantine delay on replacement (CASSANDRA-8260)
 * Expose off-heap memory usage stats (CASSANDRA-7897)
 * Ignore Paxos commits for truncated tables (CASSANDRA-7538)
 * Validate size of indexed column values (CASSANDRA-8280)
 * Make LCS split compaction results over all data directories (CASSANDRA-8329)
 * Fix some failing queries that use multi-column relations
   on COMPACT STORAGE tables (CASSANDRA-8264)
 * Fix InvalidRequestException with ORDER BY (CASSANDRA-8286)
 * Disable SSLv3 for POODLE (CASSANDRA-8265)
 * Fix millisecond timestamps in Tracing (CASSANDRA-8297)
 * Include keyspace name in error message when there are insufficient
   live nodes to stream from (CASSANDRA-8221)
 * Avoid overlap in L1 when L0 contains many nonoverlapping
   sstables (CASSANDRA-8211)
 * Improve PropertyFileSnitch logging (CASSANDRA-8183)
 * Add DC-aware sequential repair (CASSANDRA-8193)
 * Use live sstables in snapshot repair if possible (CASSANDRA-8312)
 * Fix hints serialized size calculation (CASSANDRA-8587)


2.1.2
 * (cqlsh) parse_for_table_meta errors out on queries with undefined
   grammars (CASSANDRA-8262)
 * (cqlsh) Fix SELECT ... TOKEN() function broken in C* 2.1.1 (CASSANDRA-8258)
 * Fix Cassandra crash when running on JDK8 update 40 (CASSANDRA-8209)
 * Optimize partitioner tokens (CASSANDRA-8230)
 * Improve compaction of repaired/unrepaired sstables (CASSANDRA-8004)
 * Make cache serializers pluggable (CASSANDRA-8096)
 * Fix issues with CONTAINS (KEY) queries on secondary indexes
   (CASSANDRA-8147)
 * Fix read-rate tracking of sstables for some queries (CASSANDRA-8239)
 * Fix default timestamp in QueryOptions (CASSANDRA-8246)
 * Set socket timeout when reading remote version (CASSANDRA-8188)
 * Refactor how we track live size (CASSANDRA-7852)
 * Make sure unfinished compaction files are removed (CASSANDRA-8124)
 * Fix shutdown when run as Windows service (CASSANDRA-8136)
 * Fix DESCRIBE TABLE with custom indexes (CASSANDRA-8031)
 * Fix race in RecoveryManagerTest (CASSANDRA-8176)
 * Avoid IllegalArgumentException while sorting sstables in
   IndexSummaryManager (CASSANDRA-8182)
 * Shutdown JVM on file descriptor exhaustion (CASSANDRA-7579)
 * Add 'die' policy for commit log and disk failure (CASSANDRA-7927)
 * Fix installing as service on Windows (CASSANDRA-8115)
 * Fix CREATE TABLE for CQL2 (CASSANDRA-8144)
 * Avoid boxing in ColumnStats min/max trackers (CASSANDRA-8109)
Merged from 2.0:
 * Correctly handle non-text column names in cql3 (CASSANDRA-8178)
 * Fix deletion for indexes on primary key columns (CASSANDRA-8206)
 * Add 'nodetool statusgossip' (CASSANDRA-8125)
 * Improve client notification that nodes are ready for requests (CASSANDRA-7510)
 * Handle negative timestamp in writetime method (CASSANDRA-8139)
 * Pig: Remove errant LIMIT clause in CqlNativeStorage (CASSANDRA-8166)
 * Throw ConfigurationException when hsha is used with the default
   rpc_max_threads setting of 'unlimited' (CASSANDRA-8116)
 * Allow concurrent writing of the same table in the same JVM using
   CQLSSTableWriter (CASSANDRA-7463)
 * Fix totalDiskSpaceUsed calculation (CASSANDRA-8205)


2.1.1
 * Fix spin loop in AtomicSortedColumns (CASSANDRA-7546)
 * Dont notify when replacing tmplink files (CASSANDRA-8157)
 * Fix validation with multiple CONTAINS clause (CASSANDRA-8131)
 * Fix validation of collections in TriggerExecutor (CASSANDRA-8146)
 * Fix IllegalArgumentException when a list of IN values containing tuples
   is passed as a single arg to a prepared statement with the v1 or v2
   protocol (CASSANDRA-8062)
 * Fix ClassCastException in DISTINCT query on static columns with
   query paging (CASSANDRA-8108)
 * Fix NPE on null nested UDT inside a set (CASSANDRA-8105)
 * Fix exception when querying secondary index on set items or map keys
   when some clustering columns are specified (CASSANDRA-8073)
 * Send proper error response when there is an error during native
   protocol message decode (CASSANDRA-8118)
 * Gossip should ignore generation numbers too far in the future (CASSANDRA-8113)
 * Fix NPE when creating a table with frozen sets, lists (CASSANDRA-8104)
 * Fix high memory use due to tracking reads on incrementally opened sstable
   readers (CASSANDRA-8066)
 * Fix EXECUTE request with skipMetadata=false returning no metadata
   (CASSANDRA-8054)
 * Allow concurrent use of CQLBulkOutputFormat (CASSANDRA-7776)
 * Shutdown JVM on OOM (CASSANDRA-7507)
 * Upgrade netty version and enable epoll event loop (CASSANDRA-7761)
 * Don't duplicate sstables smaller than split size when using
   the sstablesplitter tool (CASSANDRA-7616)
 * Avoid re-parsing already prepared statements (CASSANDRA-7923)
 * Fix some Thrift slice deletions and updates of COMPACT STORAGE
   tables with some clustering columns omitted (CASSANDRA-7990)
 * Fix filtering for CONTAINS on sets (CASSANDRA-8033)
 * Properly track added size (CASSANDRA-7239)
 * Allow compilation in java 8 (CASSANDRA-7208)
 * Fix Assertion error on RangeTombstoneList diff (CASSANDRA-8013)
 * Release references to overlapping sstables during compaction (CASSANDRA-7819)
 * Send notification when opening compaction results early (CASSANDRA-8034)
 * Make native server start block until properly bound (CASSANDRA-7885)
 * (cqlsh) Fix IPv6 support (CASSANDRA-7988)
 * Ignore fat clients when checking for endpoint collision (CASSANDRA-7939)
 * Make sstablerepairedset take a list of files (CASSANDRA-7995)
 * (cqlsh) Tab completeion for indexes on map keys (CASSANDRA-7972)
 * (cqlsh) Fix UDT field selection in select clause (CASSANDRA-7891)
 * Fix resource leak in event of corrupt sstable
 * (cqlsh) Add command line option for cqlshrc file path (CASSANDRA-7131)
 * Provide visibility into prepared statements churn (CASSANDRA-7921, CASSANDRA-7930)
 * Invalidate prepared statements when their keyspace or table is
   dropped (CASSANDRA-7566)
 * cassandra-stress: fix support for NetworkTopologyStrategy (CASSANDRA-7945)
 * Fix saving caches when a table is dropped (CASSANDRA-7784)
 * Add better error checking of new stress profile (CASSANDRA-7716)
 * Use ThreadLocalRandom and remove FBUtilities.threadLocalRandom (CASSANDRA-7934)
 * Prevent operator mistakes due to simultaneous bootstrap (CASSANDRA-7069)
 * cassandra-stress supports whitelist mode for node config (CASSANDRA-7658)
 * GCInspector more closely tracks GC; cassandra-stress and nodetool report it (CASSANDRA-7916)
 * nodetool won't output bogus ownership info without a keyspace (CASSANDRA-7173)
 * Add human readable option to nodetool commands (CASSANDRA-5433)
 * Don't try to set repairedAt on old sstables (CASSANDRA-7913)
 * Add metrics for tracking PreparedStatement use (CASSANDRA-7719)
 * (cqlsh) tab-completion for triggers (CASSANDRA-7824)
 * (cqlsh) Support for query paging (CASSANDRA-7514)
 * (cqlsh) Show progress of COPY operations (CASSANDRA-7789)
 * Add syntax to remove multiple elements from a map (CASSANDRA-6599)
 * Support non-equals conditions in lightweight transactions (CASSANDRA-6839)
 * Add IF [NOT] EXISTS to create/drop triggers (CASSANDRA-7606)
 * (cqlsh) Display the current logged-in user (CASSANDRA-7785)
 * (cqlsh) Don't ignore CTRL-C during COPY FROM execution (CASSANDRA-7815)
 * (cqlsh) Order UDTs according to cross-type dependencies in DESCRIBE
   output (CASSANDRA-7659)
 * (cqlsh) Fix handling of CAS statement results (CASSANDRA-7671)
 * (cqlsh) COPY TO/FROM improvements (CASSANDRA-7405)
 * Support list index operations with conditions (CASSANDRA-7499)
 * Add max live/tombstoned cells to nodetool cfstats output (CASSANDRA-7731)
 * Validate IPv6 wildcard addresses properly (CASSANDRA-7680)
 * (cqlsh) Error when tracing query (CASSANDRA-7613)
 * Avoid IOOBE when building SyntaxError message snippet (CASSANDRA-7569)
 * SSTableExport uses correct validator to create string representation of partition
   keys (CASSANDRA-7498)
 * Avoid NPEs when receiving type changes for an unknown keyspace (CASSANDRA-7689)
 * Add support for custom 2i validation (CASSANDRA-7575)
 * Pig support for hadoop CqlInputFormat (CASSANDRA-6454)
 * Add duration mode to cassandra-stress (CASSANDRA-7468)
 * Add listen_interface and rpc_interface options (CASSANDRA-7417)
 * Improve schema merge performance (CASSANDRA-7444)
 * Adjust MT depth based on # of partition validating (CASSANDRA-5263)
 * Optimise NativeCell comparisons (CASSANDRA-6755)
 * Configurable client timeout for cqlsh (CASSANDRA-7516)
 * Include snippet of CQL query near syntax error in messages (CASSANDRA-7111)
 * Make repair -pr work with -local (CASSANDRA-7450)
 * Fix error in sstableloader with -cph > 1 (CASSANDRA-8007)
 * Fix snapshot repair error on indexed tables (CASSANDRA-8020)
 * Do not exit nodetool repair when receiving JMX NOTIF_LOST (CASSANDRA-7909)
 * Stream to private IP when available (CASSANDRA-8084)
Merged from 2.0:
 * Reject conditions on DELETE unless full PK is given (CASSANDRA-6430)
 * Properly reject the token function DELETE (CASSANDRA-7747)
 * Force batchlog replay before decommissioning a node (CASSANDRA-7446)
 * Fix hint replay with many accumulated expired hints (CASSANDRA-6998)
 * Fix duplicate results in DISTINCT queries on static columns with query
   paging (CASSANDRA-8108)
 * Add DateTieredCompactionStrategy (CASSANDRA-6602)
 * Properly validate ascii and utf8 string literals in CQL queries (CASSANDRA-8101)
 * (cqlsh) Fix autocompletion for alter keyspace (CASSANDRA-8021)
 * Create backup directories for commitlog archiving during startup (CASSANDRA-8111)
 * Reduce totalBlockFor() for LOCAL_* consistency levels (CASSANDRA-8058)
 * Fix merging schemas with re-dropped keyspaces (CASSANDRA-7256)
 * Fix counters in supercolumns during live upgrades from 1.2 (CASSANDRA-7188)
 * Notify DT subscribers when a column family is truncated (CASSANDRA-8088)
 * Add sanity check of $JAVA on startup (CASSANDRA-7676)
 * Schedule fat client schema pull on join (CASSANDRA-7993)
 * Don't reset nodes' versions when closing IncomingTcpConnections
   (CASSANDRA-7734)
 * Record the real messaging version in all cases in OutboundTcpConnection
   (CASSANDRA-8057)
 * SSL does not work in cassandra-cli (CASSANDRA-7899)
 * Fix potential exception when using ReversedType in DynamicCompositeType
   (CASSANDRA-7898)
 * Better validation of collection values (CASSANDRA-7833)
 * Track min/max timestamps correctly (CASSANDRA-7969)
 * Fix possible overflow while sorting CL segments for replay (CASSANDRA-7992)
 * Increase nodetool Xmx (CASSANDRA-7956)
 * Archive any commitlog segments present at startup (CASSANDRA-6904)
 * CrcCheckChance should adjust based on live CFMetadata not 
   sstable metadata (CASSANDRA-7978)
 * token() should only accept columns in the partitioning
   key order (CASSANDRA-6075)
 * Add method to invalidate permission cache via JMX (CASSANDRA-7977)
 * Allow propagating multiple gossip states atomically (CASSANDRA-6125)
 * Log exceptions related to unclean native protocol client disconnects
   at DEBUG or INFO (CASSANDRA-7849)
 * Allow permissions cache to be set via JMX (CASSANDRA-7698)
 * Include schema_triggers CF in readable system resources (CASSANDRA-7967)
 * Fix RowIndexEntry to report correct serializedSize (CASSANDRA-7948)
 * Make CQLSSTableWriter sync within partitions (CASSANDRA-7360)
 * Potentially use non-local replicas in CqlConfigHelper (CASSANDRA-7906)
 * Explicitly disallow mixing multi-column and single-column
   relations on clustering columns (CASSANDRA-7711)
 * Better error message when condition is set on PK column (CASSANDRA-7804)
 * Don't send schema change responses and events for no-op DDL
   statements (CASSANDRA-7600)
 * (Hadoop) fix cluster initialisation for a split fetching (CASSANDRA-7774)
 * Throw InvalidRequestException when queries contain relations on entire
   collection columns (CASSANDRA-7506)
 * (cqlsh) enable CTRL-R history search with libedit (CASSANDRA-7577)
 * (Hadoop) allow ACFRW to limit nodes to local DC (CASSANDRA-7252)
 * (cqlsh) cqlsh should automatically disable tracing when selecting
   from system_traces (CASSANDRA-7641)
 * (Hadoop) Add CqlOutputFormat (CASSANDRA-6927)
 * Don't depend on cassandra config for nodetool ring (CASSANDRA-7508)
 * (cqlsh) Fix failing cqlsh formatting tests (CASSANDRA-7703)
 * Fix IncompatibleClassChangeError from hadoop2 (CASSANDRA-7229)
 * Add 'nodetool sethintedhandoffthrottlekb' (CASSANDRA-7635)
 * (cqlsh) Add tab-completion for CREATE/DROP USER IF [NOT] EXISTS (CASSANDRA-7611)
 * Catch errors when the JVM pulls the rug out from GCInspector (CASSANDRA-5345)
 * cqlsh fails when version number parts are not int (CASSANDRA-7524)
 * Fix NPE when table dropped during streaming (CASSANDRA-7946)
 * Fix wrong progress when streaming uncompressed (CASSANDRA-7878)
 * Fix possible infinite loop in creating repair range (CASSANDRA-7983)
 * Fix unit in nodetool for streaming throughput (CASSANDRA-7375)
Merged from 1.2:
 * Don't index tombstones (CASSANDRA-7828)
 * Improve PasswordAuthenticator default super user setup (CASSANDRA-7788)


2.1.0
 * (cqlsh) Removed "ALTER TYPE <name> RENAME TO <name>" from tab-completion
   (CASSANDRA-7895)
 * Fixed IllegalStateException in anticompaction (CASSANDRA-7892)
 * cqlsh: DESCRIBE support for frozen UDTs, tuples (CASSANDRA-7863)
 * Avoid exposing internal classes over JMX (CASSANDRA-7879)
 * Add null check for keys when freezing collection (CASSANDRA-7869)
 * Improve stress workload realism (CASSANDRA-7519)
Merged from 2.0:
 * Configure system.paxos with LeveledCompactionStrategy (CASSANDRA-7753)
 * Fix ALTER clustering column type from DateType to TimestampType when
   using DESC clustering order (CASSANRDA-7797)
 * Throw EOFException if we run out of chunks in compressed datafile
   (CASSANDRA-7664)
 * Fix PRSI handling of CQL3 row markers for row cleanup (CASSANDRA-7787)
 * Fix dropping collection when it's the last regular column (CASSANDRA-7744)
 * Make StreamReceiveTask thread safe and gc friendly (CASSANDRA-7795)
 * Validate empty cell names from counter updates (CASSANDRA-7798)
Merged from 1.2:
 * Don't allow compacted sstables to be marked as compacting (CASSANDRA-7145)
 * Track expired tombstones (CASSANDRA-7810)


2.1.0-rc7
 * Add frozen keyword and require UDT to be frozen (CASSANDRA-7857)
 * Track added sstable size correctly (CASSANDRA-7239)
 * (cqlsh) Fix case insensitivity (CASSANDRA-7834)
 * Fix failure to stream ranges when moving (CASSANDRA-7836)
 * Correctly remove tmplink files (CASSANDRA-7803)
 * (cqlsh) Fix column name formatting for functions, CAS operations,
   and UDT field selections (CASSANDRA-7806)
 * (cqlsh) Fix COPY FROM handling of null/empty primary key
   values (CASSANDRA-7792)
 * Fix ordering of static cells (CASSANDRA-7763)
Merged from 2.0:
 * Forbid re-adding dropped counter columns (CASSANDRA-7831)
 * Fix CFMetaData#isThriftCompatible() for PK-only tables (CASSANDRA-7832)
 * Always reject inequality on the partition key without token()
   (CASSANDRA-7722)
 * Always send Paxos commit to all replicas (CASSANDRA-7479)
 * Make disruptor_thrift_server invocation pool configurable (CASSANDRA-7594)
 * Make repair no-op when RF=1 (CASSANDRA-7864)


2.1.0-rc6
 * Fix OOM issue from netty caching over time (CASSANDRA-7743)
 * json2sstable couldn't import JSON for CQL table (CASSANDRA-7477)
 * Invalidate all caches on table drop (CASSANDRA-7561)
 * Skip strict endpoint selection for ranges if RF == nodes (CASSANRA-7765)
 * Fix Thrift range filtering without 2ary index lookups (CASSANDRA-7741)
 * Add tracing entries about concurrent range requests (CASSANDRA-7599)
 * (cqlsh) Fix DESCRIBE for NTS keyspaces (CASSANDRA-7729)
 * Remove netty buffer ref-counting (CASSANDRA-7735)
 * Pass mutated cf to index updater for use by PRSI (CASSANDRA-7742)
 * Include stress yaml example in release and deb (CASSANDRA-7717)
 * workaround for netty issue causing corrupted data off the wire (CASSANDRA-7695)
 * cqlsh DESC CLUSTER fails retrieving ring information (CASSANDRA-7687)
 * Fix binding null values inside UDT (CASSANDRA-7685)
 * Fix UDT field selection with empty fields (CASSANDRA-7670)
 * Bogus deserialization of static cells from sstable (CASSANDRA-7684)
 * Fix NPE on compaction leftover cleanup for dropped table (CASSANDRA-7770)
Merged from 2.0:
 * Fix race condition in StreamTransferTask that could lead to
   infinite loops and premature sstable deletion (CASSANDRA-7704)
 * (cqlsh) Wait up to 10 sec for a tracing session (CASSANDRA-7222)
 * Fix NPE in FileCacheService.sizeInBytes (CASSANDRA-7756)
 * Remove duplicates from StorageService.getJoiningNodes (CASSANDRA-7478)
 * Clone token map outside of hot gossip loops (CASSANDRA-7758)
 * Fix MS expiring map timeout for Paxos messages (CASSANDRA-7752)
 * Do not flush on truncate if durable_writes is false (CASSANDRA-7750)
 * Give CRR a default input_cql Statement (CASSANDRA-7226)
 * Better error message when adding a collection with the same name
   than a previously dropped one (CASSANDRA-6276)
 * Fix validation when adding static columns (CASSANDRA-7730)
 * (Thrift) fix range deletion of supercolumns (CASSANDRA-7733)
 * Fix potential AssertionError in RangeTombstoneList (CASSANDRA-7700)
 * Validate arguments of blobAs* functions (CASSANDRA-7707)
 * Fix potential AssertionError with 2ndary indexes (CASSANDRA-6612)
 * Avoid logging CompactionInterrupted at ERROR (CASSANDRA-7694)
 * Minor leak in sstable2jon (CASSANDRA-7709)
 * Add cassandra.auto_bootstrap system property (CASSANDRA-7650)
 * Update java driver (for hadoop) (CASSANDRA-7618)
 * Remove CqlPagingRecordReader/CqlPagingInputFormat (CASSANDRA-7570)
 * Support connecting to ipv6 jmx with nodetool (CASSANDRA-7669)


2.1.0-rc5
 * Reject counters inside user types (CASSANDRA-7672)
 * Switch to notification-based GCInspector (CASSANDRA-7638)
 * (cqlsh) Handle nulls in UDTs and tuples correctly (CASSANDRA-7656)
 * Don't use strict consistency when replacing (CASSANDRA-7568)
 * Fix min/max cell name collection on 2.0 SSTables with range
   tombstones (CASSANDRA-7593)
 * Tolerate min/max cell names of different lengths (CASSANDRA-7651)
 * Filter cached results correctly (CASSANDRA-7636)
 * Fix tracing on the new SEPExecutor (CASSANDRA-7644)
 * Remove shuffle and taketoken (CASSANDRA-7601)
 * Clean up Windows batch scripts (CASSANDRA-7619)
 * Fix native protocol drop user type notification (CASSANDRA-7571)
 * Give read access to system.schema_usertypes to all authenticated users
   (CASSANDRA-7578)
 * (cqlsh) Fix cqlsh display when zero rows are returned (CASSANDRA-7580)
 * Get java version correctly when JAVA_TOOL_OPTIONS is set (CASSANDRA-7572)
 * Fix NPE when dropping index from non-existent keyspace, AssertionError when
   dropping non-existent index with IF EXISTS (CASSANDRA-7590)
 * Fix sstablelevelresetter hang (CASSANDRA-7614)
 * (cqlsh) Fix deserialization of blobs (CASSANDRA-7603)
 * Use "keyspace updated" schema change message for UDT changes in v1 and
   v2 protocols (CASSANDRA-7617)
 * Fix tracing of range slices and secondary index lookups that are local
   to the coordinator (CASSANDRA-7599)
 * Set -Dcassandra.storagedir for all tool shell scripts (CASSANDRA-7587)
 * Don't swap max/min col names when mutating sstable metadata (CASSANDRA-7596)
 * (cqlsh) Correctly handle paged result sets (CASSANDRA-7625)
 * (cqlsh) Improve waiting for a trace to complete (CASSANDRA-7626)
 * Fix tracing of concurrent range slices and 2ary index queries (CASSANDRA-7626)
 * Fix scrub against collection type (CASSANDRA-7665)
Merged from 2.0:
 * Set gc_grace_seconds to seven days for system schema tables (CASSANDRA-7668)
 * SimpleSeedProvider no longer caches seeds forever (CASSANDRA-7663)
 * Always flush on truncate (CASSANDRA-7511)
 * Fix ReversedType(DateType) mapping to native protocol (CASSANDRA-7576)
 * Always merge ranges owned by a single node (CASSANDRA-6930)
 * Track max/min timestamps for range tombstones (CASSANDRA-7647)
 * Fix NPE when listing saved caches dir (CASSANDRA-7632)


2.1.0-rc4
 * Fix word count hadoop example (CASSANDRA-7200)
 * Updated memtable_cleanup_threshold and memtable_flush_writers defaults 
   (CASSANDRA-7551)
 * (Windows) fix startup when WMI memory query fails (CASSANDRA-7505)
 * Anti-compaction proceeds if any part of the repair failed (CASSANDRA-7521)
 * Add missing table name to DROP INDEX responses and notifications (CASSANDRA-7539)
 * Bump CQL version to 3.2.0 and update CQL documentation (CASSANDRA-7527)
 * Fix configuration error message when running nodetool ring (CASSANDRA-7508)
 * Support conditional updates, tuple type, and the v3 protocol in cqlsh (CASSANDRA-7509)
 * Handle queries on multiple secondary index types (CASSANDRA-7525)
 * Fix cqlsh authentication with v3 native protocol (CASSANDRA-7564)
 * Fix NPE when unknown prepared statement ID is used (CASSANDRA-7454)
Merged from 2.0:
 * (Windows) force range-based repair to non-sequential mode (CASSANDRA-7541)
 * Fix range merging when DES scores are zero (CASSANDRA-7535)
 * Warn when SSL certificates have expired (CASSANDRA-7528)
 * Fix error when doing reversed queries with static columns (CASSANDRA-7490)
Merged from 1.2:
 * Set correct stream ID on responses when non-Exception Throwables
   are thrown while handling native protocol messages (CASSANDRA-7470)


2.1.0-rc3
 * Consider expiry when reconciling otherwise equal cells (CASSANDRA-7403)
 * Introduce CQL support for stress tool (CASSANDRA-6146)
 * Fix ClassCastException processing expired messages (CASSANDRA-7496)
 * Fix prepared marker for collections inside UDT (CASSANDRA-7472)
 * Remove left-over populate_io_cache_on_flush and replicate_on_write
   uses (CASSANDRA-7493)
 * (Windows) handle spaces in path names (CASSANDRA-7451)
 * Ensure writes have completed after dropping a table, before recycling
   commit log segments (CASSANDRA-7437)
 * Remove left-over rows_per_partition_to_cache (CASSANDRA-7493)
 * Fix error when CONTAINS is used with a bind marker (CASSANDRA-7502)
 * Properly reject unknown UDT field (CASSANDRA-7484)
Merged from 2.0:
 * Fix CC#collectTimeOrderedData() tombstone optimisations (CASSANDRA-7394)
 * Support DISTINCT for static columns and fix behaviour when DISTINC is
   not use (CASSANDRA-7305).
 * Workaround JVM NPE on JMX bind failure (CASSANDRA-7254)
 * Fix race in FileCacheService RemovalListener (CASSANDRA-7278)
 * Fix inconsistent use of consistencyForCommit that allowed LOCAL_QUORUM
   operations to incorrect become full QUORUM (CASSANDRA-7345)
 * Properly handle unrecognized opcodes and flags (CASSANDRA-7440)
 * (Hadoop) close CqlRecordWriter clients when finished (CASSANDRA-7459)
 * Commit disk failure policy (CASSANDRA-7429)
 * Make sure high level sstables get compacted (CASSANDRA-7414)
 * Fix AssertionError when using empty clustering columns and static columns
   (CASSANDRA-7455)
 * Add option to disable STCS in L0 (CASSANDRA-6621)
 * Upgrade to snappy-java 1.0.5.2 (CASSANDRA-7476)


2.1.0-rc2
 * Fix heap size calculation for CompoundSparseCellName and 
   CompoundSparseCellName.WithCollection (CASSANDRA-7421)
 * Allow counter mutations in UNLOGGED batches (CASSANDRA-7351)
 * Modify reconcile logic to always pick a tombstone over a counter cell
   (CASSANDRA-7346)
 * Avoid incremental compaction on Windows (CASSANDRA-7365)
 * Fix exception when querying a composite-keyed table with a collection index
   (CASSANDRA-7372)
 * Use node's host id in place of counter ids (CASSANDRA-7366)
 * Fix error when doing reversed queries with static columns (CASSANDRA-7490)
 * Backport CASSANDRA-6747 (CASSANDRA-7560)
 * Track max/min timestamps for range tombstones (CASSANDRA-7647)
 * Fix NPE when listing saved caches dir (CASSANDRA-7632)
 * Fix sstableloader unable to connect encrypted node (CASSANDRA-7585)
Merged from 1.2:
 * Clone token map outside of hot gossip loops (CASSANDRA-7758)
 * Add stop method to EmbeddedCassandraService (CASSANDRA-7595)
 * Support connecting to ipv6 jmx with nodetool (CASSANDRA-7669)
 * Set gc_grace_seconds to seven days for system schema tables (CASSANDRA-7668)
 * SimpleSeedProvider no longer caches seeds forever (CASSANDRA-7663)
 * Set correct stream ID on responses when non-Exception Throwables
   are thrown while handling native protocol messages (CASSANDRA-7470)
 * Fix row size miscalculation in LazilyCompactedRow (CASSANDRA-7543)
 * Fix race in background compaction check (CASSANDRA-7745)
 * Don't clear out range tombstones during compaction (CASSANDRA-7808)


2.1.0-rc1
 * Revert flush directory (CASSANDRA-6357)
 * More efficient executor service for fast operations (CASSANDRA-4718)
 * Move less common tools into a new cassandra-tools package (CASSANDRA-7160)
 * Support more concurrent requests in native protocol (CASSANDRA-7231)
 * Add tab-completion to debian nodetool packaging (CASSANDRA-6421)
 * Change concurrent_compactors defaults (CASSANDRA-7139)
 * Add PowerShell Windows launch scripts (CASSANDRA-7001)
 * Make commitlog archive+restore more robust (CASSANDRA-6974)
 * Fix marking commitlogsegments clean (CASSANDRA-6959)
 * Add snapshot "manifest" describing files included (CASSANDRA-6326)
 * Parallel streaming for sstableloader (CASSANDRA-3668)
 * Fix bugs in supercolumns handling (CASSANDRA-7138)
 * Fix ClassClassException on composite dense tables (CASSANDRA-7112)
 * Cleanup and optimize collation and slice iterators (CASSANDRA-7107)
 * Upgrade NBHM lib (CASSANDRA-7128)
 * Optimize netty server (CASSANDRA-6861)
 * Fix repair hang when given CF does not exist (CASSANDRA-7189)
 * Allow c* to be shutdown in an embedded mode (CASSANDRA-5635)
 * Add server side batching to native transport (CASSANDRA-5663)
 * Make batchlog replay asynchronous (CASSANDRA-6134)
 * remove unused classes (CASSANDRA-7197)
 * Limit user types to the keyspace they are defined in (CASSANDRA-6643)
 * Add validate method to CollectionType (CASSANDRA-7208)
 * New serialization format for UDT values (CASSANDRA-7209, CASSANDRA-7261)
 * Fix nodetool netstats (CASSANDRA-7270)
 * Fix potential ClassCastException in HintedHandoffManager (CASSANDRA-7284)
 * Use prepared statements internally (CASSANDRA-6975)
 * Fix broken paging state with prepared statement (CASSANDRA-7120)
 * Fix IllegalArgumentException in CqlStorage (CASSANDRA-7287)
 * Allow nulls/non-existant fields in UDT (CASSANDRA-7206)
 * Add Thrift MultiSliceRequest (CASSANDRA-6757, CASSANDRA-7027)
 * Handle overlapping MultiSlices (CASSANDRA-7279)
 * Fix DataOutputTest on Windows (CASSANDRA-7265)
 * Embedded sets in user defined data-types are not updating (CASSANDRA-7267)
 * Add tuple type to CQL/native protocol (CASSANDRA-7248)
 * Fix CqlPagingRecordReader on tables with few rows (CASSANDRA-7322)
Merged from 2.0:
 * Copy compaction options to make sure they are reloaded (CASSANDRA-7290)
 * Add option to do more aggressive tombstone compactions (CASSANDRA-6563)
 * Don't try to compact already-compacting files in HHOM (CASSANDRA-7288)
 * Always reallocate buffers in HSHA (CASSANDRA-6285)
 * (Hadoop) support authentication in CqlRecordReader (CASSANDRA-7221)
 * (Hadoop) Close java driver Cluster in CQLRR.close (CASSANDRA-7228)
 * Warn when 'USING TIMESTAMP' is used on a CAS BATCH (CASSANDRA-7067)
 * return all cpu values from BackgroundActivityMonitor.readAndCompute (CASSANDRA-7183)
 * Correctly delete scheduled range xfers (CASSANDRA-7143)
 * return all cpu values from BackgroundActivityMonitor.readAndCompute (CASSANDRA-7183)  
 * reduce garbage creation in calculatePendingRanges (CASSANDRA-7191)
 * fix c* launch issues on Russian os's due to output of linux 'free' cmd (CASSANDRA-6162)
 * Fix disabling autocompaction (CASSANDRA-7187)
 * Fix potential NumberFormatException when deserializing IntegerType (CASSANDRA-7088)
 * cqlsh can't tab-complete disabling compaction (CASSANDRA-7185)
 * cqlsh: Accept and execute CQL statement(s) from command-line parameter (CASSANDRA-7172)
 * Fix IllegalStateException in CqlPagingRecordReader (CASSANDRA-7198)
 * Fix the InvertedIndex trigger example (CASSANDRA-7211)
 * Add --resolve-ip option to 'nodetool ring' (CASSANDRA-7210)
 * reduce garbage on codec flag deserialization (CASSANDRA-7244) 
 * Fix duplicated error messages on directory creation error at startup (CASSANDRA-5818)
 * Proper null handle for IF with map element access (CASSANDRA-7155)
 * Improve compaction visibility (CASSANDRA-7242)
 * Correctly delete scheduled range xfers (CASSANDRA-7143)
 * Make batchlog replica selection rack-aware (CASSANDRA-6551)
 * Fix CFMetaData#getColumnDefinitionFromColumnName() (CASSANDRA-7074)
 * Fix writetime/ttl functions for static columns (CASSANDRA-7081)
 * Suggest CTRL-C or semicolon after three blank lines in cqlsh (CASSANDRA-7142)
 * Fix 2ndary index queries with DESC clustering order (CASSANDRA-6950)
 * Invalid key cache entries on DROP (CASSANDRA-6525)
 * Fix flapping RecoveryManagerTest (CASSANDRA-7084)
 * Add missing iso8601 patterns for date strings (CASSANDRA-6973)
 * Support selecting multiple rows in a partition using IN (CASSANDRA-6875)
 * Add authentication support to shuffle (CASSANDRA-6484)
 * Swap local and global default read repair chances (CASSANDRA-7320)
 * Add conditional CREATE/DROP USER support (CASSANDRA-7264)
 * Cqlsh counts non-empty lines for "Blank lines" warning (CASSANDRA-7325)
Merged from 1.2:
 * Add Cloudstack snitch (CASSANDRA-7147)
 * Update system.peers correctly when relocating tokens (CASSANDRA-7126)
 * Add Google Compute Engine snitch (CASSANDRA-7132)
 * remove duplicate query for local tokens (CASSANDRA-7182)
 * exit CQLSH with error status code if script fails (CASSANDRA-6344)
 * Fix bug with some IN queries missig results (CASSANDRA-7105)
 * Fix availability validation for LOCAL_ONE CL (CASSANDRA-7319)
 * Hint streaming can cause decommission to fail (CASSANDRA-7219)


2.1.0-beta2
 * Increase default CL space to 8GB (CASSANDRA-7031)
 * Add range tombstones to read repair digests (CASSANDRA-6863)
 * Fix BTree.clear for large updates (CASSANDRA-6943)
 * Fail write instead of logging a warning when unable to append to CL
   (CASSANDRA-6764)
 * Eliminate possibility of CL segment appearing twice in active list 
   (CASSANDRA-6557)
 * Apply DONTNEED fadvise to commitlog segments (CASSANDRA-6759)
 * Switch CRC component to Adler and include it for compressed sstables 
   (CASSANDRA-4165)
 * Allow cassandra-stress to set compaction strategy options (CASSANDRA-6451)
 * Add broadcast_rpc_address option to cassandra.yaml (CASSANDRA-5899)
 * Auto reload GossipingPropertyFileSnitch config (CASSANDRA-5897)
 * Fix overflow of memtable_total_space_in_mb (CASSANDRA-6573)
 * Fix ABTC NPE and apply update function correctly (CASSANDRA-6692)
 * Allow nodetool to use a file or prompt for password (CASSANDRA-6660)
 * Fix AIOOBE when concurrently accessing ABSC (CASSANDRA-6742)
 * Fix assertion error in ALTER TYPE RENAME (CASSANDRA-6705)
 * Scrub should not always clear out repaired status (CASSANDRA-5351)
 * Improve handling of range tombstone for wide partitions (CASSANDRA-6446)
 * Fix ClassCastException for compact table with composites (CASSANDRA-6738)
 * Fix potentially repairing with wrong nodes (CASSANDRA-6808)
 * Change caching option syntax (CASSANDRA-6745)
 * Fix stress to do proper counter reads (CASSANDRA-6835)
 * Fix help message for stress counter_write (CASSANDRA-6824)
 * Fix stress smart Thrift client to pick servers correctly (CASSANDRA-6848)
 * Add logging levels (minimal, normal or verbose) to stress tool (CASSANDRA-6849)
 * Fix race condition in Batch CLE (CASSANDRA-6860)
 * Improve cleanup/scrub/upgradesstables failure handling (CASSANDRA-6774)
 * ByteBuffer write() methods for serializing sstables (CASSANDRA-6781)
 * Proper compare function for CollectionType (CASSANDRA-6783)
 * Update native server to Netty 4 (CASSANDRA-6236)
 * Fix off-by-one error in stress (CASSANDRA-6883)
 * Make OpOrder AutoCloseable (CASSANDRA-6901)
 * Remove sync repair JMX interface (CASSANDRA-6900)
 * Add multiple memory allocation options for memtables (CASSANDRA-6689, 6694)
 * Remove adjusted op rate from stress output (CASSANDRA-6921)
 * Add optimized CF.hasColumns() implementations (CASSANDRA-6941)
 * Serialize batchlog mutations with the version of the target node
   (CASSANDRA-6931)
 * Optimize CounterColumn#reconcile() (CASSANDRA-6953)
 * Properly remove 1.2 sstable support in 2.1 (CASSANDRA-6869)
 * Lock counter cells, not partitions (CASSANDRA-6880)
 * Track presence of legacy counter shards in sstables (CASSANDRA-6888)
 * Ensure safe resource cleanup when replacing sstables (CASSANDRA-6912)
 * Add failure handler to async callback (CASSANDRA-6747)
 * Fix AE when closing SSTable without releasing reference (CASSANDRA-7000)
 * Clean up IndexInfo on keyspace/table drops (CASSANDRA-6924)
 * Only snapshot relative SSTables when sequential repair (CASSANDRA-7024)
 * Require nodetool rebuild_index to specify index names (CASSANDRA-7038)
 * fix cassandra stress errors on reads with native protocol (CASSANDRA-7033)
 * Use OpOrder to guard sstable references for reads (CASSANDRA-6919)
 * Preemptive opening of compaction result (CASSANDRA-6916)
 * Multi-threaded scrub/cleanup/upgradesstables (CASSANDRA-5547)
 * Optimize cellname comparison (CASSANDRA-6934)
 * Native protocol v3 (CASSANDRA-6855)
 * Optimize Cell liveness checks and clean up Cell (CASSANDRA-7119)
 * Support consistent range movements (CASSANDRA-2434)
 * Display min timestamp in sstablemetadata viewer (CASSANDRA-6767)
Merged from 2.0:
 * Avoid race-prone second "scrub" of system keyspace (CASSANDRA-6797)
 * Pool CqlRecordWriter clients by inetaddress rather than Range
   (CASSANDRA-6665)
 * Fix compaction_history timestamps (CASSANDRA-6784)
 * Compare scores of full replica ordering in DES (CASSANDRA-6683)
 * fix CME in SessionInfo updateProgress affecting netstats (CASSANDRA-6577)
 * Allow repairing between specific replicas (CASSANDRA-6440)
 * Allow per-dc enabling of hints (CASSANDRA-6157)
 * Add compatibility for Hadoop 0.2.x (CASSANDRA-5201)
 * Fix EstimatedHistogram races (CASSANDRA-6682)
 * Failure detector correctly converts initial value to nanos (CASSANDRA-6658)
 * Add nodetool taketoken to relocate vnodes (CASSANDRA-4445)
 * Expose bulk loading progress over JMX (CASSANDRA-4757)
 * Correctly handle null with IF conditions and TTL (CASSANDRA-6623)
 * Account for range/row tombstones in tombstone drop
   time histogram (CASSANDRA-6522)
 * Stop CommitLogSegment.close() from calling sync() (CASSANDRA-6652)
 * Make commitlog failure handling configurable (CASSANDRA-6364)
 * Avoid overlaps in LCS (CASSANDRA-6688)
 * Improve support for paginating over composites (CASSANDRA-4851)
 * Fix count(*) queries in a mixed cluster (CASSANDRA-6707)
 * Improve repair tasks(snapshot, differencing) concurrency (CASSANDRA-6566)
 * Fix replaying pre-2.0 commit logs (CASSANDRA-6714)
 * Add static columns to CQL3 (CASSANDRA-6561)
 * Optimize single partition batch statements (CASSANDRA-6737)
 * Disallow post-query re-ordering when paging (CASSANDRA-6722)
 * Fix potential paging bug with deleted columns (CASSANDRA-6748)
 * Fix NPE on BulkLoader caused by losing StreamEvent (CASSANDRA-6636)
 * Fix truncating compression metadata (CASSANDRA-6791)
 * Add CMSClassUnloadingEnabled JVM option (CASSANDRA-6541)
 * Catch memtable flush exceptions during shutdown (CASSANDRA-6735)
 * Fix upgradesstables NPE for non-CF-based indexes (CASSANDRA-6645)
 * Fix UPDATE updating PRIMARY KEY columns implicitly (CASSANDRA-6782)
 * Fix IllegalArgumentException when updating from 1.2 with SuperColumns
   (CASSANDRA-6733)
 * FBUtilities.singleton() should use the CF comparator (CASSANDRA-6778)
 * Fix CQLSStableWriter.addRow(Map<String, Object>) (CASSANDRA-6526)
 * Fix HSHA server introducing corrupt data (CASSANDRA-6285)
 * Fix CAS conditions for COMPACT STORAGE tables (CASSANDRA-6813)
 * Starting threads in OutboundTcpConnectionPool constructor causes race conditions (CASSANDRA-7177)
 * Allow overriding cassandra-rackdc.properties file (CASSANDRA-7072)
 * Set JMX RMI port to 7199 (CASSANDRA-7087)
 * Use LOCAL_QUORUM for data reads at LOCAL_SERIAL (CASSANDRA-6939)
 * Log a warning for large batches (CASSANDRA-6487)
 * Put nodes in hibernate when join_ring is false (CASSANDRA-6961)
 * Avoid early loading of non-system keyspaces before compaction-leftovers 
   cleanup at startup (CASSANDRA-6913)
 * Restrict Windows to parallel repairs (CASSANDRA-6907)
 * (Hadoop) Allow manually specifying start/end tokens in CFIF (CASSANDRA-6436)
 * Fix NPE in MeteredFlusher (CASSANDRA-6820)
 * Fix race processing range scan responses (CASSANDRA-6820)
 * Allow deleting snapshots from dropped keyspaces (CASSANDRA-6821)
 * Add uuid() function (CASSANDRA-6473)
 * Omit tombstones from schema digests (CASSANDRA-6862)
 * Include correct consistencyLevel in LWT timeout (CASSANDRA-6884)
 * Lower chances for losing new SSTables during nodetool refresh and
   ColumnFamilyStore.loadNewSSTables (CASSANDRA-6514)
 * Add support for DELETE ... IF EXISTS to CQL3 (CASSANDRA-5708)
 * Update hadoop_cql3_word_count example (CASSANDRA-6793)
 * Fix handling of RejectedExecution in sync Thrift server (CASSANDRA-6788)
 * Log more information when exceeding tombstone_warn_threshold (CASSANDRA-6865)
 * Fix truncate to not abort due to unreachable fat clients (CASSANDRA-6864)
 * Fix schema concurrency exceptions (CASSANDRA-6841)
 * Fix leaking validator FH in StreamWriter (CASSANDRA-6832)
 * Fix saving triggers to schema (CASSANDRA-6789)
 * Fix trigger mutations when base mutation list is immutable (CASSANDRA-6790)
 * Fix accounting in FileCacheService to allow re-using RAR (CASSANDRA-6838)
 * Fix static counter columns (CASSANDRA-6827)
 * Restore expiring->deleted (cell) compaction optimization (CASSANDRA-6844)
 * Fix CompactionManager.needsCleanup (CASSANDRA-6845)
 * Correctly compare BooleanType values other than 0 and 1 (CASSANDRA-6779)
 * Read message id as string from earlier versions (CASSANDRA-6840)
 * Properly use the Paxos consistency for (non-protocol) batch (CASSANDRA-6837)
 * Add paranoid disk failure option (CASSANDRA-6646)
 * Improve PerRowSecondaryIndex performance (CASSANDRA-6876)
 * Extend triggers to support CAS updates (CASSANDRA-6882)
 * Static columns with IF NOT EXISTS don't always work as expected (CASSANDRA-6873)
 * Fix paging with SELECT DISTINCT (CASSANDRA-6857)
 * Fix UnsupportedOperationException on CAS timeout (CASSANDRA-6923)
 * Improve MeteredFlusher handling of MF-unaffected column families
   (CASSANDRA-6867)
 * Add CqlRecordReader using native pagination (CASSANDRA-6311)
 * Add QueryHandler interface (CASSANDRA-6659)
 * Track liveRatio per-memtable, not per-CF (CASSANDRA-6945)
 * Make sure upgradesstables keeps sstable level (CASSANDRA-6958)
 * Fix LIMIT with static columns (CASSANDRA-6956)
 * Fix clash with CQL column name in thrift validation (CASSANDRA-6892)
 * Fix error with super columns in mixed 1.2-2.0 clusters (CASSANDRA-6966)
 * Fix bad skip of sstables on slice query with composite start/finish (CASSANDRA-6825)
 * Fix unintended update with conditional statement (CASSANDRA-6893)
 * Fix map element access in IF (CASSANDRA-6914)
 * Avoid costly range calculations for range queries on system keyspaces
   (CASSANDRA-6906)
 * Fix SSTable not released if stream session fails (CASSANDRA-6818)
 * Avoid build failure due to ANTLR timeout (CASSANDRA-6991)
 * Queries on compact tables can return more rows that requested (CASSANDRA-7052)
 * USING TIMESTAMP for batches does not work (CASSANDRA-7053)
 * Fix performance regression from CASSANDRA-5614 (CASSANDRA-6949)
 * Ensure that batchlog and hint timeouts do not produce hints (CASSANDRA-7058)
 * Merge groupable mutations in TriggerExecutor#execute() (CASSANDRA-7047)
 * Plug holes in resource release when wiring up StreamSession (CASSANDRA-7073)
 * Re-add parameter columns to tracing session (CASSANDRA-6942)
 * Preserves CQL metadata when updating table from thrift (CASSANDRA-6831)
Merged from 1.2:
 * Fix nodetool display with vnodes (CASSANDRA-7082)
 * Add UNLOGGED, COUNTER options to BATCH documentation (CASSANDRA-6816)
 * add extra SSL cipher suites (CASSANDRA-6613)
 * fix nodetool getsstables for blob PK (CASSANDRA-6803)
 * Fix BatchlogManager#deleteBatch() use of millisecond timestamps
   (CASSANDRA-6822)
 * Continue assassinating even if the endpoint vanishes (CASSANDRA-6787)
 * Schedule schema pulls on change (CASSANDRA-6971)
 * Non-droppable verbs shouldn't be dropped from OTC (CASSANDRA-6980)
 * Shutdown batchlog executor in SS#drain() (CASSANDRA-7025)
 * Fix batchlog to account for CF truncation records (CASSANDRA-6999)
 * Fix CQLSH parsing of functions and BLOB literals (CASSANDRA-7018)
 * Properly load trustore in the native protocol (CASSANDRA-6847)
 * Always clean up references in SerializingCache (CASSANDRA-6994)
 * Don't shut MessagingService down when replacing a node (CASSANDRA-6476)
 * fix npe when doing -Dcassandra.fd_initial_value_ms (CASSANDRA-6751)


2.1.0-beta1
 * Add flush directory distinct from compaction directories (CASSANDRA-6357)
 * Require JNA by default (CASSANDRA-6575)
 * add listsnapshots command to nodetool (CASSANDRA-5742)
 * Introduce AtomicBTreeColumns (CASSANDRA-6271, 6692)
 * Multithreaded commitlog (CASSANDRA-3578)
 * allocate fixed index summary memory pool and resample cold index summaries 
   to use less memory (CASSANDRA-5519)
 * Removed multithreaded compaction (CASSANDRA-6142)
 * Parallelize fetching rows for low-cardinality indexes (CASSANDRA-1337)
 * change logging from log4j to logback (CASSANDRA-5883)
 * switch to LZ4 compression for internode communication (CASSANDRA-5887)
 * Stop using Thrift-generated Index* classes internally (CASSANDRA-5971)
 * Remove 1.2 network compatibility code (CASSANDRA-5960)
 * Remove leveled json manifest migration code (CASSANDRA-5996)
 * Remove CFDefinition (CASSANDRA-6253)
 * Use AtomicIntegerFieldUpdater in RefCountedMemory (CASSANDRA-6278)
 * User-defined types for CQL3 (CASSANDRA-5590)
 * Use of o.a.c.metrics in nodetool (CASSANDRA-5871, 6406)
 * Batch read from OTC's queue and cleanup (CASSANDRA-1632)
 * Secondary index support for collections (CASSANDRA-4511, 6383)
 * SSTable metadata(Stats.db) format change (CASSANDRA-6356)
 * Push composites support in the storage engine
   (CASSANDRA-5417, CASSANDRA-6520)
 * Add snapshot space used to cfstats (CASSANDRA-6231)
 * Add cardinality estimator for key count estimation (CASSANDRA-5906)
 * CF id is changed to be non-deterministic. Data dir/key cache are created
   uniquely for CF id (CASSANDRA-5202)
 * New counters implementation (CASSANDRA-6504)
 * Replace UnsortedColumns, EmptyColumns, TreeMapBackedSortedColumns with new
   ArrayBackedSortedColumns (CASSANDRA-6630, CASSANDRA-6662, CASSANDRA-6690)
 * Add option to use row cache with a given amount of rows (CASSANDRA-5357)
 * Avoid repairing already repaired data (CASSANDRA-5351)
 * Reject counter updates with USING TTL/TIMESTAMP (CASSANDRA-6649)
 * Replace index_interval with min/max_index_interval (CASSANDRA-6379)
 * Lift limitation that order by columns must be selected for IN queries (CASSANDRA-4911)


2.0.5
 * Reduce garbage generated by bloom filter lookups (CASSANDRA-6609)
 * Add ks.cf names to tombstone logging (CASSANDRA-6597)
 * Use LOCAL_QUORUM for LWT operations at LOCAL_SERIAL (CASSANDRA-6495)
 * Wait for gossip to settle before accepting client connections (CASSANDRA-4288)
 * Delete unfinished compaction incrementally (CASSANDRA-6086)
 * Allow specifying custom secondary index options in CQL3 (CASSANDRA-6480)
 * Improve replica pinning for cache efficiency in DES (CASSANDRA-6485)
 * Fix LOCAL_SERIAL from thrift (CASSANDRA-6584)
 * Don't special case received counts in CAS timeout exceptions (CASSANDRA-6595)
 * Add support for 2.1 global counter shards (CASSANDRA-6505)
 * Fix NPE when streaming connection is not yet established (CASSANDRA-6210)
 * Avoid rare duplicate read repair triggering (CASSANDRA-6606)
 * Fix paging discardFirst (CASSANDRA-6555)
 * Fix ArrayIndexOutOfBoundsException in 2ndary index query (CASSANDRA-6470)
 * Release sstables upon rebuilding 2i (CASSANDRA-6635)
 * Add AbstractCompactionStrategy.startup() method (CASSANDRA-6637)
 * SSTableScanner may skip rows during cleanup (CASSANDRA-6638)
 * sstables from stalled repair sessions can resurrect deleted data (CASSANDRA-6503)
 * Switch stress to use ITransportFactory (CASSANDRA-6641)
 * Fix IllegalArgumentException during prepare (CASSANDRA-6592)
 * Fix possible loss of 2ndary index entries during compaction (CASSANDRA-6517)
 * Fix direct Memory on architectures that do not support unaligned long access
   (CASSANDRA-6628)
 * Let scrub optionally skip broken counter partitions (CASSANDRA-5930)
Merged from 1.2:
 * fsync compression metadata (CASSANDRA-6531)
 * Validate CF existence on execution for prepared statement (CASSANDRA-6535)
 * Add ability to throttle batchlog replay (CASSANDRA-6550)
 * Fix executing LOCAL_QUORUM with SimpleStrategy (CASSANDRA-6545)
 * Avoid StackOverflow when using large IN queries (CASSANDRA-6567)
 * Nodetool upgradesstables includes secondary indexes (CASSANDRA-6598)
 * Paginate batchlog replay (CASSANDRA-6569)
 * skip blocking on streaming during drain (CASSANDRA-6603)
 * Improve error message when schema doesn't match loaded sstable (CASSANDRA-6262)
 * Add properties to adjust FD initial value and max interval (CASSANDRA-4375)
 * Fix preparing with batch and delete from collection (CASSANDRA-6607)
 * Fix ABSC reverse iterator's remove() method (CASSANDRA-6629)
 * Handle host ID conflicts properly (CASSANDRA-6615)
 * Move handling of migration event source to solve bootstrap race. (CASSANDRA-6648)
 * Make sure compaction throughput value doesn't overflow with int math (CASSANDRA-6647)


2.0.4
 * Allow removing snapshots of no-longer-existing CFs (CASSANDRA-6418)
 * add StorageService.stopDaemon() (CASSANDRA-4268)
 * add IRE for invalid CF supplied to get_count (CASSANDRA-5701)
 * add client encryption support to sstableloader (CASSANDRA-6378)
 * Fix accept() loop for SSL sockets post-shutdown (CASSANDRA-6468)
 * Fix size-tiered compaction in LCS L0 (CASSANDRA-6496)
 * Fix assertion failure in filterColdSSTables (CASSANDRA-6483)
 * Fix row tombstones in larger-than-memory compactions (CASSANDRA-6008)
 * Fix cleanup ClassCastException (CASSANDRA-6462)
 * Reduce gossip memory use by interning VersionedValue strings (CASSANDRA-6410)
 * Allow specifying datacenters to participate in a repair (CASSANDRA-6218)
 * Fix divide-by-zero in PCI (CASSANDRA-6403)
 * Fix setting last compacted key in the wrong level for LCS (CASSANDRA-6284)
 * Add millisecond precision formats to the timestamp parser (CASSANDRA-6395)
 * Expose a total memtable size metric for a CF (CASSANDRA-6391)
 * cqlsh: handle symlinks properly (CASSANDRA-6425)
 * Fix potential infinite loop when paging query with IN (CASSANDRA-6464)
 * Fix assertion error in AbstractQueryPager.discardFirst (CASSANDRA-6447)
 * Fix streaming older SSTable yields unnecessary tombstones (CASSANDRA-6527)
Merged from 1.2:
 * Improved error message on bad properties in DDL queries (CASSANDRA-6453)
 * Randomize batchlog candidates selection (CASSANDRA-6481)
 * Fix thundering herd on endpoint cache invalidation (CASSANDRA-6345, 6485)
 * Improve batchlog write performance with vnodes (CASSANDRA-6488)
 * cqlsh: quote single quotes in strings inside collections (CASSANDRA-6172)
 * Improve gossip performance for typical messages (CASSANDRA-6409)
 * Throw IRE if a prepared statement has more markers than supported 
   (CASSANDRA-5598)
 * Expose Thread metrics for the native protocol server (CASSANDRA-6234)
 * Change snapshot response message verb to INTERNAL to avoid dropping it 
   (CASSANDRA-6415)
 * Warn when collection read has > 65K elements (CASSANDRA-5428)
 * Fix cache persistence when both row and key cache are enabled 
   (CASSANDRA-6413)
 * (Hadoop) add describe_local_ring (CASSANDRA-6268)
 * Fix handling of concurrent directory creation failure (CASSANDRA-6459)
 * Allow executing CREATE statements multiple times (CASSANDRA-6471)
 * Don't send confusing info with timeouts (CASSANDRA-6491)
 * Don't resubmit counter mutation runnables internally (CASSANDRA-6427)
 * Don't drop local mutations without a hint (CASSANDRA-6510)
 * Don't allow null max_hint_window_in_ms (CASSANDRA-6419)
 * Validate SliceRange start and finish lengths (CASSANDRA-6521)


2.0.3
 * Fix FD leak on slice read path (CASSANDRA-6275)
 * Cancel read meter task when closing SSTR (CASSANDRA-6358)
 * free off-heap IndexSummary during bulk (CASSANDRA-6359)
 * Recover from IOException in accept() thread (CASSANDRA-6349)
 * Improve Gossip tolerance of abnormally slow tasks (CASSANDRA-6338)
 * Fix trying to hint timed out counter writes (CASSANDRA-6322)
 * Allow restoring specific columnfamilies from archived CL (CASSANDRA-4809)
 * Avoid flushing compaction_history after each operation (CASSANDRA-6287)
 * Fix repair assertion error when tombstones expire (CASSANDRA-6277)
 * Skip loading corrupt key cache (CASSANDRA-6260)
 * Fixes for compacting larger-than-memory rows (CASSANDRA-6274)
 * Compact hottest sstables first and optionally omit coldest from
   compaction entirely (CASSANDRA-6109)
 * Fix modifying column_metadata from thrift (CASSANDRA-6182)
 * cqlsh: fix LIST USERS output (CASSANDRA-6242)
 * Add IRequestSink interface (CASSANDRA-6248)
 * Update memtable size while flushing (CASSANDRA-6249)
 * Provide hooks around CQL2/CQL3 statement execution (CASSANDRA-6252)
 * Require Permission.SELECT for CAS updates (CASSANDRA-6247)
 * New CQL-aware SSTableWriter (CASSANDRA-5894)
 * Reject CAS operation when the protocol v1 is used (CASSANDRA-6270)
 * Correctly throw error when frame too large (CASSANDRA-5981)
 * Fix serialization bug in PagedRange with 2ndary indexes (CASSANDRA-6299)
 * Fix CQL3 table validation in Thrift (CASSANDRA-6140)
 * Fix bug missing results with IN clauses (CASSANDRA-6327)
 * Fix paging with reversed slices (CASSANDRA-6343)
 * Set minTimestamp correctly to be able to drop expired sstables (CASSANDRA-6337)
 * Support NaN and Infinity as float literals (CASSANDRA-6003)
 * Remove RF from nodetool ring output (CASSANDRA-6289)
 * Fix attempting to flush empty rows (CASSANDRA-6374)
 * Fix potential out of bounds exception when paging (CASSANDRA-6333)
Merged from 1.2:
 * Optimize FD phi calculation (CASSANDRA-6386)
 * Improve initial FD phi estimate when starting up (CASSANDRA-6385)
 * Don't list CQL3 table in CLI describe even if named explicitely 
   (CASSANDRA-5750)
 * Invalidate row cache when dropping CF (CASSANDRA-6351)
 * add non-jamm path for cached statements (CASSANDRA-6293)
 * add windows bat files for shell commands (CASSANDRA-6145)
 * Require logging in for Thrift CQL2/3 statement preparation (CASSANDRA-6254)
 * restrict max_num_tokens to 1536 (CASSANDRA-6267)
 * Nodetool gets default JMX port from cassandra-env.sh (CASSANDRA-6273)
 * make calculatePendingRanges asynchronous (CASSANDRA-6244)
 * Remove blocking flushes in gossip thread (CASSANDRA-6297)
 * Fix potential socket leak in connectionpool creation (CASSANDRA-6308)
 * Allow LOCAL_ONE/LOCAL_QUORUM to work with SimpleStrategy (CASSANDRA-6238)
 * cqlsh: handle 'null' as session duration (CASSANDRA-6317)
 * Fix json2sstable handling of range tombstones (CASSANDRA-6316)
 * Fix missing one row in reverse query (CASSANDRA-6330)
 * Fix reading expired row value from row cache (CASSANDRA-6325)
 * Fix AssertionError when doing set element deletion (CASSANDRA-6341)
 * Make CL code for the native protocol match the one in C* 2.0
   (CASSANDRA-6347)
 * Disallow altering CQL3 table from thrift (CASSANDRA-6370)
 * Fix size computation of prepared statement (CASSANDRA-6369)


2.0.2
 * Update FailureDetector to use nanontime (CASSANDRA-4925)
 * Fix FileCacheService regressions (CASSANDRA-6149)
 * Never return WriteTimeout for CL.ANY (CASSANDRA-6132)
 * Fix race conditions in bulk loader (CASSANDRA-6129)
 * Add configurable metrics reporting (CASSANDRA-4430)
 * drop queries exceeding a configurable number of tombstones (CASSANDRA-6117)
 * Track and persist sstable read activity (CASSANDRA-5515)
 * Fixes for speculative retry (CASSANDRA-5932, CASSANDRA-6194)
 * Improve memory usage of metadata min/max column names (CASSANDRA-6077)
 * Fix thrift validation refusing row markers on CQL3 tables (CASSANDRA-6081)
 * Fix insertion of collections with CAS (CASSANDRA-6069)
 * Correctly send metadata on SELECT COUNT (CASSANDRA-6080)
 * Track clients' remote addresses in ClientState (CASSANDRA-6070)
 * Create snapshot dir if it does not exist when migrating
   leveled manifest (CASSANDRA-6093)
 * make sequential nodetool repair the default (CASSANDRA-5950)
 * Add more hooks for compaction strategy implementations (CASSANDRA-6111)
 * Fix potential NPE on composite 2ndary indexes (CASSANDRA-6098)
 * Delete can potentially be skipped in batch (CASSANDRA-6115)
 * Allow alter keyspace on system_traces (CASSANDRA-6016)
 * Disallow empty column names in cql (CASSANDRA-6136)
 * Use Java7 file-handling APIs and fix file moving on Windows (CASSANDRA-5383)
 * Save compaction history to system keyspace (CASSANDRA-5078)
 * Fix NPE if StorageService.getOperationMode() is executed before full startup (CASSANDRA-6166)
 * CQL3: support pre-epoch longs for TimestampType (CASSANDRA-6212)
 * Add reloadtriggers command to nodetool (CASSANDRA-4949)
 * cqlsh: ignore empty 'value alias' in DESCRIBE (CASSANDRA-6139)
 * Fix sstable loader (CASSANDRA-6205)
 * Reject bootstrapping if the node already exists in gossip (CASSANDRA-5571)
 * Fix NPE while loading paxos state (CASSANDRA-6211)
 * cqlsh: add SHOW SESSION <tracing-session> command (CASSANDRA-6228)
Merged from 1.2:
 * (Hadoop) Require CFRR batchSize to be at least 2 (CASSANDRA-6114)
 * Add a warning for small LCS sstable size (CASSANDRA-6191)
 * Add ability to list specific KS/CF combinations in nodetool cfstats (CASSANDRA-4191)
 * Mark CF clean if a mutation raced the drop and got it marked dirty (CASSANDRA-5946)
 * Add a LOCAL_ONE consistency level (CASSANDRA-6202)
 * Limit CQL prepared statement cache by size instead of count (CASSANDRA-6107)
 * Tracing should log write failure rather than raw exceptions (CASSANDRA-6133)
 * lock access to TM.endpointToHostIdMap (CASSANDRA-6103)
 * Allow estimated memtable size to exceed slab allocator size (CASSANDRA-6078)
 * Start MeteredFlusher earlier to prevent OOM during CL replay (CASSANDRA-6087)
 * Avoid sending Truncate command to fat clients (CASSANDRA-6088)
 * Allow where clause conditions to be in parenthesis (CASSANDRA-6037)
 * Do not open non-ssl storage port if encryption option is all (CASSANDRA-3916)
 * Move batchlog replay to its own executor (CASSANDRA-6079)
 * Add tombstone debug threshold and histogram (CASSANDRA-6042, 6057)
 * Enable tcp keepalive on incoming connections (CASSANDRA-4053)
 * Fix fat client schema pull NPE (CASSANDRA-6089)
 * Fix memtable flushing for indexed tables (CASSANDRA-6112)
 * Fix skipping columns with multiple slices (CASSANDRA-6119)
 * Expose connected thrift + native client counts (CASSANDRA-5084)
 * Optimize auth setup (CASSANDRA-6122)
 * Trace index selection (CASSANDRA-6001)
 * Update sstablesPerReadHistogram to use biased sampling (CASSANDRA-6164)
 * Log UnknownColumnfamilyException when closing socket (CASSANDRA-5725)
 * Properly error out on CREATE INDEX for counters table (CASSANDRA-6160)
 * Handle JMX notification failure for repair (CASSANDRA-6097)
 * (Hadoop) Fetch no more than 128 splits in parallel (CASSANDRA-6169)
 * stress: add username/password authentication support (CASSANDRA-6068)
 * Fix indexed queries with row cache enabled on parent table (CASSANDRA-5732)
 * Fix compaction race during columnfamily drop (CASSANDRA-5957)
 * Fix validation of empty column names for compact tables (CASSANDRA-6152)
 * Skip replaying mutations that pass CRC but fail to deserialize (CASSANDRA-6183)
 * Rework token replacement to use replace_address (CASSANDRA-5916)
 * Fix altering column types (CASSANDRA-6185)
 * cqlsh: fix CREATE/ALTER WITH completion (CASSANDRA-6196)
 * add windows bat files for shell commands (CASSANDRA-6145)
 * Fix potential stack overflow during range tombstones insertion (CASSANDRA-6181)
 * (Hadoop) Make LOCAL_ONE the default consistency level (CASSANDRA-6214)


2.0.1
 * Fix bug that could allow reading deleted data temporarily (CASSANDRA-6025)
 * Improve memory use defaults (CASSANDRA-6059)
 * Make ThriftServer more easlly extensible (CASSANDRA-6058)
 * Remove Hadoop dependency from ITransportFactory (CASSANDRA-6062)
 * add file_cache_size_in_mb setting (CASSANDRA-5661)
 * Improve error message when yaml contains invalid properties (CASSANDRA-5958)
 * Improve leveled compaction's ability to find non-overlapping L0 compactions
   to work on concurrently (CASSANDRA-5921)
 * Notify indexer of columns shadowed by range tombstones (CASSANDRA-5614)
 * Log Merkle tree stats (CASSANDRA-2698)
 * Switch from crc32 to adler32 for compressed sstable checksums (CASSANDRA-5862)
 * Improve offheap memcpy performance (CASSANDRA-5884)
 * Use a range aware scanner for cleanup (CASSANDRA-2524)
 * Cleanup doesn't need to inspect sstables that contain only local data
   (CASSANDRA-5722)
 * Add ability for CQL3 to list partition keys (CASSANDRA-4536)
 * Improve native protocol serialization (CASSANDRA-5664)
 * Upgrade Thrift to 0.9.1 (CASSANDRA-5923)
 * Require superuser status for adding triggers (CASSANDRA-5963)
 * Make standalone scrubber handle old and new style leveled manifest
   (CASSANDRA-6005)
 * Fix paxos bugs (CASSANDRA-6012, 6013, 6023)
 * Fix paged ranges with multiple replicas (CASSANDRA-6004)
 * Fix potential AssertionError during tracing (CASSANDRA-6041)
 * Fix NPE in sstablesplit (CASSANDRA-6027)
 * Migrate pre-2.0 key/value/column aliases to system.schema_columns
   (CASSANDRA-6009)
 * Paging filter empty rows too agressively (CASSANDRA-6040)
 * Support variadic parameters for IN clauses (CASSANDRA-4210)
 * cqlsh: return the result of CAS writes (CASSANDRA-5796)
 * Fix validation of IN clauses with 2ndary indexes (CASSANDRA-6050)
 * Support named bind variables in CQL (CASSANDRA-6033)
Merged from 1.2:
 * Allow cache-keys-to-save to be set at runtime (CASSANDRA-5980)
 * Avoid second-guessing out-of-space state (CASSANDRA-5605)
 * Tuning knobs for dealing with large blobs and many CFs (CASSANDRA-5982)
 * (Hadoop) Fix CQLRW for thrift tables (CASSANDRA-6002)
 * Fix possible divide-by-zero in HHOM (CASSANDRA-5990)
 * Allow local batchlog writes for CL.ANY (CASSANDRA-5967)
 * Upgrade metrics-core to version 2.2.0 (CASSANDRA-5947)
 * Fix CqlRecordWriter with composite keys (CASSANDRA-5949)
 * Add snitch, schema version, cluster, partitioner to JMX (CASSANDRA-5881)
 * Allow disabling SlabAllocator (CASSANDRA-5935)
 * Make user-defined compaction JMX blocking (CASSANDRA-4952)
 * Fix streaming does not transfer wrapped range (CASSANDRA-5948)
 * Fix loading index summary containing empty key (CASSANDRA-5965)
 * Correctly handle limits in CompositesSearcher (CASSANDRA-5975)
 * Pig: handle CQL collections (CASSANDRA-5867)
 * Pass the updated cf to the PRSI index() method (CASSANDRA-5999)
 * Allow empty CQL3 batches (as no-op) (CASSANDRA-5994)
 * Support null in CQL3 functions (CASSANDRA-5910)
 * Replace the deprecated MapMaker with CacheLoader (CASSANDRA-6007)
 * Add SSTableDeletingNotification to DataTracker (CASSANDRA-6010)
 * Fix snapshots in use get deleted during snapshot repair (CASSANDRA-6011)
 * Move hints and exception count to o.a.c.metrics (CASSANDRA-6017)
 * Fix memory leak in snapshot repair (CASSANDRA-6047)
 * Fix sstable2sjon for CQL3 tables (CASSANDRA-5852)


2.0.0
 * Fix thrift validation when inserting into CQL3 tables (CASSANDRA-5138)
 * Fix periodic memtable flushing behavior with clean memtables (CASSANDRA-5931)
 * Fix dateOf() function for pre-2.0 timestamp columns (CASSANDRA-5928)
 * Fix SSTable unintentionally loads BF when opened for batch (CASSANDRA-5938)
 * Add stream session progress to JMX (CASSANDRA-4757)
 * Fix NPE during CAS operation (CASSANDRA-5925)
Merged from 1.2:
 * Fix getBloomFilterDiskSpaceUsed for AlwaysPresentFilter (CASSANDRA-5900)
 * Don't announce schema version until we've loaded the changes locally
   (CASSANDRA-5904)
 * Fix to support off heap bloom filters size greater than 2 GB (CASSANDRA-5903)
 * Properly handle parsing huge map and set literals (CASSANDRA-5893)


2.0.0-rc2
 * enable vnodes by default (CASSANDRA-5869)
 * fix CAS contention timeout (CASSANDRA-5830)
 * fix HsHa to respect max frame size (CASSANDRA-4573)
 * Fix (some) 2i on composite components omissions (CASSANDRA-5851)
 * cqlsh: add DESCRIBE FULL SCHEMA variant (CASSANDRA-5880)
Merged from 1.2:
 * Correctly validate sparse composite cells in scrub (CASSANDRA-5855)
 * Add KeyCacheHitRate metric to CF metrics (CASSANDRA-5868)
 * cqlsh: add support for multiline comments (CASSANDRA-5798)
 * Handle CQL3 SELECT duplicate IN restrictions on clustering columns
   (CASSANDRA-5856)


2.0.0-rc1
 * improve DecimalSerializer performance (CASSANDRA-5837)
 * fix potential spurious wakeup in AsyncOneResponse (CASSANDRA-5690)
 * fix schema-related trigger issues (CASSANDRA-5774)
 * Better validation when accessing CQL3 table from thrift (CASSANDRA-5138)
 * Fix assertion error during repair (CASSANDRA-5801)
 * Fix range tombstone bug (CASSANDRA-5805)
 * DC-local CAS (CASSANDRA-5797)
 * Add a native_protocol_version column to the system.local table (CASSANRDA-5819)
 * Use index_interval from cassandra.yaml when upgraded (CASSANDRA-5822)
 * Fix buffer underflow on socket close (CASSANDRA-5792)
Merged from 1.2:
 * Fix reading DeletionTime from 1.1-format sstables (CASSANDRA-5814)
 * cqlsh: add collections support to COPY (CASSANDRA-5698)
 * retry important messages for any IOException (CASSANDRA-5804)
 * Allow empty IN relations in SELECT/UPDATE/DELETE statements (CASSANDRA-5626)
 * cqlsh: fix crashing on Windows due to libedit detection (CASSANDRA-5812)
 * fix bulk-loading compressed sstables (CASSANDRA-5820)
 * (Hadoop) fix quoting in CqlPagingRecordReader and CqlRecordWriter 
   (CASSANDRA-5824)
 * update default LCS sstable size to 160MB (CASSANDRA-5727)
 * Allow compacting 2Is via nodetool (CASSANDRA-5670)
 * Hex-encode non-String keys in OPP (CASSANDRA-5793)
 * nodetool history logging (CASSANDRA-5823)
 * (Hadoop) fix support for Thrift tables in CqlPagingRecordReader 
   (CASSANDRA-5752)
 * add "all time blocked" to StatusLogger output (CASSANDRA-5825)
 * Future-proof inter-major-version schema migrations (CASSANDRA-5845)
 * (Hadoop) add CqlPagingRecordReader support for ReversedType in Thrift table
   (CASSANDRA-5718)
 * Add -no-snapshot option to scrub (CASSANDRA-5891)
 * Fix to support off heap bloom filters size greater than 2 GB (CASSANDRA-5903)
 * Properly handle parsing huge map and set literals (CASSANDRA-5893)
 * Fix LCS L0 compaction may overlap in L1 (CASSANDRA-5907)
 * New sstablesplit tool to split large sstables offline (CASSANDRA-4766)
 * Fix potential deadlock in native protocol server (CASSANDRA-5926)
 * Disallow incompatible type change in CQL3 (CASSANDRA-5882)
Merged from 1.1:
 * Correctly validate sparse composite cells in scrub (CASSANDRA-5855)


2.0.0-beta2
 * Replace countPendingHints with Hints Created metric (CASSANDRA-5746)
 * Allow nodetool with no args, and with help to run without a server (CASSANDRA-5734)
 * Cleanup AbstractType/TypeSerializer classes (CASSANDRA-5744)
 * Remove unimplemented cli option schema-mwt (CASSANDRA-5754)
 * Support range tombstones in thrift (CASSANDRA-5435)
 * Normalize table-manipulating CQL3 statements' class names (CASSANDRA-5759)
 * cqlsh: add missing table options to DESCRIBE output (CASSANDRA-5749)
 * Fix assertion error during repair (CASSANDRA-5757)
 * Fix bulkloader (CASSANDRA-5542)
 * Add LZ4 compression to the native protocol (CASSANDRA-5765)
 * Fix bugs in the native protocol v2 (CASSANDRA-5770)
 * CAS on 'primary key only' table (CASSANDRA-5715)
 * Support streaming SSTables of old versions (CASSANDRA-5772)
 * Always respect protocol version in native protocol (CASSANDRA-5778)
 * Fix ConcurrentModificationException during streaming (CASSANDRA-5782)
 * Update deletion timestamp in Commit#updatesWithPaxosTime (CASSANDRA-5787)
 * Thrift cas() method crashes if input columns are not sorted (CASSANDRA-5786)
 * Order columns names correctly when querying for CAS (CASSANDRA-5788)
 * Fix streaming retry (CASSANDRA-5775)
Merged from 1.2:
 * if no seeds can be a reached a node won't start in a ring by itself (CASSANDRA-5768)
 * add cassandra.unsafesystem property (CASSANDRA-5704)
 * (Hadoop) quote identifiers in CqlPagingRecordReader (CASSANDRA-5763)
 * Add replace_node functionality for vnodes (CASSANDRA-5337)
 * Add timeout events to query traces (CASSANDRA-5520)
 * Fix serialization of the LEFT gossip value (CASSANDRA-5696)
 * Pig: support for cql3 tables (CASSANDRA-5234)
 * Fix skipping range tombstones with reverse queries (CASSANDRA-5712)
 * Expire entries out of ThriftSessionManager (CASSANDRA-5719)
 * Don't keep ancestor information in memory (CASSANDRA-5342)
 * Expose native protocol server status in nodetool info (CASSANDRA-5735)
 * Fix pathetic performance of range tombstones (CASSANDRA-5677)
 * Fix querying with an empty (impossible) range (CASSANDRA-5573)
 * cqlsh: handle CUSTOM 2i in DESCRIBE output (CASSANDRA-5760)
 * Fix minor bug in Range.intersects(Bound) (CASSANDRA-5771)
 * cqlsh: handle disabled compression in DESCRIBE output (CASSANDRA-5766)
 * Ensure all UP events are notified on the native protocol (CASSANDRA-5769)
 * Fix formatting of sstable2json with multiple -k arguments (CASSANDRA-5781)
 * Don't rely on row marker for queries in general to hide lost markers
   after TTL expires (CASSANDRA-5762)
 * Sort nodetool help output (CASSANDRA-5776)
 * Fix column expiring during 2 phases compaction (CASSANDRA-5799)
 * now() is being rejected in INSERTs when inside collections (CASSANDRA-5795)


2.0.0-beta1
 * Add support for indexing clustered columns (CASSANDRA-5125)
 * Removed on-heap row cache (CASSANDRA-5348)
 * use nanotime consistently for node-local timeouts (CASSANDRA-5581)
 * Avoid unnecessary second pass on name-based queries (CASSANDRA-5577)
 * Experimental triggers (CASSANDRA-1311)
 * JEMalloc support for off-heap allocation (CASSANDRA-3997)
 * Single-pass compaction (CASSANDRA-4180)
 * Removed token range bisection (CASSANDRA-5518)
 * Removed compatibility with pre-1.2.5 sstables and network messages
   (CASSANDRA-5511)
 * removed PBSPredictor (CASSANDRA-5455)
 * CAS support (CASSANDRA-5062, 5441, 5442, 5443, 5619, 5667)
 * Leveled compaction performs size-tiered compactions in L0 
   (CASSANDRA-5371, 5439)
 * Add yaml network topology snitch for mixed ec2/other envs (CASSANDRA-5339)
 * Log when a node is down longer than the hint window (CASSANDRA-4554)
 * Optimize tombstone creation for ExpiringColumns (CASSANDRA-4917)
 * Improve LeveledScanner work estimation (CASSANDRA-5250, 5407)
 * Replace compaction lock with runWithCompactionsDisabled (CASSANDRA-3430)
 * Change Message IDs to ints (CASSANDRA-5307)
 * Move sstable level information into the Stats component, removing the
   need for a separate Manifest file (CASSANDRA-4872)
 * avoid serializing to byte[] on commitlog append (CASSANDRA-5199)
 * make index_interval configurable per columnfamily (CASSANDRA-3961, CASSANDRA-5650)
 * add default_time_to_live (CASSANDRA-3974)
 * add memtable_flush_period_in_ms (CASSANDRA-4237)
 * replace supercolumns internally by composites (CASSANDRA-3237, 5123)
 * upgrade thrift to 0.9.0 (CASSANDRA-3719)
 * drop unnecessary keyspace parameter from user-defined compaction API 
   (CASSANDRA-5139)
 * more robust solution to incomplete compactions + counters (CASSANDRA-5151)
 * Change order of directory searching for c*.in.sh (CASSANDRA-3983)
 * Add tool to reset SSTable compaction level for LCS (CASSANDRA-5271)
 * Allow custom configuration loader (CASSANDRA-5045)
 * Remove memory emergency pressure valve logic (CASSANDRA-3534)
 * Reduce request latency with eager retry (CASSANDRA-4705)
 * cqlsh: Remove ASSUME command (CASSANDRA-5331)
 * Rebuild BF when loading sstables if bloom_filter_fp_chance
   has changed since compaction (CASSANDRA-5015)
 * remove row-level bloom filters (CASSANDRA-4885)
 * Change Kernel Page Cache skipping into row preheating (disabled by default)
   (CASSANDRA-4937)
 * Improve repair by deciding on a gcBefore before sending
   out TreeRequests (CASSANDRA-4932)
 * Add an official way to disable compactions (CASSANDRA-5074)
 * Reenable ALTER TABLE DROP with new semantics (CASSANDRA-3919)
 * Add binary protocol versioning (CASSANDRA-5436)
 * Swap THshaServer for TThreadedSelectorServer (CASSANDRA-5530)
 * Add alias support to SELECT statement (CASSANDRA-5075)
 * Don't create empty RowMutations in CommitLogReplayer (CASSANDRA-5541)
 * Use range tombstones when dropping cfs/columns from schema (CASSANDRA-5579)
 * cqlsh: drop CQL2/CQL3-beta support (CASSANDRA-5585)
 * Track max/min column names in sstables to be able to optimize slice
   queries (CASSANDRA-5514, CASSANDRA-5595, CASSANDRA-5600)
 * Binary protocol: allow batching already prepared statements (CASSANDRA-4693)
 * Allow preparing timestamp, ttl and limit in CQL3 queries (CASSANDRA-4450)
 * Support native link w/o JNA in Java7 (CASSANDRA-3734)
 * Use SASL authentication in binary protocol v2 (CASSANDRA-5545)
 * Replace Thrift HsHa with LMAX Disruptor based implementation (CASSANDRA-5582)
 * cqlsh: Add row count to SELECT output (CASSANDRA-5636)
 * Include a timestamp with all read commands to determine column expiration
   (CASSANDRA-5149)
 * Streaming 2.0 (CASSANDRA-5286, 5699)
 * Conditional create/drop ks/table/index statements in CQL3 (CASSANDRA-2737)
 * more pre-table creation property validation (CASSANDRA-5693)
 * Redesign repair messages (CASSANDRA-5426)
 * Fix ALTER RENAME post-5125 (CASSANDRA-5702)
 * Disallow renaming a 2ndary indexed column (CASSANDRA-5705)
 * Rename Table to Keyspace (CASSANDRA-5613)
 * Ensure changing column_index_size_in_kb on different nodes don't corrupt the
   sstable (CASSANDRA-5454)
 * Move resultset type information into prepare, not execute (CASSANDRA-5649)
 * Auto paging in binary protocol (CASSANDRA-4415, 5714)
 * Don't tie client side use of AbstractType to JDBC (CASSANDRA-4495)
 * Adds new TimestampType to replace DateType (CASSANDRA-5723, CASSANDRA-5729)
Merged from 1.2:
 * make starting native protocol server idempotent (CASSANDRA-5728)
 * Fix loading key cache when a saved entry is no longer valid (CASSANDRA-5706)
 * Fix serialization of the LEFT gossip value (CASSANDRA-5696)
 * cqlsh: Don't show 'null' in place of empty values (CASSANDRA-5675)
 * Race condition in detecting version on a mixed 1.1/1.2 cluster
   (CASSANDRA-5692)
 * Fix skipping range tombstones with reverse queries (CASSANDRA-5712)
 * Expire entries out of ThriftSessionManager (CASSANRDA-5719)
 * Don't keep ancestor information in memory (CASSANDRA-5342)
 * cqlsh: fix handling of semicolons inside BATCH queries (CASSANDRA-5697)


1.2.6
 * Fix tracing when operation completes before all responses arrive 
   (CASSANDRA-5668)
 * Fix cross-DC mutation forwarding (CASSANDRA-5632)
 * Reduce SSTableLoader memory usage (CASSANDRA-5555)
 * Scale hinted_handoff_throttle_in_kb to cluster size (CASSANDRA-5272)
 * (Hadoop) Add CQL3 input/output formats (CASSANDRA-4421, 5622)
 * (Hadoop) Fix InputKeyRange in CFIF (CASSANDRA-5536)
 * Fix dealing with ridiculously large max sstable sizes in LCS (CASSANDRA-5589)
 * Ignore pre-truncate hints (CASSANDRA-4655)
 * Move System.exit on OOM into a separate thread (CASSANDRA-5273)
 * Write row markers when serializing schema (CASSANDRA-5572)
 * Check only SSTables for the requested range when streaming (CASSANDRA-5569)
 * Improve batchlog replay behavior and hint ttl handling (CASSANDRA-5314)
 * Exclude localTimestamp from validation for tombstones (CASSANDRA-5398)
 * cqlsh: add custom prompt support (CASSANDRA-5539)
 * Reuse prepared statements in hot auth queries (CASSANDRA-5594)
 * cqlsh: add vertical output option (see EXPAND) (CASSANDRA-5597)
 * Add a rate limit option to stress (CASSANDRA-5004)
 * have BulkLoader ignore snapshots directories (CASSANDRA-5587) 
 * fix SnitchProperties logging context (CASSANDRA-5602)
 * Expose whether jna is enabled and memory is locked via JMX (CASSANDRA-5508)
 * cqlsh: fix COPY FROM with ReversedType (CASSANDRA-5610)
 * Allow creating CUSTOM indexes on collections (CASSANDRA-5615)
 * Evaluate now() function at execution time (CASSANDRA-5616)
 * Expose detailed read repair metrics (CASSANDRA-5618)
 * Correct blob literal + ReversedType parsing (CASSANDRA-5629)
 * Allow GPFS to prefer the internal IP like EC2MRS (CASSANDRA-5630)
 * fix help text for -tspw cassandra-cli (CASSANDRA-5643)
 * don't throw away initial causes exceptions for internode encryption issues 
   (CASSANDRA-5644)
 * Fix message spelling errors for cql select statements (CASSANDRA-5647)
 * Suppress custom exceptions thru jmx (CASSANDRA-5652)
 * Update CREATE CUSTOM INDEX syntax (CASSANDRA-5639)
 * Fix PermissionDetails.equals() method (CASSANDRA-5655)
 * Never allow partition key ranges in CQL3 without token() (CASSANDRA-5666)
 * Gossiper incorrectly drops AppState for an upgrading node (CASSANDRA-5660)
 * Connection thrashing during multi-region ec2 during upgrade, due to 
   messaging version (CASSANDRA-5669)
 * Avoid over reconnecting in EC2MRS (CASSANDRA-5678)
 * Fix ReadResponseSerializer.serializedSize() for digest reads (CASSANDRA-5476)
 * allow sstable2json on 2i CFs (CASSANDRA-5694)
Merged from 1.1:
 * Remove buggy thrift max message length option (CASSANDRA-5529)
 * Fix NPE in Pig's widerow mode (CASSANDRA-5488)
 * Add split size parameter to Pig and disable split combination (CASSANDRA-5544)


1.2.5
 * make BytesToken.toString only return hex bytes (CASSANDRA-5566)
 * Ensure that submitBackground enqueues at least one task (CASSANDRA-5554)
 * fix 2i updates with identical values and timestamps (CASSANDRA-5540)
 * fix compaction throttling bursty-ness (CASSANDRA-4316)
 * reduce memory consumption of IndexSummary (CASSANDRA-5506)
 * remove per-row column name bloom filters (CASSANDRA-5492)
 * Include fatal errors in trace events (CASSANDRA-5447)
 * Ensure that PerRowSecondaryIndex is notified of row-level deletes
   (CASSANDRA-5445)
 * Allow empty blob literals in CQL3 (CASSANDRA-5452)
 * Fix streaming RangeTombstones at column index boundary (CASSANDRA-5418)
 * Fix preparing statements when current keyspace is not set (CASSANDRA-5468)
 * Fix SemanticVersion.isSupportedBy minor/patch handling (CASSANDRA-5496)
 * Don't provide oldCfId for post-1.1 system cfs (CASSANDRA-5490)
 * Fix primary range ignores replication strategy (CASSANDRA-5424)
 * Fix shutdown of binary protocol server (CASSANDRA-5507)
 * Fix repair -snapshot not working (CASSANDRA-5512)
 * Set isRunning flag later in binary protocol server (CASSANDRA-5467)
 * Fix use of CQL3 functions with descending clustering order (CASSANDRA-5472)
 * Disallow renaming columns one at a time for thrift table in CQL3
   (CASSANDRA-5531)
 * cqlsh: add CLUSTERING ORDER BY support to DESCRIBE (CASSANDRA-5528)
 * Add custom secondary index support to CQL3 (CASSANDRA-5484)
 * Fix repair hanging silently on unexpected error (CASSANDRA-5229)
 * Fix Ec2Snitch regression introduced by CASSANDRA-5171 (CASSANDRA-5432)
 * Add nodetool enablebackup/disablebackup (CASSANDRA-5556)
 * cqlsh: fix DESCRIBE after case insensitive USE (CASSANDRA-5567)
Merged from 1.1
 * Add retry mechanism to OTC for non-droppable_verbs (CASSANDRA-5393)
 * Use allocator information to improve memtable memory usage estimate
   (CASSANDRA-5497)
 * Fix trying to load deleted row into row cache on startup (CASSANDRA-4463)
 * fsync leveled manifest to avoid corruption (CASSANDRA-5535)
 * Fix Bound intersection computation (CASSANDRA-5551)
 * sstablescrub now respects max memory size in cassandra.in.sh (CASSANDRA-5562)


1.2.4
 * Ensure that PerRowSecondaryIndex updates see the most recent values
   (CASSANDRA-5397)
 * avoid duplicate index entries ind PrecompactedRow and 
   ParallelCompactionIterable (CASSANDRA-5395)
 * remove the index entry on oldColumn when new column is a tombstone 
   (CASSANDRA-5395)
 * Change default stream throughput from 400 to 200 mbps (CASSANDRA-5036)
 * Gossiper logs DOWN for symmetry with UP (CASSANDRA-5187)
 * Fix mixing prepared statements between keyspaces (CASSANDRA-5352)
 * Fix consistency level during bootstrap - strike 3 (CASSANDRA-5354)
 * Fix transposed arguments in AlreadyExistsException (CASSANDRA-5362)
 * Improve asynchronous hint delivery (CASSANDRA-5179)
 * Fix Guava dependency version (12.0 -> 13.0.1) for Maven (CASSANDRA-5364)
 * Validate that provided CQL3 collection value are < 64K (CASSANDRA-5355)
 * Make upgradeSSTable skip current version sstables by default (CASSANDRA-5366)
 * Optimize min/max timestamp collection (CASSANDRA-5373)
 * Invalid streamId in cql binary protocol when using invalid CL 
   (CASSANDRA-5164)
 * Fix validation for IN where clauses with collections (CASSANDRA-5376)
 * Copy resultSet on count query to avoid ConcurrentModificationException 
   (CASSANDRA-5382)
 * Correctly typecheck in CQL3 even with ReversedType (CASSANDRA-5386)
 * Fix streaming compressed files when using encryption (CASSANDRA-5391)
 * cassandra-all 1.2.0 pom missing netty dependency (CASSANDRA-5392)
 * Fix writetime/ttl functions on null values (CASSANDRA-5341)
 * Fix NPE during cql3 select with token() (CASSANDRA-5404)
 * IndexHelper.skipBloomFilters won't skip non-SHA filters (CASSANDRA-5385)
 * cqlsh: Print maps ordered by key, sort sets (CASSANDRA-5413)
 * Add null syntax support in CQL3 for inserts (CASSANDRA-3783)
 * Allow unauthenticated set_keyspace() calls (CASSANDRA-5423)
 * Fix potential incremental backups race (CASSANDRA-5410)
 * Fix prepared BATCH statements with batch-level timestamps (CASSANDRA-5415)
 * Allow overriding superuser setup delay (CASSANDRA-5430)
 * cassandra-shuffle with JMX usernames and passwords (CASSANDRA-5431)
Merged from 1.1:
 * cli: Quote ks and cf names in schema output when needed (CASSANDRA-5052)
 * Fix bad default for min/max timestamp in SSTableMetadata (CASSANDRA-5372)
 * Fix cf name extraction from manifest in Directories.migrateFile() 
   (CASSANDRA-5242)
 * Support pluggable internode authentication (CASSANDRA-5401)


1.2.3
 * add check for sstable overlap within a level on startup (CASSANDRA-5327)
 * replace ipv6 colons in jmx object names (CASSANDRA-5298, 5328)
 * Avoid allocating SSTableBoundedScanner during repair when the range does 
   not intersect the sstable (CASSANDRA-5249)
 * Don't lowercase property map keys (this breaks NTS) (CASSANDRA-5292)
 * Fix composite comparator with super columns (CASSANDRA-5287)
 * Fix insufficient validation of UPDATE queries against counter cfs
   (CASSANDRA-5300)
 * Fix PropertyFileSnitch default DC/Rack behavior (CASSANDRA-5285)
 * Handle null values when executing prepared statement (CASSANDRA-5081)
 * Add netty to pom dependencies (CASSANDRA-5181)
 * Include type arguments in Thrift CQLPreparedResult (CASSANDRA-5311)
 * Fix compaction not removing columns when bf_fp_ratio is 1 (CASSANDRA-5182)
 * cli: Warn about missing CQL3 tables in schema descriptions (CASSANDRA-5309)
 * Re-enable unknown option in replication/compaction strategies option for
   backward compatibility (CASSANDRA-4795)
 * Add binary protocol support to stress (CASSANDRA-4993)
 * cqlsh: Fix COPY FROM value quoting and null handling (CASSANDRA-5305)
 * Fix repair -pr for vnodes (CASSANDRA-5329)
 * Relax CL for auth queries for non-default users (CASSANDRA-5310)
 * Fix AssertionError during repair (CASSANDRA-5245)
 * Don't announce migrations to pre-1.2 nodes (CASSANDRA-5334)
Merged from 1.1:
 * Update offline scrub for 1.0 -> 1.1 directory structure (CASSANDRA-5195)
 * add tmp flag to Descriptor hashcode (CASSANDRA-4021)
 * fix logging of "Found table data in data directories" when only system tables
   are present (CASSANDRA-5289)
 * cli: Add JMX authentication support (CASSANDRA-5080)
 * nodetool: ability to repair specific range (CASSANDRA-5280)
 * Fix possible assertion triggered in SliceFromReadCommand (CASSANDRA-5284)
 * cqlsh: Add inet type support on Windows (ipv4-only) (CASSANDRA-4801)
 * Fix race when initializing ColumnFamilyStore (CASSANDRA-5350)
 * Add UseTLAB JVM flag (CASSANDRA-5361)


1.2.2
 * fix potential for multiple concurrent compactions of the same sstables
   (CASSANDRA-5256)
 * avoid no-op caching of byte[] on commitlog append (CASSANDRA-5199)
 * fix symlinks under data dir not working (CASSANDRA-5185)
 * fix bug in compact storage metadata handling (CASSANDRA-5189)
 * Validate login for USE queries (CASSANDRA-5207)
 * cli: remove default username and password (CASSANDRA-5208)
 * configure populate_io_cache_on_flush per-CF (CASSANDRA-4694)
 * allow configuration of internode socket buffer (CASSANDRA-3378)
 * Make sstable directory picking blacklist-aware again (CASSANDRA-5193)
 * Correctly expire gossip states for edge cases (CASSANDRA-5216)
 * Improve handling of directory creation failures (CASSANDRA-5196)
 * Expose secondary indicies to the rest of nodetool (CASSANDRA-4464)
 * Binary protocol: avoid sending notification for 0.0.0.0 (CASSANDRA-5227)
 * add UseCondCardMark XX jvm settings on jdk 1.7 (CASSANDRA-4366)
 * CQL3 refactor to allow conversion function (CASSANDRA-5226)
 * Fix drop of sstables in some circumstance (CASSANDRA-5232)
 * Implement caching of authorization results (CASSANDRA-4295)
 * Add support for LZ4 compression (CASSANDRA-5038)
 * Fix missing columns in wide rows queries (CASSANDRA-5225)
 * Simplify auth setup and make system_auth ks alterable (CASSANDRA-5112)
 * Stop compactions from hanging during bootstrap (CASSANDRA-5244)
 * fix compressed streaming sending extra chunk (CASSANDRA-5105)
 * Add CQL3-based implementations of IAuthenticator and IAuthorizer
   (CASSANDRA-4898)
 * Fix timestamp-based tomstone removal logic (CASSANDRA-5248)
 * cli: Add JMX authentication support (CASSANDRA-5080)
 * Fix forceFlush behavior (CASSANDRA-5241)
 * cqlsh: Add username autocompletion (CASSANDRA-5231)
 * Fix CQL3 composite partition key error (CASSANDRA-5240)
 * Allow IN clause on last clustering key (CASSANDRA-5230)
Merged from 1.1:
 * fix start key/end token validation for wide row iteration (CASSANDRA-5168)
 * add ConfigHelper support for Thrift frame and max message sizes (CASSANDRA-5188)
 * fix nodetool repair not fail on node down (CASSANDRA-5203)
 * always collect tombstone hints (CASSANDRA-5068)
 * Fix error when sourcing file in cqlsh (CASSANDRA-5235)


1.2.1
 * stream undelivered hints on decommission (CASSANDRA-5128)
 * GossipingPropertyFileSnitch loads saved dc/rack info if needed (CASSANDRA-5133)
 * drain should flush system CFs too (CASSANDRA-4446)
 * add inter_dc_tcp_nodelay setting (CASSANDRA-5148)
 * re-allow wrapping ranges for start_token/end_token range pairitspwng (CASSANDRA-5106)
 * fix validation compaction of empty rows (CASSANDRA-5136)
 * nodetool methods to enable/disable hint storage/delivery (CASSANDRA-4750)
 * disallow bloom filter false positive chance of 0 (CASSANDRA-5013)
 * add threadpool size adjustment methods to JMXEnabledThreadPoolExecutor and 
   CompactionManagerMBean (CASSANDRA-5044)
 * fix hinting for dropped local writes (CASSANDRA-4753)
 * off-heap cache doesn't need mutable column container (CASSANDRA-5057)
 * apply disk_failure_policy to bad disks on initial directory creation 
   (CASSANDRA-4847)
 * Optimize name-based queries to use ArrayBackedSortedColumns (CASSANDRA-5043)
 * Fall back to old manifest if most recent is unparseable (CASSANDRA-5041)
 * pool [Compressed]RandomAccessReader objects on the partitioned read path
   (CASSANDRA-4942)
 * Add debug logging to list filenames processed by Directories.migrateFile 
   method (CASSANDRA-4939)
 * Expose black-listed directories via JMX (CASSANDRA-4848)
 * Log compaction merge counts (CASSANDRA-4894)
 * Minimize byte array allocation by AbstractData{Input,Output} (CASSANDRA-5090)
 * Add SSL support for the binary protocol (CASSANDRA-5031)
 * Allow non-schema system ks modification for shuffle to work (CASSANDRA-5097)
 * cqlsh: Add default limit to SELECT statements (CASSANDRA-4972)
 * cqlsh: fix DESCRIBE for 1.1 cfs in CQL3 (CASSANDRA-5101)
 * Correctly gossip with nodes >= 1.1.7 (CASSANDRA-5102)
 * Ensure CL guarantees on digest mismatch (CASSANDRA-5113)
 * Validate correctly selects on composite partition key (CASSANDRA-5122)
 * Fix exception when adding collection (CASSANDRA-5117)
 * Handle states for non-vnode clusters correctly (CASSANDRA-5127)
 * Refuse unrecognized replication and compaction strategy options (CASSANDRA-4795)
 * Pick the correct value validator in sstable2json for cql3 tables (CASSANDRA-5134)
 * Validate login for describe_keyspace, describe_keyspaces and set_keyspace
   (CASSANDRA-5144)
 * Fix inserting empty maps (CASSANDRA-5141)
 * Don't remove tokens from System table for node we know (CASSANDRA-5121)
 * fix streaming progress report for compresed files (CASSANDRA-5130)
 * Coverage analysis for low-CL queries (CASSANDRA-4858)
 * Stop interpreting dates as valid timeUUID value (CASSANDRA-4936)
 * Adds E notation for floating point numbers (CASSANDRA-4927)
 * Detect (and warn) unintentional use of the cql2 thrift methods when cql3 was
   intended (CASSANDRA-5172)
 * cli: Quote ks and cf names in schema output when needed (CASSANDRA-5052)
 * Fix cf name extraction from manifest in Directories.migrateFile() (CASSANDRA-5242)
 * Replace mistaken usage of commons-logging with slf4j (CASSANDRA-5464)
 * Ensure Jackson dependency matches lib (CASSANDRA-5126)
 * Expose droppable tombstone ratio stats over JMX (CASSANDRA-5159)
Merged from 1.1:
 * Simplify CompressedRandomAccessReader to work around JDK FD bug (CASSANDRA-5088)
 * Improve handling a changing target throttle rate mid-compaction (CASSANDRA-5087)
 * Pig: correctly decode row keys in widerow mode (CASSANDRA-5098)
 * nodetool repair command now prints progress (CASSANDRA-4767)
 * fix user defined compaction to run against 1.1 data directory (CASSANDRA-5118)
 * Fix CQL3 BATCH authorization caching (CASSANDRA-5145)
 * fix get_count returns incorrect value with TTL (CASSANDRA-5099)
 * better handling for mid-compaction failure (CASSANDRA-5137)
 * convert default marshallers list to map for better readability (CASSANDRA-5109)
 * fix ConcurrentModificationException in getBootstrapSource (CASSANDRA-5170)
 * fix sstable maxtimestamp for row deletes and pre-1.1.1 sstables (CASSANDRA-5153)
 * Fix thread growth on node removal (CASSANDRA-5175)
 * Make Ec2Region's datacenter name configurable (CASSANDRA-5155)


1.2.0
 * Disallow counters in collections (CASSANDRA-5082)
 * cqlsh: add unit tests (CASSANDRA-3920)
 * fix default bloom_filter_fp_chance for LeveledCompactionStrategy (CASSANDRA-5093)
Merged from 1.1:
 * add validation for get_range_slices with start_key and end_token (CASSANDRA-5089)


1.2.0-rc2
 * fix nodetool ownership display with vnodes (CASSANDRA-5065)
 * cqlsh: add DESCRIBE KEYSPACES command (CASSANDRA-5060)
 * Fix potential infinite loop when reloading CFS (CASSANDRA-5064)
 * Fix SimpleAuthorizer example (CASSANDRA-5072)
 * cqlsh: force CL.ONE for tracing and system.schema* queries (CASSANDRA-5070)
 * Includes cassandra-shuffle in the debian package (CASSANDRA-5058)
Merged from 1.1:
 * fix multithreaded compaction deadlock (CASSANDRA-4492)
 * fix temporarily missing schema after upgrade from pre-1.1.5 (CASSANDRA-5061)
 * Fix ALTER TABLE overriding compression options with defaults
   (CASSANDRA-4996, 5066)
 * fix specifying and altering crc_check_chance (CASSANDRA-5053)
 * fix Murmur3Partitioner ownership% calculation (CASSANDRA-5076)
 * Don't expire columns sooner than they should in 2ndary indexes (CASSANDRA-5079)


1.2-rc1
 * rename rpc_timeout settings to request_timeout (CASSANDRA-5027)
 * add BF with 0.1 FP to LCS by default (CASSANDRA-5029)
 * Fix preparing insert queries (CASSANDRA-5016)
 * Fix preparing queries with counter increment (CASSANDRA-5022)
 * Fix preparing updates with collections (CASSANDRA-5017)
 * Don't generate UUID based on other node address (CASSANDRA-5002)
 * Fix message when trying to alter a clustering key type (CASSANDRA-5012)
 * Update IAuthenticator to match the new IAuthorizer (CASSANDRA-5003)
 * Fix inserting only a key in CQL3 (CASSANDRA-5040)
 * Fix CQL3 token() function when used with strings (CASSANDRA-5050)
Merged from 1.1:
 * reduce log spam from invalid counter shards (CASSANDRA-5026)
 * Improve schema propagation performance (CASSANDRA-5025)
 * Fix for IndexHelper.IndexFor throws OOB Exception (CASSANDRA-5030)
 * cqlsh: make it possible to describe thrift CFs (CASSANDRA-4827)
 * cqlsh: fix timestamp formatting on some platforms (CASSANDRA-5046)


1.2-beta3
 * make consistency level configurable in cqlsh (CASSANDRA-4829)
 * fix cqlsh rendering of blob fields (CASSANDRA-4970)
 * fix cqlsh DESCRIBE command (CASSANDRA-4913)
 * save truncation position in system table (CASSANDRA-4906)
 * Move CompressionMetadata off-heap (CASSANDRA-4937)
 * allow CLI to GET cql3 columnfamily data (CASSANDRA-4924)
 * Fix rare race condition in getExpireTimeForEndpoint (CASSANDRA-4402)
 * acquire references to overlapping sstables during compaction so bloom filter
   doesn't get free'd prematurely (CASSANDRA-4934)
 * Don't share slice query filter in CQL3 SelectStatement (CASSANDRA-4928)
 * Separate tracing from Log4J (CASSANDRA-4861)
 * Exclude gcable tombstones from merkle-tree computation (CASSANDRA-4905)
 * Better printing of AbstractBounds for tracing (CASSANDRA-4931)
 * Optimize mostRecentTombstone check in CC.collectAllData (CASSANDRA-4883)
 * Change stream session ID to UUID to avoid collision from same node (CASSANDRA-4813)
 * Use Stats.db when bulk loading if present (CASSANDRA-4957)
 * Skip repair on system_trace and keyspaces with RF=1 (CASSANDRA-4956)
 * (cql3) Remove arbitrary SELECT limit (CASSANDRA-4918)
 * Correctly handle prepared operation on collections (CASSANDRA-4945)
 * Fix CQL3 LIMIT (CASSANDRA-4877)
 * Fix Stress for CQL3 (CASSANDRA-4979)
 * Remove cassandra specific exceptions from JMX interface (CASSANDRA-4893)
 * (CQL3) Force using ALLOW FILTERING on potentially inefficient queries (CASSANDRA-4915)
 * (cql3) Fix adding column when the table has collections (CASSANDRA-4982)
 * (cql3) Fix allowing collections with compact storage (CASSANDRA-4990)
 * (cql3) Refuse ttl/writetime function on collections (CASSANDRA-4992)
 * Replace IAuthority with new IAuthorizer (CASSANDRA-4874)
 * clqsh: fix KEY pseudocolumn escaping when describing Thrift tables
   in CQL3 mode (CASSANDRA-4955)
 * add basic authentication support for Pig CassandraStorage (CASSANDRA-3042)
 * fix CQL2 ALTER TABLE compaction_strategy_class altering (CASSANDRA-4965)
Merged from 1.1:
 * Fall back to old describe_splits if d_s_ex is not available (CASSANDRA-4803)
 * Improve error reporting when streaming ranges fail (CASSANDRA-5009)
 * Fix cqlsh timestamp formatting of timezone info (CASSANDRA-4746)
 * Fix assertion failure with leveled compaction (CASSANDRA-4799)
 * Check for null end_token in get_range_slice (CASSANDRA-4804)
 * Remove all remnants of removed nodes (CASSANDRA-4840)
 * Add aut-reloading of the log4j file in debian package (CASSANDRA-4855)
 * Fix estimated row cache entry size (CASSANDRA-4860)
 * reset getRangeSlice filter after finishing a row for get_paged_slice
   (CASSANDRA-4919)
 * expunge row cache post-truncate (CASSANDRA-4940)
 * Allow static CF definition with compact storage (CASSANDRA-4910)
 * Fix endless loop/compaction of schema_* CFs due to broken timestamps (CASSANDRA-4880)
 * Fix 'wrong class type' assertion in CounterColumn (CASSANDRA-4976)


1.2-beta2
 * fp rate of 1.0 disables BF entirely; LCS defaults to 1.0 (CASSANDRA-4876)
 * off-heap bloom filters for row keys (CASSANDRA_4865)
 * add extension point for sstable components (CASSANDRA-4049)
 * improve tracing output (CASSANDRA-4852, 4862)
 * make TRACE verb droppable (CASSANDRA-4672)
 * fix BulkLoader recognition of CQL3 columnfamilies (CASSANDRA-4755)
 * Sort commitlog segments for replay by id instead of mtime (CASSANDRA-4793)
 * Make hint delivery asynchronous (CASSANDRA-4761)
 * Pluggable Thrift transport factories for CLI and cqlsh (CASSANDRA-4609, 4610)
 * cassandra-cli: allow Double value type to be inserted to a column (CASSANDRA-4661)
 * Add ability to use custom TServerFactory implementations (CASSANDRA-4608)
 * optimize batchlog flushing to skip successful batches (CASSANDRA-4667)
 * include metadata for system keyspace itself in schema tables (CASSANDRA-4416)
 * add check to PropertyFileSnitch to verify presence of location for
   local node (CASSANDRA-4728)
 * add PBSPredictor consistency modeler (CASSANDRA-4261)
 * remove vestiges of Thrift unframed mode (CASSANDRA-4729)
 * optimize single-row PK lookups (CASSANDRA-4710)
 * adjust blockFor calculation to account for pending ranges due to node 
   movement (CASSANDRA-833)
 * Change CQL version to 3.0.0 and stop accepting 3.0.0-beta1 (CASSANDRA-4649)
 * (CQL3) Make prepared statement global instead of per connection 
   (CASSANDRA-4449)
 * Fix scrubbing of CQL3 created tables (CASSANDRA-4685)
 * (CQL3) Fix validation when using counter and regular columns in the same 
   table (CASSANDRA-4706)
 * Fix bug starting Cassandra with simple authentication (CASSANDRA-4648)
 * Add support for batchlog in CQL3 (CASSANDRA-4545, 4738)
 * Add support for multiple column family outputs in CFOF (CASSANDRA-4208)
 * Support repairing only the local DC nodes (CASSANDRA-4747)
 * Use rpc_address for binary protocol and change default port (CASSANDRA-4751)
 * Fix use of collections in prepared statements (CASSANDRA-4739)
 * Store more information into peers table (CASSANDRA-4351, 4814)
 * Configurable bucket size for size tiered compaction (CASSANDRA-4704)
 * Run leveled compaction in parallel (CASSANDRA-4310)
 * Fix potential NPE during CFS reload (CASSANDRA-4786)
 * Composite indexes may miss results (CASSANDRA-4796)
 * Move consistency level to the protocol level (CASSANDRA-4734, 4824)
 * Fix Subcolumn slice ends not respected (CASSANDRA-4826)
 * Fix Assertion error in cql3 select (CASSANDRA-4783)
 * Fix list prepend logic (CQL3) (CASSANDRA-4835)
 * Add booleans as literals in CQL3 (CASSANDRA-4776)
 * Allow renaming PK columns in CQL3 (CASSANDRA-4822)
 * Fix binary protocol NEW_NODE event (CASSANDRA-4679)
 * Fix potential infinite loop in tombstone compaction (CASSANDRA-4781)
 * Remove system tables accounting from schema (CASSANDRA-4850)
 * (cql3) Force provided columns in clustering key order in 
   'CLUSTERING ORDER BY' (CASSANDRA-4881)
 * Fix composite index bug (CASSANDRA-4884)
 * Fix short read protection for CQL3 (CASSANDRA-4882)
 * Add tracing support to the binary protocol (CASSANDRA-4699)
 * (cql3) Don't allow prepared marker inside collections (CASSANDRA-4890)
 * Re-allow order by on non-selected columns (CASSANDRA-4645)
 * Bug when composite index is created in a table having collections (CASSANDRA-4909)
 * log index scan subject in CompositesSearcher (CASSANDRA-4904)
Merged from 1.1:
 * add get[Row|Key]CacheEntries to CacheServiceMBean (CASSANDRA-4859)
 * fix get_paged_slice to wrap to next row correctly (CASSANDRA-4816)
 * fix indexing empty column values (CASSANDRA-4832)
 * allow JdbcDate to compose null Date objects (CASSANDRA-4830)
 * fix possible stackoverflow when compacting 1000s of sstables
   (CASSANDRA-4765)
 * fix wrong leveled compaction progress calculation (CASSANDRA-4807)
 * add a close() method to CRAR to prevent leaking file descriptors (CASSANDRA-4820)
 * fix potential infinite loop in get_count (CASSANDRA-4833)
 * fix compositeType.{get/from}String methods (CASSANDRA-4842)
 * (CQL) fix CREATE COLUMNFAMILY permissions check (CASSANDRA-4864)
 * Fix DynamicCompositeType same type comparison (CASSANDRA-4711)
 * Fix duplicate SSTable reference when stream session failed (CASSANDRA-3306)
 * Allow static CF definition with compact storage (CASSANDRA-4910)
 * Fix endless loop/compaction of schema_* CFs due to broken timestamps (CASSANDRA-4880)
 * Fix 'wrong class type' assertion in CounterColumn (CASSANDRA-4976)


1.2-beta1
 * add atomic_batch_mutate (CASSANDRA-4542, -4635)
 * increase default max_hint_window_in_ms to 3h (CASSANDRA-4632)
 * include message initiation time to replicas so they can more
   accurately drop timed-out requests (CASSANDRA-2858)
 * fix clientutil.jar dependencies (CASSANDRA-4566)
 * optimize WriteResponse (CASSANDRA-4548)
 * new metrics (CASSANDRA-4009)
 * redesign KEYS indexes to avoid read-before-write (CASSANDRA-2897)
 * debug tracing (CASSANDRA-1123)
 * parallelize row cache loading (CASSANDRA-4282)
 * Make compaction, flush JBOD-aware (CASSANDRA-4292)
 * run local range scans on the read stage (CASSANDRA-3687)
 * clean up ioexceptions (CASSANDRA-2116)
 * add disk_failure_policy (CASSANDRA-2118)
 * Introduce new json format with row level deletion (CASSANDRA-4054)
 * remove redundant "name" column from schema_keyspaces (CASSANDRA-4433)
 * improve "nodetool ring" handling of multi-dc clusters (CASSANDRA-3047)
 * update NTS calculateNaturalEndpoints to be O(N log N) (CASSANDRA-3881)
 * split up rpc timeout by operation type (CASSANDRA-2819)
 * rewrite key cache save/load to use only sequential i/o (CASSANDRA-3762)
 * update MS protocol with a version handshake + broadcast address id
   (CASSANDRA-4311)
 * multithreaded hint replay (CASSANDRA-4189)
 * add inter-node message compression (CASSANDRA-3127)
 * remove COPP (CASSANDRA-2479)
 * Track tombstone expiration and compact when tombstone content is
   higher than a configurable threshold, default 20% (CASSANDRA-3442, 4234)
 * update MurmurHash to version 3 (CASSANDRA-2975)
 * (CLI) track elapsed time for `delete' operation (CASSANDRA-4060)
 * (CLI) jline version is bumped to 1.0 to properly  support
   'delete' key function (CASSANDRA-4132)
 * Save IndexSummary into new SSTable 'Summary' component (CASSANDRA-2392, 4289)
 * Add support for range tombstones (CASSANDRA-3708)
 * Improve MessagingService efficiency (CASSANDRA-3617)
 * Avoid ID conflicts from concurrent schema changes (CASSANDRA-3794)
 * Set thrift HSHA server thread limit to unlimited by default (CASSANDRA-4277)
 * Avoids double serialization of CF id in RowMutation messages
   (CASSANDRA-4293)
 * stream compressed sstables directly with java nio (CASSANDRA-4297)
 * Support multiple ranges in SliceQueryFilter (CASSANDRA-3885)
 * Add column metadata to system column families (CASSANDRA-4018)
 * (cql3) Always use composite types by default (CASSANDRA-4329)
 * (cql3) Add support for set, map and list (CASSANDRA-3647)
 * Validate date type correctly (CASSANDRA-4441)
 * (cql3) Allow definitions with only a PK (CASSANDRA-4361)
 * (cql3) Add support for row key composites (CASSANDRA-4179)
 * improve DynamicEndpointSnitch by using reservoir sampling (CASSANDRA-4038)
 * (cql3) Add support for 2ndary indexes (CASSANDRA-3680)
 * (cql3) fix defining more than one PK to be invalid (CASSANDRA-4477)
 * remove schema agreement checking from all external APIs (Thrift, CQL and CQL3) (CASSANDRA-4487)
 * add Murmur3Partitioner and make it default for new installations (CASSANDRA-3772, 4621)
 * (cql3) update pseudo-map syntax to use map syntax (CASSANDRA-4497)
 * Finer grained exceptions hierarchy and provides error code with exceptions (CASSANDRA-3979)
 * Adds events push to binary protocol (CASSANDRA-4480)
 * Rewrite nodetool help (CASSANDRA-2293)
 * Make CQL3 the default for CQL (CASSANDRA-4640)
 * update stress tool to be able to use CQL3 (CASSANDRA-4406)
 * Accept all thrift update on CQL3 cf but don't expose their metadata (CASSANDRA-4377)
 * Replace Throttle with Guava's RateLimiter for HintedHandOff (CASSANDRA-4541)
 * fix counter add/get using CQL2 and CQL3 in stress tool (CASSANDRA-4633)
 * Add sstable count per level to cfstats (CASSANDRA-4537)
 * (cql3) Add ALTER KEYSPACE statement (CASSANDRA-4611)
 * (cql3) Allow defining default consistency levels (CASSANDRA-4448)
 * (cql3) Fix queries using LIMIT missing results (CASSANDRA-4579)
 * fix cross-version gossip messaging (CASSANDRA-4576)
 * added inet data type (CASSANDRA-4627)


1.1.6
 * Wait for writes on synchronous read digest mismatch (CASSANDRA-4792)
 * fix commitlog replay for nanotime-infected sstables (CASSANDRA-4782)
 * preflight check ttl for maximum of 20 years (CASSANDRA-4771)
 * (Pig) fix widerow input with single column rows (CASSANDRA-4789)
 * Fix HH to compact with correct gcBefore, which avoids wiping out
   undelivered hints (CASSANDRA-4772)
 * LCS will merge up to 32 L0 sstables as intended (CASSANDRA-4778)
 * NTS will default unconfigured DC replicas to zero (CASSANDRA-4675)
 * use default consistency level in counter validation if none is
   explicitly provide (CASSANDRA-4700)
 * Improve IAuthority interface by introducing fine-grained
   access permissions and grant/revoke commands (CASSANDRA-4490, 4644)
 * fix assumption error in CLI when updating/describing keyspace 
   (CASSANDRA-4322)
 * Adds offline sstablescrub to debian packaging (CASSANDRA-4642)
 * Automatic fixing of overlapping leveled sstables (CASSANDRA-4644)
 * fix error when using ORDER BY with extended selections (CASSANDRA-4689)
 * (CQL3) Fix validation for IN queries for non-PK cols (CASSANDRA-4709)
 * fix re-created keyspace disappering after 1.1.5 upgrade 
   (CASSANDRA-4698, 4752)
 * (CLI) display elapsed time in 2 fraction digits (CASSANDRA-3460)
 * add authentication support to sstableloader (CASSANDRA-4712)
 * Fix CQL3 'is reversed' logic (CASSANDRA-4716, 4759)
 * (CQL3) Don't return ReversedType in result set metadata (CASSANDRA-4717)
 * Backport adding AlterKeyspace statement (CASSANDRA-4611)
 * (CQL3) Correcty accept upper-case data types (CASSANDRA-4770)
 * Add binary protocol events for schema changes (CASSANDRA-4684)
Merged from 1.0:
 * Switch from NBHM to CHM in MessagingService's callback map, which
   prevents OOM in long-running instances (CASSANDRA-4708)


1.1.5
 * add SecondaryIndex.reload API (CASSANDRA-4581)
 * use millis + atomicint for commitlog segment creation instead of
   nanotime, which has issues under some hypervisors (CASSANDRA-4601)
 * fix FD leak in slice queries (CASSANDRA-4571)
 * avoid recursion in leveled compaction (CASSANDRA-4587)
 * increase stack size under Java7 to 180K
 * Log(info) schema changes (CASSANDRA-4547)
 * Change nodetool setcachecapcity to manipulate global caches (CASSANDRA-4563)
 * (cql3) fix setting compaction strategy (CASSANDRA-4597)
 * fix broken system.schema_* timestamps on system startup (CASSANDRA-4561)
 * fix wrong skip of cache saving (CASSANDRA-4533)
 * Avoid NPE when lost+found is in data dir (CASSANDRA-4572)
 * Respect five-minute flush moratorium after initial CL replay (CASSANDRA-4474)
 * Adds ntp as recommended in debian packaging (CASSANDRA-4606)
 * Configurable transport in CF Record{Reader|Writer} (CASSANDRA-4558)
 * (cql3) fix potential NPE with both equal and unequal restriction (CASSANDRA-4532)
 * (cql3) improves ORDER BY validation (CASSANDRA-4624)
 * Fix potential deadlock during counter writes (CASSANDRA-4578)
 * Fix cql error with ORDER BY when using IN (CASSANDRA-4612)
Merged from 1.0:
 * increase Xss to 160k to accomodate latest 1.6 JVMs (CASSANDRA-4602)
 * fix toString of hint destination tokens (CASSANDRA-4568)
 * Fix multiple values for CurrentLocal NodeID (CASSANDRA-4626)


1.1.4
 * fix offline scrub to catch >= out of order rows (CASSANDRA-4411)
 * fix cassandra-env.sh on RHEL and other non-dash-based systems 
   (CASSANDRA-4494)
Merged from 1.0:
 * (Hadoop) fix setting key length for old-style mapred api (CASSANDRA-4534)
 * (Hadoop) fix iterating through a resultset consisting entirely
   of tombstoned rows (CASSANDRA-4466)


1.1.3
 * (cqlsh) add COPY TO (CASSANDRA-4434)
 * munmap commitlog segments before rename (CASSANDRA-4337)
 * (JMX) rename getRangeKeySample to sampleKeyRange to avoid returning
   multi-MB results as an attribute (CASSANDRA-4452)
 * flush based on data size, not throughput; overwritten columns no 
   longer artificially inflate liveRatio (CASSANDRA-4399)
 * update default commitlog segment size to 32MB and total commitlog
   size to 32/1024 MB for 32/64 bit JVMs, respectively (CASSANDRA-4422)
 * avoid using global partitioner to estimate ranges in index sstables
   (CASSANDRA-4403)
 * restore pre-CASSANDRA-3862 approach to removing expired tombstones
   from row cache during compaction (CASSANDRA-4364)
 * (stress) support for CQL prepared statements (CASSANDRA-3633)
 * Correctly catch exception when Snappy cannot be loaded (CASSANDRA-4400)
 * (cql3) Support ORDER BY when IN condition is given in WHERE clause (CASSANDRA-4327)
 * (cql3) delete "component_index" column on DROP TABLE call (CASSANDRA-4420)
 * change nanoTime() to currentTimeInMillis() in schema related code (CASSANDRA-4432)
 * add a token generation tool (CASSANDRA-3709)
 * Fix LCS bug with sstable containing only 1 row (CASSANDRA-4411)
 * fix "Can't Modify Index Name" problem on CF update (CASSANDRA-4439)
 * Fix assertion error in getOverlappingSSTables during repair (CASSANDRA-4456)
 * fix nodetool's setcompactionthreshold command (CASSANDRA-4455)
 * Ensure compacted files are never used, to avoid counter overcount (CASSANDRA-4436)
Merged from 1.0:
 * Push the validation of secondary index values to the SecondaryIndexManager (CASSANDRA-4240)
 * allow dropping columns shadowed by not-yet-expired supercolumn or row
   tombstones in PrecompactedRow (CASSANDRA-4396)


1.1.2
 * Fix cleanup not deleting index entries (CASSANDRA-4379)
 * Use correct partitioner when saving + loading caches (CASSANDRA-4331)
 * Check schema before trying to export sstable (CASSANDRA-2760)
 * Raise a meaningful exception instead of NPE when PFS encounters
   an unconfigured node + no default (CASSANDRA-4349)
 * fix bug in sstable blacklisting with LCS (CASSANDRA-4343)
 * LCS no longer promotes tiny sstables out of L0 (CASSANDRA-4341)
 * skip tombstones during hint replay (CASSANDRA-4320)
 * fix NPE in compactionstats (CASSANDRA-4318)
 * enforce 1m min keycache for auto (CASSANDRA-4306)
 * Have DeletedColumn.isMFD always return true (CASSANDRA-4307)
 * (cql3) exeption message for ORDER BY constraints said primary filter can be
    an IN clause, which is misleading (CASSANDRA-4319)
 * (cql3) Reject (not yet supported) creation of 2ndardy indexes on tables with
   composite primary keys (CASSANDRA-4328)
 * Set JVM stack size to 160k for java 7 (CASSANDRA-4275)
 * cqlsh: add COPY command to load data from CSV flat files (CASSANDRA-4012)
 * CFMetaData.fromThrift to throw ConfigurationException upon error (CASSANDRA-4353)
 * Use CF comparator to sort indexed columns in SecondaryIndexManager
   (CASSANDRA-4365)
 * add strategy_options to the KSMetaData.toString() output (CASSANDRA-4248)
 * (cql3) fix range queries containing unqueried results (CASSANDRA-4372)
 * (cql3) allow updating column_alias types (CASSANDRA-4041)
 * (cql3) Fix deletion bug (CASSANDRA-4193)
 * Fix computation of overlapping sstable for leveled compaction (CASSANDRA-4321)
 * Improve scrub and allow to run it offline (CASSANDRA-4321)
 * Fix assertionError in StorageService.bulkLoad (CASSANDRA-4368)
 * (cqlsh) add option to authenticate to a keyspace at startup (CASSANDRA-4108)
 * (cqlsh) fix ASSUME functionality (CASSANDRA-4352)
 * Fix ColumnFamilyRecordReader to not return progress > 100% (CASSANDRA-3942)
Merged from 1.0:
 * Set gc_grace on index CF to 0 (CASSANDRA-4314)


1.1.1
 * add populate_io_cache_on_flush option (CASSANDRA-2635)
 * allow larger cache capacities than 2GB (CASSANDRA-4150)
 * add getsstables command to nodetool (CASSANDRA-4199)
 * apply parent CF compaction settings to secondary index CFs (CASSANDRA-4280)
 * preserve commitlog size cap when recycling segments at startup
   (CASSANDRA-4201)
 * (Hadoop) fix split generation regression (CASSANDRA-4259)
 * ignore min/max compactions settings in LCS, while preserving
   behavior that min=max=0 disables autocompaction (CASSANDRA-4233)
 * log number of rows read from saved cache (CASSANDRA-4249)
 * calculate exact size required for cleanup operations (CASSANDRA-1404)
 * avoid blocking additional writes during flush when the commitlog
   gets behind temporarily (CASSANDRA-1991)
 * enable caching on index CFs based on data CF cache setting (CASSANDRA-4197)
 * warn on invalid replication strategy creation options (CASSANDRA-4046)
 * remove [Freeable]Memory finalizers (CASSANDRA-4222)
 * include tombstone size in ColumnFamily.size, which can prevent OOM
   during sudden mass delete operations by yielding a nonzero liveRatio
   (CASSANDRA-3741)
 * Open 1 sstableScanner per level for leveled compaction (CASSANDRA-4142)
 * Optimize reads when row deletion timestamps allow us to restrict
   the set of sstables we check (CASSANDRA-4116)
 * add support for commitlog archiving and point-in-time recovery
   (CASSANDRA-3690)
 * avoid generating redundant compaction tasks during streaming
   (CASSANDRA-4174)
 * add -cf option to nodetool snapshot, and takeColumnFamilySnapshot to
   StorageService mbean (CASSANDRA-556)
 * optimize cleanup to drop entire sstables where possible (CASSANDRA-4079)
 * optimize truncate when autosnapshot is disabled (CASSANDRA-4153)
 * update caches to use byte[] keys to reduce memory overhead (CASSANDRA-3966)
 * add column limit to cli (CASSANDRA-3012, 4098)
 * clean up and optimize DataOutputBuffer, used by CQL compression and
   CompositeType (CASSANDRA-4072)
 * optimize commitlog checksumming (CASSANDRA-3610)
 * identify and blacklist corrupted SSTables from future compactions 
   (CASSANDRA-2261)
 * Move CfDef and KsDef validation out of thrift (CASSANDRA-4037)
 * Expose API to repair a user provided range (CASSANDRA-3912)
 * Add way to force the cassandra-cli to refresh its schema (CASSANDRA-4052)
 * Avoid having replicate on write tasks stacking up at CL.ONE (CASSANDRA-2889)
 * (cql3) Backwards compatibility for composite comparators in non-cql3-aware
   clients (CASSANDRA-4093)
 * (cql3) Fix order by for reversed queries (CASSANDRA-4160)
 * (cql3) Add ReversedType support (CASSANDRA-4004)
 * (cql3) Add timeuuid type (CASSANDRA-4194)
 * (cql3) Minor fixes (CASSANDRA-4185)
 * (cql3) Fix prepared statement in BATCH (CASSANDRA-4202)
 * (cql3) Reduce the list of reserved keywords (CASSANDRA-4186)
 * (cql3) Move max/min compaction thresholds to compaction strategy options
   (CASSANDRA-4187)
 * Fix exception during move when localhost is the only source (CASSANDRA-4200)
 * (cql3) Allow paging through non-ordered partitioner results (CASSANDRA-3771)
 * (cql3) Fix drop index (CASSANDRA-4192)
 * (cql3) Don't return range ghosts anymore (CASSANDRA-3982)
 * fix re-creating Keyspaces/ColumnFamilies with the same name as dropped
   ones (CASSANDRA-4219)
 * fix SecondaryIndex LeveledManifest save upon snapshot (CASSANDRA-4230)
 * fix missing arrayOffset in FBUtilities.hash (CASSANDRA-4250)
 * (cql3) Add name of parameters in CqlResultSet (CASSANDRA-4242)
 * (cql3) Correctly validate order by queries (CASSANDRA-4246)
 * rename stress to cassandra-stress for saner packaging (CASSANDRA-4256)
 * Fix exception on colum metadata with non-string comparator (CASSANDRA-4269)
 * Check for unknown/invalid compression options (CASSANDRA-4266)
 * (cql3) Adds simple access to column timestamp and ttl (CASSANDRA-4217)
 * (cql3) Fix range queries with secondary indexes (CASSANDRA-4257)
 * Better error messages from improper input in cli (CASSANDRA-3865)
 * Try to stop all compaction upon Keyspace or ColumnFamily drop (CASSANDRA-4221)
 * (cql3) Allow keyspace properties to contain hyphens (CASSANDRA-4278)
 * (cql3) Correctly validate keyspace access in create table (CASSANDRA-4296)
 * Avoid deadlock in migration stage (CASSANDRA-3882)
 * Take supercolumn names and deletion info into account in memtable throughput
   (CASSANDRA-4264)
 * Add back backward compatibility for old style replication factor (CASSANDRA-4294)
 * Preserve compatibility with pre-1.1 index queries (CASSANDRA-4262)
Merged from 1.0:
 * Fix super columns bug where cache is not updated (CASSANDRA-4190)
 * fix maxTimestamp to include row tombstones (CASSANDRA-4116)
 * (CLI) properly handle quotes in create/update keyspace commands (CASSANDRA-4129)
 * Avoids possible deadlock during bootstrap (CASSANDRA-4159)
 * fix stress tool that hangs forever on timeout or error (CASSANDRA-4128)
 * stress tool to return appropriate exit code on failure (CASSANDRA-4188)
 * fix compaction NPE when out of disk space and assertions disabled
   (CASSANDRA-3985)
 * synchronize LCS getEstimatedTasks to avoid CME (CASSANDRA-4255)
 * ensure unique streaming session id's (CASSANDRA-4223)
 * kick off background compaction when min/max thresholds change 
   (CASSANDRA-4279)
 * improve ability of STCS.getBuckets to deal with 100s of 1000s of
   sstables, such as when convertinb back from LCS (CASSANDRA-4287)
 * Oversize integer in CQL throws NumberFormatException (CASSANDRA-4291)
 * fix 1.0.x node join to mixed version cluster, other nodes >= 1.1 (CASSANDRA-4195)
 * Fix LCS splitting sstable base on uncompressed size (CASSANDRA-4419)
 * Push the validation of secondary index values to the SecondaryIndexManager (CASSANDRA-4240)
 * Don't purge columns during upgradesstables (CASSANDRA-4462)
 * Make cqlsh work with piping (CASSANDRA-4113)
 * Validate arguments for nodetool decommission (CASSANDRA-4061)
 * Report thrift status in nodetool info (CASSANDRA-4010)


1.1.0-final
 * average a reduced liveRatio estimate with the previous one (CASSANDRA-4065)
 * Allow KS and CF names up to 48 characters (CASSANDRA-4157)
 * fix stress build (CASSANDRA-4140)
 * add time remaining estimate to nodetool compactionstats (CASSANDRA-4167)
 * (cql) fix NPE in cql3 ALTER TABLE (CASSANDRA-4163)
 * (cql) Add support for CL.TWO and CL.THREE in CQL (CASSANDRA-4156)
 * (cql) Fix type in CQL3 ALTER TABLE preventing update (CASSANDRA-4170)
 * (cql) Throw invalid exception from CQL3 on obsolete options (CASSANDRA-4171)
 * (cqlsh) fix recognizing uppercase SELECT keyword (CASSANDRA-4161)
 * Pig: wide row support (CASSANDRA-3909)
Merged from 1.0:
 * avoid streaming empty files with bulk loader if sstablewriter errors out
   (CASSANDRA-3946)


1.1-rc1
 * Include stress tool in binary builds (CASSANDRA-4103)
 * (Hadoop) fix wide row iteration when last row read was deleted
   (CASSANDRA-4154)
 * fix read_repair_chance to really default to 0.1 in the cli (CASSANDRA-4114)
 * Adds caching and bloomFilterFpChange to CQL options (CASSANDRA-4042)
 * Adds posibility to autoconfigure size of the KeyCache (CASSANDRA-4087)
 * fix KEYS index from skipping results (CASSANDRA-3996)
 * Remove sliced_buffer_size_in_kb dead option (CASSANDRA-4076)
 * make loadNewSStable preserve sstable version (CASSANDRA-4077)
 * Respect 1.0 cache settings as much as possible when upgrading 
   (CASSANDRA-4088)
 * relax path length requirement for sstable files when upgrading on 
   non-Windows platforms (CASSANDRA-4110)
 * fix terminination of the stress.java when errors were encountered
   (CASSANDRA-4128)
 * Move CfDef and KsDef validation out of thrift (CASSANDRA-4037)
 * Fix get_paged_slice (CASSANDRA-4136)
 * CQL3: Support slice with exclusive start and stop (CASSANDRA-3785)
Merged from 1.0:
 * support PropertyFileSnitch in bulk loader (CASSANDRA-4145)
 * add auto_snapshot option allowing disabling snapshot before drop/truncate
   (CASSANDRA-3710)
 * allow short snitch names (CASSANDRA-4130)


1.1-beta2
 * rename loaded sstables to avoid conflicts with local snapshots
   (CASSANDRA-3967)
 * start hint replay as soon as FD notifies that the target is back up
   (CASSANDRA-3958)
 * avoid unproductive deserializing of cached rows during compaction
   (CASSANDRA-3921)
 * fix concurrency issues with CQL keyspace creation (CASSANDRA-3903)
 * Show Effective Owership via Nodetool ring <keyspace> (CASSANDRA-3412)
 * Update ORDER BY syntax for CQL3 (CASSANDRA-3925)
 * Fix BulkRecordWriter to not throw NPE if reducer gets no map data from Hadoop (CASSANDRA-3944)
 * Fix bug with counters in super columns (CASSANDRA-3821)
 * Remove deprecated merge_shard_chance (CASSANDRA-3940)
 * add a convenient way to reset a node's schema (CASSANDRA-2963)
 * fix for intermittent SchemaDisagreementException (CASSANDRA-3884)
 * CLI `list <CF>` to limit number of columns and their order (CASSANDRA-3012)
 * ignore deprecated KsDef/CfDef/ColumnDef fields in native schema (CASSANDRA-3963)
 * CLI to report when unsupported column_metadata pair was given (CASSANDRA-3959)
 * reincarnate removed and deprecated KsDef/CfDef attributes (CASSANDRA-3953)
 * Fix race between writes and read for cache (CASSANDRA-3862)
 * perform static initialization of StorageProxy on start-up (CASSANDRA-3797)
 * support trickling fsync() on writes (CASSANDRA-3950)
 * expose counters for unavailable/timeout exceptions given to thrift clients (CASSANDRA-3671)
 * avoid quadratic startup time in LeveledManifest (CASSANDRA-3952)
 * Add type information to new schema_ columnfamilies and remove thrift
   serialization for schema (CASSANDRA-3792)
 * add missing column validator options to the CLI help (CASSANDRA-3926)
 * skip reading saved key cache if CF's caching strategy is NONE or ROWS_ONLY (CASSANDRA-3954)
 * Unify migration code (CASSANDRA-4017)
Merged from 1.0:
 * cqlsh: guess correct version of Python for Arch Linux (CASSANDRA-4090)
 * (CLI) properly handle quotes in create/update keyspace commands (CASSANDRA-4129)
 * Avoids possible deadlock during bootstrap (CASSANDRA-4159)
 * fix stress tool that hangs forever on timeout or error (CASSANDRA-4128)
 * Fix super columns bug where cache is not updated (CASSANDRA-4190)
 * stress tool to return appropriate exit code on failure (CASSANDRA-4188)


1.0.9
 * improve index sampling performance (CASSANDRA-4023)
 * always compact away deleted hints immediately after handoff (CASSANDRA-3955)
 * delete hints from dropped ColumnFamilies on handoff instead of
   erroring out (CASSANDRA-3975)
 * add CompositeType ref to the CLI doc for create/update column family (CASSANDRA-3980)
 * Pig: support Counter ColumnFamilies (CASSANDRA-3973)
 * Pig: Composite column support (CASSANDRA-3684)
 * Avoid NPE during repair when a keyspace has no CFs (CASSANDRA-3988)
 * Fix division-by-zero error on get_slice (CASSANDRA-4000)
 * don't change manifest level for cleanup, scrub, and upgradesstables
   operations under LeveledCompactionStrategy (CASSANDRA-3989, 4112)
 * fix race leading to super columns assertion failure (CASSANDRA-3957)
 * fix NPE on invalid CQL delete command (CASSANDRA-3755)
 * allow custom types in CLI's assume command (CASSANDRA-4081)
 * fix totalBytes count for parallel compactions (CASSANDRA-3758)
 * fix intermittent NPE in get_slice (CASSANDRA-4095)
 * remove unnecessary asserts in native code interfaces (CASSANDRA-4096)
 * Validate blank keys in CQL to avoid assertion errors (CASSANDRA-3612)
 * cqlsh: fix bad decoding of some column names (CASSANDRA-4003)
 * cqlsh: fix incorrect padding with unicode chars (CASSANDRA-4033)
 * Fix EC2 snitch incorrectly reporting region (CASSANDRA-4026)
 * Shut down thrift during decommission (CASSANDRA-4086)
 * Expose nodetool cfhistograms for 2ndary indexes (CASSANDRA-4063)
Merged from 0.8:
 * Fix ConcurrentModificationException in gossiper (CASSANDRA-4019)


1.1-beta1
 * (cqlsh)
   + add SOURCE and CAPTURE commands, and --file option (CASSANDRA-3479)
   + add ALTER COLUMNFAMILY WITH (CASSANDRA-3523)
   + bundle Python dependencies with Cassandra (CASSANDRA-3507)
   + added to Debian package (CASSANDRA-3458)
   + display byte data instead of erroring out on decode failure 
     (CASSANDRA-3874)
 * add nodetool rebuild_index (CASSANDRA-3583)
 * add nodetool rangekeysample (CASSANDRA-2917)
 * Fix streaming too much data during move operations (CASSANDRA-3639)
 * Nodetool and CLI connect to localhost by default (CASSANDRA-3568)
 * Reduce memory used by primary index sample (CASSANDRA-3743)
 * (Hadoop) separate input/output configurations (CASSANDRA-3197, 3765)
 * avoid returning internal Cassandra classes over JMX (CASSANDRA-2805)
 * add row-level isolation via SnapTree (CASSANDRA-2893)
 * Optimize key count estimation when opening sstable on startup
   (CASSANDRA-2988)
 * multi-dc replication optimization supporting CL > ONE (CASSANDRA-3577)
 * add command to stop compactions (CASSANDRA-1740, 3566, 3582)
 * multithreaded streaming (CASSANDRA-3494)
 * removed in-tree redhat spec (CASSANDRA-3567)
 * "defragment" rows for name-based queries under STCS, again (CASSANDRA-2503)
 * Recycle commitlog segments for improved performance 
   (CASSANDRA-3411, 3543, 3557, 3615)
 * update size-tiered compaction to prioritize small tiers (CASSANDRA-2407)
 * add message expiration logic to OutboundTcpConnection (CASSANDRA-3005)
 * off-heap cache to use sun.misc.Unsafe instead of JNA (CASSANDRA-3271)
 * EACH_QUORUM is only supported for writes (CASSANDRA-3272)
 * replace compactionlock use in schema migration by checking CFS.isValid
   (CASSANDRA-3116)
 * recognize that "SELECT first ... *" isn't really "SELECT *" (CASSANDRA-3445)
 * Use faster bytes comparison (CASSANDRA-3434)
 * Bulk loader is no longer a fat client, (HADOOP) bulk load output format
   (CASSANDRA-3045)
 * (Hadoop) add support for KeyRange.filter
 * remove assumption that keys and token are in bijection
   (CASSANDRA-1034, 3574, 3604)
 * always remove endpoints from delevery queue in HH (CASSANDRA-3546)
 * fix race between cf flush and its 2ndary indexes flush (CASSANDRA-3547)
 * fix potential race in AES when a repair fails (CASSANDRA-3548)
 * Remove columns shadowed by a deleted container even when we cannot purge
   (CASSANDRA-3538)
 * Improve memtable slice iteration performance (CASSANDRA-3545)
 * more efficient allocation of small bloom filters (CASSANDRA-3618)
 * Use separate writer thread in SSTableSimpleUnsortedWriter (CASSANDRA-3619)
 * fsync the directory after new sstable or commitlog segment are created (CASSANDRA-3250)
 * fix minor issues reported by FindBugs (CASSANDRA-3658)
 * global key/row caches (CASSANDRA-3143, 3849)
 * optimize memtable iteration during range scan (CASSANDRA-3638)
 * introduce 'crc_check_chance' in CompressionParameters to support
   a checksum percentage checking chance similarly to read-repair (CASSANDRA-3611)
 * a way to deactivate global key/row cache on per-CF basis (CASSANDRA-3667)
 * fix LeveledCompactionStrategy broken because of generation pre-allocation
   in LeveledManifest (CASSANDRA-3691)
 * finer-grained control over data directories (CASSANDRA-2749)
 * Fix ClassCastException during hinted handoff (CASSANDRA-3694)
 * Upgrade Thrift to 0.7 (CASSANDRA-3213)
 * Make stress.java insert operation to use microseconds (CASSANDRA-3725)
 * Allows (internally) doing a range query with a limit of columns instead of
   rows (CASSANDRA-3742)
 * Allow rangeSlice queries to be start/end inclusive/exclusive (CASSANDRA-3749)
 * Fix BulkLoader to support new SSTable layout and add stream
   throttling to prevent an NPE when there is no yaml config (CASSANDRA-3752)
 * Allow concurrent schema migrations (CASSANDRA-1391, 3832)
 * Add SnapshotCommand to trigger snapshot on remote node (CASSANDRA-3721)
 * Make CFMetaData conversions to/from thrift/native schema inverses
   (CASSANDRA_3559)
 * Add initial code for CQL 3.0-beta (CASSANDRA-2474, 3781, 3753)
 * Add wide row support for ColumnFamilyInputFormat (CASSANDRA-3264)
 * Allow extending CompositeType comparator (CASSANDRA-3657)
 * Avoids over-paging during get_count (CASSANDRA-3798)
 * Add new command to rebuild a node without (repair) merkle tree calculations
   (CASSANDRA-3483, 3922)
 * respect not only row cache capacity but caching mode when
   trying to read data (CASSANDRA-3812)
 * fix system tests (CASSANDRA-3827)
 * CQL support for altering row key type in ALTER TABLE (CASSANDRA-3781)
 * turn compression on by default (CASSANDRA-3871)
 * make hexToBytes refuse invalid input (CASSANDRA-2851)
 * Make secondary indexes CF inherit compression and compaction from their
   parent CF (CASSANDRA-3877)
 * Finish cleanup up tombstone purge code (CASSANDRA-3872)
 * Avoid NPE on aboarted stream-out sessions (CASSANDRA-3904)
 * BulkRecordWriter throws NPE for counter columns (CASSANDRA-3906)
 * Support compression using BulkWriter (CASSANDRA-3907)


1.0.8
 * fix race between cleanup and flush on secondary index CFSes (CASSANDRA-3712)
 * avoid including non-queried nodes in rangeslice read repair
   (CASSANDRA-3843)
 * Only snapshot CF being compacted for snapshot_before_compaction 
   (CASSANDRA-3803)
 * Log active compactions in StatusLogger (CASSANDRA-3703)
 * Compute more accurate compaction score per level (CASSANDRA-3790)
 * Return InvalidRequest when using a keyspace that doesn't exist
   (CASSANDRA-3764)
 * disallow user modification of System keyspace (CASSANDRA-3738)
 * allow using sstable2json on secondary index data (CASSANDRA-3738)
 * (cqlsh) add DESCRIBE COLUMNFAMILIES (CASSANDRA-3586)
 * (cqlsh) format blobs correctly and use colors to improve output
   readability (CASSANDRA-3726)
 * synchronize BiMap of bootstrapping tokens (CASSANDRA-3417)
 * show index options in CLI (CASSANDRA-3809)
 * add optional socket timeout for streaming (CASSANDRA-3838)
 * fix truncate not to leave behind non-CFS backed secondary indexes
   (CASSANDRA-3844)
 * make CLI `show schema` to use output stream directly instead
   of StringBuilder (CASSANDRA-3842)
 * remove the wait on hint future during write (CASSANDRA-3870)
 * (cqlsh) ignore missing CfDef opts (CASSANDRA-3933)
 * (cqlsh) look for cqlshlib relative to realpath (CASSANDRA-3767)
 * Fix short read protection (CASSANDRA-3934)
 * Make sure infered and actual schema match (CASSANDRA-3371)
 * Fix NPE during HH delivery (CASSANDRA-3677)
 * Don't put boostrapping node in 'hibernate' status (CASSANDRA-3737)
 * Fix double quotes in windows bat files (CASSANDRA-3744)
 * Fix bad validator lookup (CASSANDRA-3789)
 * Fix soft reset in EC2MultiRegionSnitch (CASSANDRA-3835)
 * Don't leave zombie connections with THSHA thrift server (CASSANDRA-3867)
 * (cqlsh) fix deserialization of data (CASSANDRA-3874)
 * Fix removetoken force causing an inconsistent state (CASSANDRA-3876)
 * Fix ahndling of some types with Pig (CASSANDRA-3886)
 * Don't allow to drop the system keyspace (CASSANDRA-3759)
 * Make Pig deletes disabled by default and configurable (CASSANDRA-3628)
Merged from 0.8:
 * (Pig) fix CassandraStorage to use correct comparator in Super ColumnFamily
   case (CASSANDRA-3251)
 * fix thread safety issues in commitlog replay, primarily affecting
   systems with many (100s) of CF definitions (CASSANDRA-3751)
 * Fix relevant tombstone ignored with super columns (CASSANDRA-3875)


1.0.7
 * fix regression in HH page size calculation (CASSANDRA-3624)
 * retry failed stream on IOException (CASSANDRA-3686)
 * allow configuring bloom_filter_fp_chance (CASSANDRA-3497)
 * attempt hint delivery every ten minutes, or when failure detector
   notifies us that a node is back up, whichever comes first.  hint
   handoff throttle delay default changed to 1ms, from 50 (CASSANDRA-3554)
 * add nodetool setstreamthroughput (CASSANDRA-3571)
 * fix assertion when dropping a columnfamily with no sstables (CASSANDRA-3614)
 * more efficient allocation of small bloom filters (CASSANDRA-3618)
 * CLibrary.createHardLinkWithExec() to check for errors (CASSANDRA-3101)
 * Avoid creating empty and non cleaned writer during compaction (CASSANDRA-3616)
 * stop thrift service in shutdown hook so we can quiesce MessagingService
   (CASSANDRA-3335)
 * (CQL) compaction_strategy_options and compression_parameters for
   CREATE COLUMNFAMILY statement (CASSANDRA-3374)
 * Reset min/max compaction threshold when creating size tiered compaction
   strategy (CASSANDRA-3666)
 * Don't ignore IOException during compaction (CASSANDRA-3655)
 * Fix assertion error for CF with gc_grace=0 (CASSANDRA-3579)
 * Shutdown ParallelCompaction reducer executor after use (CASSANDRA-3711)
 * Avoid < 0 value for pending tasks in leveled compaction (CASSANDRA-3693)
 * (Hadoop) Support TimeUUID in Pig CassandraStorage (CASSANDRA-3327)
 * Check schema is ready before continuing boostrapping (CASSANDRA-3629)
 * Catch overflows during parsing of chunk_length_kb (CASSANDRA-3644)
 * Improve stream protocol mismatch errors (CASSANDRA-3652)
 * Avoid multiple thread doing HH to the same target (CASSANDRA-3681)
 * Add JMX property for rp_timeout_in_ms (CASSANDRA-2940)
 * Allow DynamicCompositeType to compare component of different types
   (CASSANDRA-3625)
 * Flush non-cfs backed secondary indexes (CASSANDRA-3659)
 * Secondary Indexes should report memory consumption (CASSANDRA-3155)
 * fix for SelectStatement start/end key are not set correctly
   when a key alias is involved (CASSANDRA-3700)
 * fix CLI `show schema` command insert of an extra comma in
   column_metadata (CASSANDRA-3714)
Merged from 0.8:
 * avoid logging (harmless) exception when GC takes < 1ms (CASSANDRA-3656)
 * prevent new nodes from thinking down nodes are up forever (CASSANDRA-3626)
 * use correct list of replicas for LOCAL_QUORUM reads when read repair
   is disabled (CASSANDRA-3696)
 * block on flush before compacting hints (may prevent OOM) (CASSANDRA-3733)


1.0.6
 * (CQL) fix cqlsh support for replicate_on_write (CASSANDRA-3596)
 * fix adding to leveled manifest after streaming (CASSANDRA-3536)
 * filter out unavailable cipher suites when using encryption (CASSANDRA-3178)
 * (HADOOP) add old-style api support for CFIF and CFRR (CASSANDRA-2799)
 * Support TimeUUIDType column names in Stress.java tool (CASSANDRA-3541)
 * (CQL) INSERT/UPDATE/DELETE/TRUNCATE commands should allow CF names to
   be qualified by keyspace (CASSANDRA-3419)
 * always remove endpoints from delevery queue in HH (CASSANDRA-3546)
 * fix race between cf flush and its 2ndary indexes flush (CASSANDRA-3547)
 * fix potential race in AES when a repair fails (CASSANDRA-3548)
 * fix default value validation usage in CLI SET command (CASSANDRA-3553)
 * Optimize componentsFor method for compaction and startup time
   (CASSANDRA-3532)
 * (CQL) Proper ColumnFamily metadata validation on CREATE COLUMNFAMILY 
   (CASSANDRA-3565)
 * fix compression "chunk_length_kb" option to set correct kb value for 
   thrift/avro (CASSANDRA-3558)
 * fix missing response during range slice repair (CASSANDRA-3551)
 * 'describe ring' moved from CLI to nodetool and available through JMX (CASSANDRA-3220)
 * add back partitioner to sstable metadata (CASSANDRA-3540)
 * fix NPE in get_count for counters (CASSANDRA-3601)
Merged from 0.8:
 * remove invalid assertion that table was opened before dropping it
   (CASSANDRA-3580)
 * range and index scans now only send requests to enough replicas to
   satisfy requested CL + RR (CASSANDRA-3598)
 * use cannonical host for local node in nodetool info (CASSANDRA-3556)
 * remove nonlocal DC write optimization since it only worked with
   CL.ONE or CL.LOCAL_QUORUM (CASSANDRA-3577, 3585)
 * detect misuses of CounterColumnType (CASSANDRA-3422)
 * turn off string interning in json2sstable, take 2 (CASSANDRA-2189)
 * validate compression parameters on add/update of the ColumnFamily 
   (CASSANDRA-3573)
 * Check for 0.0.0.0 is incorrect in CFIF (CASSANDRA-3584)
 * Increase vm.max_map_count in debian packaging (CASSANDRA-3563)
 * gossiper will never add itself to saved endpoints (CASSANDRA-3485)


1.0.5
 * revert CASSANDRA-3407 (see CASSANDRA-3540)
 * fix assertion error while forwarding writes to local nodes (CASSANDRA-3539)


1.0.4
 * fix self-hinting of timed out read repair updates and make hinted handoff
   less prone to OOMing a coordinator (CASSANDRA-3440)
 * expose bloom filter sizes via JMX (CASSANDRA-3495)
 * enforce RP tokens 0..2**127 (CASSANDRA-3501)
 * canonicalize paths exposed through JMX (CASSANDRA-3504)
 * fix "liveSize" stat when sstables are removed (CASSANDRA-3496)
 * add bloom filter FP rates to nodetool cfstats (CASSANDRA-3347)
 * record partitioner in sstable metadata component (CASSANDRA-3407)
 * add new upgradesstables nodetool command (CASSANDRA-3406)
 * skip --debug requirement to see common exceptions in CLI (CASSANDRA-3508)
 * fix incorrect query results due to invalid max timestamp (CASSANDRA-3510)
 * make sstableloader recognize compressed sstables (CASSANDRA-3521)
 * avoids race in OutboundTcpConnection in multi-DC setups (CASSANDRA-3530)
 * use SETLOCAL in cassandra.bat (CASSANDRA-3506)
 * fix ConcurrentModificationException in Table.all() (CASSANDRA-3529)
Merged from 0.8:
 * fix concurrence issue in the FailureDetector (CASSANDRA-3519)
 * fix array out of bounds error in counter shard removal (CASSANDRA-3514)
 * avoid dropping tombstones when they might still be needed to shadow
   data in a different sstable (CASSANDRA-2786)


1.0.3
 * revert name-based query defragmentation aka CASSANDRA-2503 (CASSANDRA-3491)
 * fix invalidate-related test failures (CASSANDRA-3437)
 * add next-gen cqlsh to bin/ (CASSANDRA-3188, 3131, 3493)
 * (CQL) fix handling of rows with no columns (CASSANDRA-3424, 3473)
 * fix querying supercolumns by name returning only a subset of
   subcolumns or old subcolumn versions (CASSANDRA-3446)
 * automatically compute sha1 sum for uncompressed data files (CASSANDRA-3456)
 * fix reading metadata/statistics component for version < h (CASSANDRA-3474)
 * add sstable forward-compatibility (CASSANDRA-3478)
 * report compression ratio in CFSMBean (CASSANDRA-3393)
 * fix incorrect size exception during streaming of counters (CASSANDRA-3481)
 * (CQL) fix for counter decrement syntax (CASSANDRA-3418)
 * Fix race introduced by CASSANDRA-2503 (CASSANDRA-3482)
 * Fix incomplete deletion of delivered hints (CASSANDRA-3466)
 * Avoid rescheduling compactions when no compaction was executed 
   (CASSANDRA-3484)
 * fix handling of the chunk_length_kb compression options (CASSANDRA-3492)
Merged from 0.8:
 * fix updating CF row_cache_provider (CASSANDRA-3414)
 * CFMetaData.convertToThrift method to set RowCacheProvider (CASSANDRA-3405)
 * acquire compactionlock during truncate (CASSANDRA-3399)
 * fix displaying cfdef entries for super columnfamilies (CASSANDRA-3415)
 * Make counter shard merging thread safe (CASSANDRA-3178)
 * Revert CASSANDRA-2855
 * Fix bug preventing the use of efficient cross-DC writes (CASSANDRA-3472)
 * `describe ring` command for CLI (CASSANDRA-3220)
 * (Hadoop) skip empty rows when entire row is requested, redux (CASSANDRA-2855)


1.0.2
 * "defragment" rows for name-based queries under STCS (CASSANDRA-2503)
 * Add timing information to cassandra-cli GET/SET/LIST queries (CASSANDRA-3326)
 * Only create one CompressionMetadata object per sstable (CASSANDRA-3427)
 * cleanup usage of StorageService.setMode() (CASSANDRA-3388)
 * Avoid large array allocation for compressed chunk offsets (CASSANDRA-3432)
 * fix DecimalType bytebuffer marshalling (CASSANDRA-3421)
 * fix bug that caused first column in per row indexes to be ignored 
   (CASSANDRA-3441)
 * add JMX call to clean (failed) repair sessions (CASSANDRA-3316)
 * fix sstableloader reference acquisition bug (CASSANDRA-3438)
 * fix estimated row size regression (CASSANDRA-3451)
 * make sure we don't return more columns than asked (CASSANDRA-3303, 3395)
Merged from 0.8:
 * acquire compactionlock during truncate (CASSANDRA-3399)
 * fix displaying cfdef entries for super columnfamilies (CASSANDRA-3415)


1.0.1
 * acquire references during index build to prevent delete problems
   on Windows (CASSANDRA-3314)
 * describe_ring should include datacenter/topology information (CASSANDRA-2882)
 * Thrift sockets are not properly buffered (CASSANDRA-3261)
 * performance improvement for bytebufferutil compare function (CASSANDRA-3286)
 * add system.versions ColumnFamily (CASSANDRA-3140)
 * reduce network copies (CASSANDRA-3333, 3373)
 * limit nodetool to 32MB of heap (CASSANDRA-3124)
 * (CQL) update parser to accept "timestamp" instead of "date" (CASSANDRA-3149)
 * Fix CLI `show schema` to include "compression_options" (CASSANDRA-3368)
 * Snapshot to include manifest under LeveledCompactionStrategy (CASSANDRA-3359)
 * (CQL) SELECT query should allow CF name to be qualified by keyspace (CASSANDRA-3130)
 * (CQL) Fix internal application error specifying 'using consistency ...'
   in lower case (CASSANDRA-3366)
 * fix Deflate compression when compression actually makes the data bigger
   (CASSANDRA-3370)
 * optimize UUIDGen to avoid lock contention on InetAddress.getLocalHost 
   (CASSANDRA-3387)
 * tolerate index being dropped mid-mutation (CASSANDRA-3334, 3313)
 * CompactionManager is now responsible for checking for new candidates
   post-task execution, enabling more consistent leveled compaction 
   (CASSANDRA-3391)
 * Cache HSHA threads (CASSANDRA-3372)
 * use CF/KS names as snapshot prefix for drop + truncate operations
   (CASSANDRA-2997)
 * Break bloom filters up to avoid heap fragmentation (CASSANDRA-2466)
 * fix cassandra hanging on jsvc stop (CASSANDRA-3302)
 * Avoid leveled compaction getting blocked on errors (CASSANDRA-3408)
 * Make reloading the compaction strategy safe (CASSANDRA-3409)
 * ignore 0.8 hints even if compaction begins before we try to purge
   them (CASSANDRA-3385)
 * remove procrun (bin\daemon) from Cassandra source tree and 
   artifacts (CASSANDRA-3331)
 * make cassandra compile under JDK7 (CASSANDRA-3275)
 * remove dependency of clientutil.jar to FBUtilities (CASSANDRA-3299)
 * avoid truncation errors by using long math on long values (CASSANDRA-3364)
 * avoid clock drift on some Windows machine (CASSANDRA-3375)
 * display cache provider in cli 'describe keyspace' command (CASSANDRA-3384)
 * fix incomplete topology information in describe_ring (CASSANDRA-3403)
 * expire dead gossip states based on time (CASSANDRA-2961)
 * improve CompactionTask extensibility (CASSANDRA-3330)
 * Allow one leveled compaction task to kick off another (CASSANDRA-3363)
 * allow encryption only between datacenters (CASSANDRA-2802)
Merged from 0.8:
 * fix truncate allowing data to be replayed post-restart (CASSANDRA-3297)
 * make iwriter final in IndexWriter to avoid NPE (CASSANDRA-2863)
 * (CQL) update grammar to require key clause in DELETE statement
   (CASSANDRA-3349)
 * (CQL) allow numeric keyspace names in USE statement (CASSANDRA-3350)
 * (Hadoop) skip empty rows when slicing the entire row (CASSANDRA-2855)
 * Fix handling of tombstone by SSTableExport/Import (CASSANDRA-3357)
 * fix ColumnIndexer to use long offsets (CASSANDRA-3358)
 * Improved CLI exceptions (CASSANDRA-3312)
 * Fix handling of tombstone by SSTableExport/Import (CASSANDRA-3357)
 * Only count compaction as active (for throttling) when they have
   successfully acquired the compaction lock (CASSANDRA-3344)
 * Display CLI version string on startup (CASSANDRA-3196)
 * (Hadoop) make CFIF try rpc_address or fallback to listen_address
   (CASSANDRA-3214)
 * (Hadoop) accept comma delimited lists of initial thrift connections
   (CASSANDRA-3185)
 * ColumnFamily min_compaction_threshold should be >= 2 (CASSANDRA-3342)
 * (Pig) add 0.8+ types and key validation type in schema (CASSANDRA-3280)
 * Fix completely removing column metadata using CLI (CASSANDRA-3126)
 * CLI `describe cluster;` output should be on separate lines for separate versions
   (CASSANDRA-3170)
 * fix changing durable_writes keyspace option during CF creation
   (CASSANDRA-3292)
 * avoid locking on update when no indexes are involved (CASSANDRA-3386)
 * fix assertionError during repair with ordered partitioners (CASSANDRA-3369)
 * correctly serialize key_validation_class for avro (CASSANDRA-3391)
 * don't expire counter tombstone after streaming (CASSANDRA-3394)
 * prevent nodes that failed to join from hanging around forever 
   (CASSANDRA-3351)
 * remove incorrect optimization from slice read path (CASSANDRA-3390)
 * Fix race in AntiEntropyService (CASSANDRA-3400)


1.0.0-final
 * close scrubbed sstable fd before deleting it (CASSANDRA-3318)
 * fix bug preventing obsolete commitlog segments from being removed
   (CASSANDRA-3269)
 * tolerate whitespace in seed CDL (CASSANDRA-3263)
 * Change default heap thresholds to max(min(1/2 ram, 1G), min(1/4 ram, 8GB))
   (CASSANDRA-3295)
 * Fix broken CompressedRandomAccessReaderTest (CASSANDRA-3298)
 * (CQL) fix type information returned for wildcard queries (CASSANDRA-3311)
 * add estimated tasks to LeveledCompactionStrategy (CASSANDRA-3322)
 * avoid including compaction cache-warming in keycache stats (CASSANDRA-3325)
 * run compaction and hinted handoff threads at MIN_PRIORITY (CASSANDRA-3308)
 * default hsha thrift server to cpu core count in rpc pool (CASSANDRA-3329)
 * add bin\daemon to binary tarball for Windows service (CASSANDRA-3331)
 * Fix places where uncompressed size of sstables was use in place of the
   compressed one (CASSANDRA-3338)
 * Fix hsha thrift server (CASSANDRA-3346)
 * Make sure repair only stream needed sstables (CASSANDRA-3345)


1.0.0-rc2
 * Log a meaningful warning when a node receives a message for a repair session
   that doesn't exist anymore (CASSANDRA-3256)
 * test for NUMA policy support as well as numactl presence (CASSANDRA-3245)
 * Fix FD leak when internode encryption is enabled (CASSANDRA-3257)
 * Remove incorrect assertion in mergeIterator (CASSANDRA-3260)
 * FBUtilities.hexToBytes(String) to throw NumberFormatException when string
   contains non-hex characters (CASSANDRA-3231)
 * Keep SimpleSnitch proximity ordering unchanged from what the Strategy
   generates, as intended (CASSANDRA-3262)
 * remove Scrub from compactionstats when finished (CASSANDRA-3255)
 * fix counter entry in jdbc TypesMap (CASSANDRA-3268)
 * fix full queue scenario for ParallelCompactionIterator (CASSANDRA-3270)
 * fix bootstrap process (CASSANDRA-3285)
 * don't try delivering hints if when there isn't any (CASSANDRA-3176)
 * CLI documentation change for ColumnFamily `compression_options` (CASSANDRA-3282)
 * ignore any CF ids sent by client for adding CF/KS (CASSANDRA-3288)
 * remove obsolete hints on first startup (CASSANDRA-3291)
 * use correct ISortedColumns for time-optimized reads (CASSANDRA-3289)
 * Evict gossip state immediately when a token is taken over by a new IP 
   (CASSANDRA-3259)


1.0.0-rc1
 * Update CQL to generate microsecond timestamps by default (CASSANDRA-3227)
 * Fix counting CFMetadata towards Memtable liveRatio (CASSANDRA-3023)
 * Kill server on wrapped OOME such as from FileChannel.map (CASSANDRA-3201)
 * remove unnecessary copy when adding to row cache (CASSANDRA-3223)
 * Log message when a full repair operation completes (CASSANDRA-3207)
 * Fix streamOutSession keeping sstables references forever if the remote end
   dies (CASSANDRA-3216)
 * Remove dynamic_snitch boolean from example configuration (defaulting to 
   true) and set default badness threshold to 0.1 (CASSANDRA-3229)
 * Base choice of random or "balanced" token on bootstrap on whether
   schema definitions were found (CASSANDRA-3219)
 * Fixes for LeveledCompactionStrategy score computation, prioritization,
   scheduling, and performance (CASSANDRA-3224, 3234)
 * parallelize sstable open at server startup (CASSANDRA-2988)
 * fix handling of exceptions writing to OutboundTcpConnection (CASSANDRA-3235)
 * Allow using quotes in "USE <keyspace>;" CLI command (CASSANDRA-3208)
 * Don't allow any cache loading exceptions to halt startup (CASSANDRA-3218)
 * Fix sstableloader --ignores option (CASSANDRA-3247)
 * File descriptor limit increased in packaging (CASSANDRA-3206)
 * Fix deadlock in commit log during flush (CASSANDRA-3253) 


1.0.0-beta1
 * removed binarymemtable (CASSANDRA-2692)
 * add commitlog_total_space_in_mb to prevent fragmented logs (CASSANDRA-2427)
 * removed commitlog_rotation_threshold_in_mb configuration (CASSANDRA-2771)
 * make AbstractBounds.normalize de-overlapp overlapping ranges (CASSANDRA-2641)
 * replace CollatingIterator, ReducingIterator with MergeIterator 
   (CASSANDRA-2062)
 * Fixed the ability to set compaction strategy in cli using create column 
   family command (CASSANDRA-2778)
 * clean up tmp files after failed compaction (CASSANDRA-2468)
 * restrict repair streaming to specific columnfamilies (CASSANDRA-2280)
 * don't bother persisting columns shadowed by a row tombstone (CASSANDRA-2589)
 * reset CF and SC deletion times after gc_grace (CASSANDRA-2317)
 * optimize away seek when compacting wide rows (CASSANDRA-2879)
 * single-pass streaming (CASSANDRA-2677, 2906, 2916, 3003)
 * use reference counting for deleting sstables instead of relying on GC
   (CASSANDRA-2521, 3179)
 * store hints as serialized mutations instead of pointers to data row
   (CASSANDRA-2045)
 * store hints in the coordinator node instead of in the closest replica 
   (CASSANDRA-2914)
 * add row_cache_keys_to_save CF option (CASSANDRA-1966)
 * check column family validity in nodetool repair (CASSANDRA-2933)
 * use lazy initialization instead of class initialization in NodeId
   (CASSANDRA-2953)
 * add paging to get_count (CASSANDRA-2894)
 * fix "short reads" in [multi]get (CASSANDRA-2643, 3157, 3192)
 * add optional compression for sstables (CASSANDRA-47, 2994, 3001, 3128)
 * add scheduler JMX metrics (CASSANDRA-2962)
 * add block level checksum for compressed data (CASSANDRA-1717)
 * make column family backed column map pluggable and introduce unsynchronized
   ArrayList backed one to speedup reads (CASSANDRA-2843, 3165, 3205)
 * refactoring of the secondary index api (CASSANDRA-2982)
 * make CL > ONE reads wait for digest reconciliation before returning
   (CASSANDRA-2494)
 * fix missing logging for some exceptions (CASSANDRA-2061)
 * refactor and optimize ColumnFamilyStore.files(...) and Descriptor.fromFilename(String)
   and few other places responsible for work with SSTable files (CASSANDRA-3040)
 * Stop reading from sstables once we know we have the most recent columns,
   for query-by-name requests (CASSANDRA-2498)
 * Add query-by-column mode to stress.java (CASSANDRA-3064)
 * Add "install" command to cassandra.bat (CASSANDRA-292)
 * clean up KSMetadata, CFMetadata from unnecessary
   Thrift<->Avro conversion methods (CASSANDRA-3032)
 * Add timeouts to client request schedulers (CASSANDRA-3079, 3096)
 * Cli to use hashes rather than array of hashes for strategy options (CASSANDRA-3081)
 * LeveledCompactionStrategy (CASSANDRA-1608, 3085, 3110, 3087, 3145, 3154, 3182)
 * Improvements of the CLI `describe` command (CASSANDRA-2630)
 * reduce window where dropped CF sstables may not be deleted (CASSANDRA-2942)
 * Expose gossip/FD info to JMX (CASSANDRA-2806)
 * Fix streaming over SSL when compressed SSTable involved (CASSANDRA-3051)
 * Add support for pluggable secondary index implementations (CASSANDRA-3078)
 * remove compaction_thread_priority setting (CASSANDRA-3104)
 * generate hints for replicas that timeout, not just replicas that are known
   to be down before starting (CASSANDRA-2034)
 * Add throttling for internode streaming (CASSANDRA-3080)
 * make the repair of a range repair all replica (CASSANDRA-2610, 3194)
 * expose the ability to repair the first range (as returned by the
   partitioner) of a node (CASSANDRA-2606)
 * Streams Compression (CASSANDRA-3015)
 * add ability to use multiple threads during a single compaction
   (CASSANDRA-2901)
 * make AbstractBounds.normalize support overlapping ranges (CASSANDRA-2641)
 * fix of the CQL count() behavior (CASSANDRA-3068)
 * use TreeMap backed column families for the SSTable simple writers
   (CASSANDRA-3148)
 * fix inconsistency of the CLI syntax when {} should be used instead of [{}]
   (CASSANDRA-3119)
 * rename CQL type names to match expected SQL behavior (CASSANDRA-3149, 3031)
 * Arena-based allocation for memtables (CASSANDRA-2252, 3162, 3163, 3168)
 * Default RR chance to 0.1 (CASSANDRA-3169)
 * Add RowLevel support to secondary index API (CASSANDRA-3147)
 * Make SerializingCacheProvider the default if JNA is available (CASSANDRA-3183)
 * Fix backwards compatibilty for CQL memtable properties (CASSANDRA-3190)
 * Add five-minute delay before starting compactions on a restarted server
   (CASSANDRA-3181)
 * Reduce copies done for intra-host messages (CASSANDRA-1788, 3144)
 * support of compaction strategy option for stress.java (CASSANDRA-3204)
 * make memtable throughput and column count thresholds no-ops (CASSANDRA-2449)
 * Return schema information along with the resultSet in CQL (CASSANDRA-2734)
 * Add new DecimalType (CASSANDRA-2883)
 * Fix assertion error in RowRepairResolver (CASSANDRA-3156)
 * Reduce unnecessary high buffer sizes (CASSANDRA-3171)
 * Pluggable compaction strategy (CASSANDRA-1610)
 * Add new broadcast_address config option (CASSANDRA-2491)


0.8.7
 * Kill server on wrapped OOME such as from FileChannel.map (CASSANDRA-3201)
 * Allow using quotes in "USE <keyspace>;" CLI command (CASSANDRA-3208)
 * Log message when a full repair operation completes (CASSANDRA-3207)
 * Don't allow any cache loading exceptions to halt startup (CASSANDRA-3218)
 * Fix sstableloader --ignores option (CASSANDRA-3247)
 * File descriptor limit increased in packaging (CASSANDRA-3206)
 * Log a meaningfull warning when a node receive a message for a repair session
   that doesn't exist anymore (CASSANDRA-3256)
 * Fix FD leak when internode encryption is enabled (CASSANDRA-3257)
 * FBUtilities.hexToBytes(String) to throw NumberFormatException when string
   contains non-hex characters (CASSANDRA-3231)
 * Keep SimpleSnitch proximity ordering unchanged from what the Strategy
   generates, as intended (CASSANDRA-3262)
 * remove Scrub from compactionstats when finished (CASSANDRA-3255)
 * Fix tool .bat files when CASSANDRA_HOME contains spaces (CASSANDRA-3258)
 * Force flush of status table when removing/updating token (CASSANDRA-3243)
 * Evict gossip state immediately when a token is taken over by a new IP (CASSANDRA-3259)
 * Fix bug where the failure detector can take too long to mark a host
   down (CASSANDRA-3273)
 * (Hadoop) allow wrapping ranges in queries (CASSANDRA-3137)
 * (Hadoop) check all interfaces for a match with split location
   before falling back to random replica (CASSANDRA-3211)
 * (Hadoop) Make Pig storage handle implements LoadMetadata (CASSANDRA-2777)
 * (Hadoop) Fix exception during PIG 'dump' (CASSANDRA-2810)
 * Fix stress COUNTER_GET option (CASSANDRA-3301)
 * Fix missing fields in CLI `show schema` output (CASSANDRA-3304)
 * Nodetool no longer leaks threads and closes JMX connections (CASSANDRA-3309)
 * fix truncate allowing data to be replayed post-restart (CASSANDRA-3297)
 * Move SimpleAuthority and SimpleAuthenticator to examples (CASSANDRA-2922)
 * Fix handling of tombstone by SSTableExport/Import (CASSANDRA-3357)
 * Fix transposition in cfHistograms (CASSANDRA-3222)
 * Allow using number as DC name when creating keyspace in CQL (CASSANDRA-3239)
 * Force flush of system table after updating/removing a token (CASSANDRA-3243)


0.8.6
 * revert CASSANDRA-2388
 * change TokenRange.endpoints back to listen/broadcast address to match
   pre-1777 behavior, and add TokenRange.rpc_endpoints instead (CASSANDRA-3187)
 * avoid trying to watch cassandra-topology.properties when loaded from jar
   (CASSANDRA-3138)
 * prevent users from creating keyspaces with LocalStrategy replication
   (CASSANDRA-3139)
 * fix CLI `show schema;` to output correct keyspace definition statement
   (CASSANDRA-3129)
 * CustomTThreadPoolServer to log TTransportException at DEBUG level
   (CASSANDRA-3142)
 * allow topology sort to work with non-unique rack names between 
   datacenters (CASSANDRA-3152)
 * Improve caching of same-version Messages on digest and repair paths
   (CASSANDRA-3158)
 * Randomize choice of first replica for counter increment (CASSANDRA-2890)
 * Fix using read_repair_chance instead of merge_shard_change (CASSANDRA-3202)
 * Avoid streaming data to nodes that already have it, on move as well as
   decommission (CASSANDRA-3041)
 * Fix divide by zero error in GCInspector (CASSANDRA-3164)
 * allow quoting of the ColumnFamily name in CLI `create column family`
   statement (CASSANDRA-3195)
 * Fix rolling upgrade from 0.7 to 0.8 problem (CASSANDRA-3166)
 * Accomodate missing encryption_options in IncomingTcpConnection.stream
   (CASSANDRA-3212)


0.8.5
 * fix NPE when encryption_options is unspecified (CASSANDRA-3007)
 * include column name in validation failure exceptions (CASSANDRA-2849)
 * make sure truncate clears out the commitlog so replay won't re-
   populate with truncated data (CASSANDRA-2950)
 * fix NPE when debug logging is enabled and dropped CF is present
   in a commitlog segment (CASSANDRA-3021)
 * fix cassandra.bat when CASSANDRA_HOME contains spaces (CASSANDRA-2952)
 * fix to SSTableSimpleUnsortedWriter bufferSize calculation (CASSANDRA-3027)
 * make cleanup and normal compaction able to skip empty rows
   (rows containing nothing but expired tombstones) (CASSANDRA-3039)
 * work around native memory leak in com.sun.management.GarbageCollectorMXBean
   (CASSANDRA-2868)
 * validate that column names in column_metadata are not equal to key_alias
   on create/update of the ColumnFamily and CQL 'ALTER' statement (CASSANDRA-3036)
 * return an InvalidRequestException if an indexed column is assigned
   a value larger than 64KB (CASSANDRA-3057)
 * fix of numeric-only and string column names handling in CLI "drop index" 
   (CASSANDRA-3054)
 * prune index scan resultset back to original request for lazy
   resultset expansion case (CASSANDRA-2964)
 * (Hadoop) fail jobs when Cassandra node has failed but TaskTracker
   has not (CASSANDRA-2388)
 * fix dynamic snitch ignoring nodes when read_repair_chance is zero
   (CASSANDRA-2662)
 * avoid retaining references to dropped CFS objects in 
   CompactionManager.estimatedCompactions (CASSANDRA-2708)
 * expose rpc timeouts per host in MessagingServiceMBean (CASSANDRA-2941)
 * avoid including cwd in classpath for deb and rpm packages (CASSANDRA-2881)
 * remove gossip state when a new IP takes over a token (CASSANDRA-3071)
 * allow sstable2json to work on index sstable files (CASSANDRA-3059)
 * always hint counters (CASSANDRA-3099)
 * fix log4j initialization in EmbeddedCassandraService (CASSANDRA-2857)
 * remove gossip state when a new IP takes over a token (CASSANDRA-3071)
 * work around native memory leak in com.sun.management.GarbageCollectorMXBean
    (CASSANDRA-2868)
 * fix UnavailableException with writes at CL.EACH_QUORM (CASSANDRA-3084)
 * fix parsing of the Keyspace and ColumnFamily names in numeric
   and string representations in CLI (CASSANDRA-3075)
 * fix corner cases in Range.differenceToFetch (CASSANDRA-3084)
 * fix ip address String representation in the ring cache (CASSANDRA-3044)
 * fix ring cache compatibility when mixing pre-0.8.4 nodes with post-
   in the same cluster (CASSANDRA-3023)
 * make repair report failure when a node participating dies (instead of
   hanging forever) (CASSANDRA-2433)
 * fix handling of the empty byte buffer by ReversedType (CASSANDRA-3111)
 * Add validation that Keyspace names are case-insensitively unique (CASSANDRA-3066)
 * catch invalid key_validation_class before instantiating UpdateColumnFamily (CASSANDRA-3102)
 * make Range and Bounds objects client-safe (CASSANDRA-3108)
 * optionally skip log4j configuration (CASSANDRA-3061)
 * bundle sstableloader with the debian package (CASSANDRA-3113)
 * don't try to build secondary indexes when there is none (CASSANDRA-3123)
 * improve SSTableSimpleUnsortedWriter speed for large rows (CASSANDRA-3122)
 * handle keyspace arguments correctly in nodetool snapshot (CASSANDRA-3038)
 * Fix SSTableImportTest on windows (CASSANDRA-3043)
 * expose compactionThroughputMbPerSec through JMX (CASSANDRA-3117)
 * log keyspace and CF of large rows being compacted


0.8.4
 * change TokenRing.endpoints to be a list of rpc addresses instead of 
   listen/broadcast addresses (CASSANDRA-1777)
 * include files-to-be-streamed in StreamInSession.getSources (CASSANDRA-2972)
 * use JAVA env var in cassandra-env.sh (CASSANDRA-2785, 2992)
 * avoid doing read for no-op replicate-on-write at CL=1 (CASSANDRA-2892)
 * refuse counter write for CL.ANY (CASSANDRA-2990)
 * switch back to only logging recent dropped messages (CASSANDRA-3004)
 * always deserialize RowMutation for counters (CASSANDRA-3006)
 * ignore saved replication_factor strategy_option for NTS (CASSANDRA-3011)
 * make sure pre-truncate CL segments are discarded (CASSANDRA-2950)


0.8.3
 * add ability to drop local reads/writes that are going to timeout
   (CASSANDRA-2943)
 * revamp token removal process, keep gossip states for 3 days (CASSANDRA-2496)
 * don't accept extra args for 0-arg nodetool commands (CASSANDRA-2740)
 * log unavailableexception details at debug level (CASSANDRA-2856)
 * expose data_dir though jmx (CASSANDRA-2770)
 * don't include tmp files as sstable when create cfs (CASSANDRA-2929)
 * log Java classpath on startup (CASSANDRA-2895)
 * keep gossipped version in sync with actual on migration coordinator 
   (CASSANDRA-2946)
 * use lazy initialization instead of class initialization in NodeId
   (CASSANDRA-2953)
 * check column family validity in nodetool repair (CASSANDRA-2933)
 * speedup bytes to hex conversions dramatically (CASSANDRA-2850)
 * Flush memtables on shutdown when durable writes are disabled 
   (CASSANDRA-2958)
 * improved POSIX compatibility of start scripts (CASsANDRA-2965)
 * add counter support to Hadoop InputFormat (CASSANDRA-2981)
 * fix bug where dirty commitlog segments were removed (and avoid keeping 
   segments with no post-flush activity permanently dirty) (CASSANDRA-2829)
 * fix throwing exception with batch mutation of counter super columns
   (CASSANDRA-2949)
 * ignore system tables during repair (CASSANDRA-2979)
 * throw exception when NTS is given replication_factor as an option
   (CASSANDRA-2960)
 * fix assertion error during compaction of counter CFs (CASSANDRA-2968)
 * avoid trying to create index names, when no index exists (CASSANDRA-2867)
 * don't sample the system table when choosing a bootstrap token
   (CASSANDRA-2825)
 * gossiper notifies of local state changes (CASSANDRA-2948)
 * add asynchronous and half-sync/half-async (hsha) thrift servers 
   (CASSANDRA-1405)
 * fix potential use of free'd native memory in SerializingCache 
   (CASSANDRA-2951)
 * prune index scan resultset back to original request for lazy
   resultset expansion case (CASSANDRA-2964)
 * (Hadoop) fail jobs when Cassandra node has failed but TaskTracker
    has not (CASSANDRA-2388)


0.8.2
 * CQL: 
   - include only one row per unique key for IN queries (CASSANDRA-2717)
   - respect client timestamp on full row deletions (CASSANDRA-2912)
 * improve thread-safety in StreamOutSession (CASSANDRA-2792)
 * allow deleting a row and updating indexed columns in it in the
   same mutation (CASSANDRA-2773)
 * Expose number of threads blocked on submitting memtable to flush
   in JMX (CASSANDRA-2817)
 * add ability to return "endpoints" to nodetool (CASSANDRA-2776)
 * Add support for multiple (comma-delimited) coordinator addresses
   to ColumnFamilyInputFormat (CASSANDRA-2807)
 * fix potential NPE while scheduling read repair for range slice
   (CASSANDRA-2823)
 * Fix race in SystemTable.getCurrentLocalNodeId (CASSANDRA-2824)
 * Correctly set default for replicate_on_write (CASSANDRA-2835)
 * improve nodetool compactionstats formatting (CASSANDRA-2844)
 * fix index-building status display (CASSANDRA-2853)
 * fix CLI perpetuating obsolete KsDef.replication_factor (CASSANDRA-2846)
 * improve cli treatment of multiline comments (CASSANDRA-2852)
 * handle row tombstones correctly in EchoedRow (CASSANDRA-2786)
 * add MessagingService.get[Recently]DroppedMessages and
   StorageService.getExceptionCount (CASSANDRA-2804)
 * fix possibility of spurious UnavailableException for LOCAL_QUORUM
   reads with dynamic snitch + read repair disabled (CASSANDRA-2870)
 * add ant-optional as dependence for the debian package (CASSANDRA-2164)
 * add option to specify limit for get_slice in the CLI (CASSANDRA-2646)
 * decrease HH page size (CASSANDRA-2832)
 * reset cli keyspace after dropping the current one (CASSANDRA-2763)
 * add KeyRange option to Hadoop inputformat (CASSANDRA-1125)
 * fix protocol versioning (CASSANDRA-2818, 2860)
 * support spaces in path to log4j configuration (CASSANDRA-2383)
 * avoid including inferred types in CF update (CASSANDRA-2809)
 * fix JMX bulkload call (CASSANDRA-2908)
 * fix updating KS with durable_writes=false (CASSANDRA-2907)
 * add simplified facade to SSTableWriter for bulk loading use
   (CASSANDRA-2911)
 * fix re-using index CF sstable names after drop/recreate (CASSANDRA-2872)
 * prepend CF to default index names (CASSANDRA-2903)
 * fix hint replay (CASSANDRA-2928)
 * Properly synchronize repair's merkle tree computation (CASSANDRA-2816)


0.8.1
 * CQL:
   - support for insert, delete in BATCH (CASSANDRA-2537)
   - support for IN to SELECT, UPDATE (CASSANDRA-2553)
   - timestamp support for INSERT, UPDATE, and BATCH (CASSANDRA-2555)
   - TTL support (CASSANDRA-2476)
   - counter support (CASSANDRA-2473)
   - ALTER COLUMNFAMILY (CASSANDRA-1709)
   - DROP INDEX (CASSANDRA-2617)
   - add SCHEMA/TABLE as aliases for KS/CF (CASSANDRA-2743)
   - server handles wait-for-schema-agreement (CASSANDRA-2756)
   - key alias support (CASSANDRA-2480)
 * add support for comparator parameters and a generic ReverseType
   (CASSANDRA-2355)
 * add CompositeType and DynamicCompositeType (CASSANDRA-2231)
 * optimize batches containing multiple updates to the same row
   (CASSANDRA-2583)
 * adjust hinted handoff page size to avoid OOM with large columns 
   (CASSANDRA-2652)
 * mark BRAF buffer invalid post-flush so we don't re-flush partial
   buffers again, especially on CL writes (CASSANDRA-2660)
 * add DROP INDEX support to CLI (CASSANDRA-2616)
 * don't perform HH to client-mode [storageproxy] nodes (CASSANDRA-2668)
 * Improve forceDeserialize/getCompactedRow encapsulation (CASSANDRA-2659)
 * Don't write CounterUpdateColumn to disk in tests (CASSANDRA-2650)
 * Add sstable bulk loading utility (CASSANDRA-1278)
 * avoid replaying hints to dropped columnfamilies (CASSANDRA-2685)
 * add placeholders for missing rows in range query pseudo-RR (CASSANDRA-2680)
 * remove no-op HHOM.renameHints (CASSANDRA-2693)
 * clone super columns to avoid modifying them during flush (CASSANDRA-2675)
 * allow writes to bypass the commitlog for certain keyspaces (CASSANDRA-2683)
 * avoid NPE when bypassing commitlog during memtable flush (CASSANDRA-2781)
 * Added support for making bootstrap retry if nodes flap (CASSANDRA-2644)
 * Added statusthrift to nodetool to report if thrift server is running (CASSANDRA-2722)
 * Fixed rows being cached if they do not exist (CASSANDRA-2723)
 * Support passing tableName and cfName to RowCacheProviders (CASSANDRA-2702)
 * close scrub file handles (CASSANDRA-2669)
 * throttle migration replay (CASSANDRA-2714)
 * optimize column serializer creation (CASSANDRA-2716)
 * Added support for making bootstrap retry if nodes flap (CASSANDRA-2644)
 * Added statusthrift to nodetool to report if thrift server is running
   (CASSANDRA-2722)
 * Fixed rows being cached if they do not exist (CASSANDRA-2723)
 * fix truncate/compaction race (CASSANDRA-2673)
 * workaround large resultsets causing large allocation retention
   by nio sockets (CASSANDRA-2654)
 * fix nodetool ring use with Ec2Snitch (CASSANDRA-2733)
 * fix removing columns and subcolumns that are supressed by a row or
   supercolumn tombstone during replica resolution (CASSANDRA-2590)
 * support sstable2json against snapshot sstables (CASSANDRA-2386)
 * remove active-pull schema requests (CASSANDRA-2715)
 * avoid marking entire list of sstables as actively being compacted
   in multithreaded compaction (CASSANDRA-2765)
 * seek back after deserializing a row to update cache with (CASSANDRA-2752)
 * avoid skipping rows in scrub for counter column family (CASSANDRA-2759)
 * fix ConcurrentModificationException in repair when dealing with 0.7 node
   (CASSANDRA-2767)
 * use threadsafe collections for StreamInSession (CASSANDRA-2766)
 * avoid infinite loop when creating merkle tree (CASSANDRA-2758)
 * avoids unmarking compacting sstable prematurely in cleanup (CASSANDRA-2769)
 * fix NPE when the commit log is bypassed (CASSANDRA-2718)
 * don't throw an exception in SS.isRPCServerRunning (CASSANDRA-2721)
 * make stress.jar executable (CASSANDRA-2744)
 * add daemon mode to java stress (CASSANDRA-2267)
 * expose the DC and rack of a node through JMX and nodetool ring (CASSANDRA-2531)
 * fix cache mbean getSize (CASSANDRA-2781)
 * Add Date, Float, Double, and Boolean types (CASSANDRA-2530)
 * Add startup flag to renew counter node id (CASSANDRA-2788)
 * add jamm agent to cassandra.bat (CASSANDRA-2787)
 * fix repair hanging if a neighbor has nothing to send (CASSANDRA-2797)
 * purge tombstone even if row is in only one sstable (CASSANDRA-2801)
 * Fix wrong purge of deleted cf during compaction (CASSANDRA-2786)
 * fix race that could result in Hadoop writer failing to throw an
   exception encountered after close() (CASSANDRA-2755)
 * fix scan wrongly throwing assertion error (CASSANDRA-2653)
 * Always use even distribution for merkle tree with RandomPartitionner
   (CASSANDRA-2841)
 * fix describeOwnership for OPP (CASSANDRA-2800)
 * ensure that string tokens do not contain commas (CASSANDRA-2762)


0.8.0-final
 * fix CQL grammar warning and cqlsh regression from CASSANDRA-2622
 * add ant generate-cql-html target (CASSANDRA-2526)
 * update CQL consistency levels (CASSANDRA-2566)
 * debian packaging fixes (CASSANDRA-2481, 2647)
 * fix UUIDType, IntegerType for direct buffers (CASSANDRA-2682, 2684)
 * switch to native Thrift for Hadoop map/reduce (CASSANDRA-2667)
 * fix StackOverflowError when building from eclipse (CASSANDRA-2687)
 * only provide replication_factor to strategy_options "help" for
   SimpleStrategy, OldNetworkTopologyStrategy (CASSANDRA-2678, 2713)
 * fix exception adding validators to non-string columns (CASSANDRA-2696)
 * avoid instantiating DatabaseDescriptor in JDBC (CASSANDRA-2694)
 * fix potential stack overflow during compaction (CASSANDRA-2626)
 * clone super columns to avoid modifying them during flush (CASSANDRA-2675)
 * reset underlying iterator in EchoedRow constructor (CASSANDRA-2653)


0.8.0-rc1
 * faster flushes and compaction from fixing excessively pessimistic 
   rebuffering in BRAF (CASSANDRA-2581)
 * fix returning null column values in the python cql driver (CASSANDRA-2593)
 * fix merkle tree splitting exiting early (CASSANDRA-2605)
 * snapshot_before_compaction directory name fix (CASSANDRA-2598)
 * Disable compaction throttling during bootstrap (CASSANDRA-2612) 
 * fix CQL treatment of > and < operators in range slices (CASSANDRA-2592)
 * fix potential double-application of counter updates on commitlog replay
   by moving replay position from header to sstable metadata (CASSANDRA-2419)
 * JDBC CQL driver exposes getColumn for access to timestamp
 * JDBC ResultSetMetadata properties added to AbstractType
 * r/m clustertool (CASSANDRA-2607)
 * add support for presenting row key as a column in CQL result sets 
   (CASSANDRA-2622)
 * Don't allow {LOCAL|EACH}_QUORUM unless strategy is NTS (CASSANDRA-2627)
 * validate keyspace strategy_options during CQL create (CASSANDRA-2624)
 * fix empty Result with secondary index when limit=1 (CASSANDRA-2628)
 * Fix regression where bootstrapping a node with no schema fails
   (CASSANDRA-2625)
 * Allow removing LocationInfo sstables (CASSANDRA-2632)
 * avoid attempting to replay mutations from dropped keyspaces (CASSANDRA-2631)
 * avoid using cached position of a key when GT is requested (CASSANDRA-2633)
 * fix counting bloom filter true positives (CASSANDRA-2637)
 * initialize local ep state prior to gossip startup if needed (CASSANDRA-2638)
 * fix counter increment lost after restart (CASSANDRA-2642)
 * add quote-escaping via backslash to CLI (CASSANDRA-2623)
 * fix pig example script (CASSANDRA-2487)
 * fix dynamic snitch race in adding latencies (CASSANDRA-2618)
 * Start/stop cassandra after more important services such as mdadm in
   debian packaging (CASSANDRA-2481)


0.8.0-beta2
 * fix NPE compacting index CFs (CASSANDRA-2528)
 * Remove checking all column families on startup for compaction candidates 
   (CASSANDRA-2444)
 * validate CQL create keyspace options (CASSANDRA-2525)
 * fix nodetool setcompactionthroughput (CASSANDRA-2550)
 * move	gossip heartbeat back to its own thread (CASSANDRA-2554)
 * validate cql TRUNCATE columnfamily before truncating (CASSANDRA-2570)
 * fix batch_mutate for mixed standard-counter mutations (CASSANDRA-2457)
 * disallow making schema changes to system keyspace (CASSANDRA-2563)
 * fix sending mutation messages multiple times (CASSANDRA-2557)
 * fix incorrect use of NBHM.size in ReadCallback that could cause
   reads to time out even when responses were received (CASSANDRA-2552)
 * trigger read repair correctly for LOCAL_QUORUM reads (CASSANDRA-2556)
 * Allow configuring the number of compaction thread (CASSANDRA-2558)
 * forceUserDefinedCompaction will attempt to compact what it is given
   even if the pessimistic estimate is that there is not enough disk space;
   automatic compactions will only compact 2 or more sstables (CASSANDRA-2575)
 * refuse to apply migrations with older timestamps than the current 
   schema (CASSANDRA-2536)
 * remove unframed Thrift transport option
 * include indexes in snapshots (CASSANDRA-2596)
 * improve ignoring of obsolete mutations in index maintenance (CASSANDRA-2401)
 * recognize attempt to drop just the index while leaving the column
   definition alone (CASSANDRA-2619)
  

0.8.0-beta1
 * remove Avro RPC support (CASSANDRA-926)
 * support for columns that act as incr/decr counters 
   (CASSANDRA-1072, 1937, 1944, 1936, 2101, 2093, 2288, 2105, 2384, 2236, 2342,
   2454)
 * CQL (CASSANDRA-1703, 1704, 1705, 1706, 1707, 1708, 1710, 1711, 1940, 
   2124, 2302, 2277, 2493)
 * avoid double RowMutation serialization on write path (CASSANDRA-1800)
 * make NetworkTopologyStrategy the default (CASSANDRA-1960)
 * configurable internode encryption (CASSANDRA-1567, 2152)
 * human readable column names in sstable2json output (CASSANDRA-1933)
 * change default JMX port to 7199 (CASSANDRA-2027)
 * backwards compatible internal messaging (CASSANDRA-1015)
 * atomic switch of memtables and sstables (CASSANDRA-2284)
 * add pluggable SeedProvider (CASSANDRA-1669)
 * Fix clustertool to not throw exception when calling get_endpoints (CASSANDRA-2437)
 * upgrade to thrift 0.6 (CASSANDRA-2412) 
 * repair works on a token range instead of full ring (CASSANDRA-2324)
 * purge tombstones from row cache (CASSANDRA-2305)
 * push replication_factor into strategy_options (CASSANDRA-1263)
 * give snapshots the same name on each node (CASSANDRA-1791)
 * remove "nodetool loadbalance" (CASSANDRA-2448)
 * multithreaded compaction (CASSANDRA-2191)
 * compaction throttling (CASSANDRA-2156)
 * add key type information and alias (CASSANDRA-2311, 2396)
 * cli no longer divides read_repair_chance by 100 (CASSANDRA-2458)
 * made CompactionInfo.getTaskType return an enum (CASSANDRA-2482)
 * add a server-wide cap on measured memtable memory usage and aggressively
   flush to keep under that threshold (CASSANDRA-2006)
 * add unified UUIDType (CASSANDRA-2233)
 * add off-heap row cache support (CASSANDRA-1969)


0.7.5
 * improvements/fixes to PIG driver (CASSANDRA-1618, CASSANDRA-2387,
   CASSANDRA-2465, CASSANDRA-2484)
 * validate index names (CASSANDRA-1761)
 * reduce contention on Table.flusherLock (CASSANDRA-1954)
 * try harder to detect failures during streaming, cleaning up temporary
   files more reliably (CASSANDRA-2088)
 * shut down server for OOM on a Thrift thread (CASSANDRA-2269)
 * fix tombstone handling in repair and sstable2json (CASSANDRA-2279)
 * preserve version when streaming data from old sstables (CASSANDRA-2283)
 * don't start repair if a neighboring node is marked as dead (CASSANDRA-2290)
 * purge tombstones from row cache (CASSANDRA-2305)
 * Avoid seeking when sstable2json exports the entire file (CASSANDRA-2318)
 * clear Built flag in system table when dropping an index (CASSANDRA-2320)
 * don't allow arbitrary argument for stress.java (CASSANDRA-2323)
 * validate values for index predicates in get_indexed_slice (CASSANDRA-2328)
 * queue secondary indexes for flush before the parent (CASSANDRA-2330)
 * allow job configuration to set the CL used in Hadoop jobs (CASSANDRA-2331)
 * add memtable_flush_queue_size defaulting to 4 (CASSANDRA-2333)
 * Allow overriding of initial_token, storage_port and rpc_port from system
   properties (CASSANDRA-2343)
 * fix comparator used for non-indexed secondary expressions in index scan
   (CASSANDRA-2347)
 * ensure size calculation and write phase of large-row compaction use
   the same threshold for TTL expiration (CASSANDRA-2349)
 * fix race when iterating CFs during add/drop (CASSANDRA-2350)
 * add ConsistencyLevel command to CLI (CASSANDRA-2354)
 * allow negative numbers in the cli (CASSANDRA-2358)
 * hard code serialVersionUID for tokens class (CASSANDRA-2361)
 * fix potential infinite loop in ByteBufferUtil.inputStream (CASSANDRA-2365)
 * fix encoding bugs in HintedHandoffManager, SystemTable when default
   charset is not UTF8 (CASSANDRA-2367)
 * avoids having removed node reappearing in Gossip (CASSANDRA-2371)
 * fix incorrect truncation of long to int when reading columns via block
   index (CASSANDRA-2376)
 * fix NPE during stream session (CASSANDRA-2377)
 * fix race condition that could leave orphaned data files when dropping CF or
   KS (CASSANDRA-2381)
 * fsync statistics component on write (CASSANDRA-2382)
 * fix duplicate results from CFS.scan (CASSANDRA-2406)
 * add IntegerType to CLI help (CASSANDRA-2414)
 * avoid caching token-only decoratedkeys (CASSANDRA-2416)
 * convert mmap assertion to if/throw so scrub can catch it (CASSANDRA-2417)
 * don't overwrite gc log (CASSANDR-2418)
 * invalidate row cache for streamed row to avoid inconsitencies
   (CASSANDRA-2420)
 * avoid copies in range/index scans (CASSANDRA-2425)
 * make sure we don't wipe data during cleanup if the node has not join
   the ring (CASSANDRA-2428)
 * Try harder to close files after compaction (CASSANDRA-2431)
 * re-set bootstrapped flag after move finishes (CASSANDRA-2435)
 * display validation_class in CLI 'describe keyspace' (CASSANDRA-2442)
 * make cleanup compactions cleanup the row cache (CASSANDRA-2451)
 * add column fields validation to scrub (CASSANDRA-2460)
 * use 64KB flush buffer instead of in_memory_compaction_limit (CASSANDRA-2463)
 * fix backslash substitutions in CLI (CASSANDRA-2492)
 * disable cache saving for system CFS (CASSANDRA-2502)
 * fixes for verifying destination availability under hinted conditions
   so UE can be thrown intead of timing out (CASSANDRA-2514)
 * fix update of validation class in column metadata (CASSANDRA-2512)
 * support LOCAL_QUORUM, EACH_QUORUM CLs outside of NTS (CASSANDRA-2516)
 * preserve version when streaming data from old sstables (CASSANDRA-2283)
 * fix backslash substitutions in CLI (CASSANDRA-2492)
 * count a row deletion as one operation towards memtable threshold 
   (CASSANDRA-2519)
 * support LOCAL_QUORUM, EACH_QUORUM CLs outside of NTS (CASSANDRA-2516)


0.7.4
 * add nodetool join command (CASSANDRA-2160)
 * fix secondary indexes on pre-existing or streamed data (CASSANDRA-2244)
 * initialize endpoint in gossiper earlier (CASSANDRA-2228)
 * add ability to write to Cassandra from Pig (CASSANDRA-1828)
 * add rpc_[min|max]_threads (CASSANDRA-2176)
 * add CL.TWO, CL.THREE (CASSANDRA-2013)
 * avoid exporting an un-requested row in sstable2json, when exporting 
   a key that does not exist (CASSANDRA-2168)
 * add incremental_backups option (CASSANDRA-1872)
 * add configurable row limit to Pig loadfunc (CASSANDRA-2276)
 * validate column values in batches as well as single-Column inserts
   (CASSANDRA-2259)
 * move sample schema from cassandra.yaml to schema-sample.txt,
   a cli scripts (CASSANDRA-2007)
 * avoid writing empty rows when scrubbing tombstoned rows (CASSANDRA-2296)
 * fix assertion error in range and index scans for CL < ALL
   (CASSANDRA-2282)
 * fix commitlog replay when flush position refers to data that didn't
   get synced before server died (CASSANDRA-2285)
 * fix fd leak in sstable2json with non-mmap'd i/o (CASSANDRA-2304)
 * reduce memory use during streaming of multiple sstables (CASSANDRA-2301)
 * purge tombstoned rows from cache after GCGraceSeconds (CASSANDRA-2305)
 * allow zero replicas in a NTS datacenter (CASSANDRA-1924)
 * make range queries respect snitch for local replicas (CASSANDRA-2286)
 * fix HH delivery when column index is larger than 2GB (CASSANDRA-2297)
 * make 2ary indexes use parent CF flush thresholds during initial build
   (CASSANDRA-2294)
 * update memtable_throughput to be a long (CASSANDRA-2158)


0.7.3
 * Keep endpoint state until aVeryLongTime (CASSANDRA-2115)
 * lower-latency read repair (CASSANDRA-2069)
 * add hinted_handoff_throttle_delay_in_ms option (CASSANDRA-2161)
 * fixes for cache save/load (CASSANDRA-2172, -2174)
 * Handle whole-row deletions in CFOutputFormat (CASSANDRA-2014)
 * Make memtable_flush_writers flush in parallel (CASSANDRA-2178)
 * Add compaction_preheat_key_cache option (CASSANDRA-2175)
 * refactor stress.py to have only one copy of the format string 
   used for creating row keys (CASSANDRA-2108)
 * validate index names for \w+ (CASSANDRA-2196)
 * Fix Cassandra cli to respect timeout if schema does not settle 
   (CASSANDRA-2187)
 * fix for compaction and cleanup writing old-format data into new-version 
   sstable (CASSANDRA-2211, -2216)
 * add nodetool scrub (CASSANDRA-2217, -2240)
 * fix sstable2json large-row pagination (CASSANDRA-2188)
 * fix EOFing on requests for the last bytes in a file (CASSANDRA-2213)
 * fix BufferedRandomAccessFile bugs (CASSANDRA-2218, -2241)
 * check for memtable flush_after_mins exceeded every 10s (CASSANDRA-2183)
 * fix cache saving on Windows (CASSANDRA-2207)
 * add validateSchemaAgreement call + synchronization to schema
   modification operations (CASSANDRA-2222)
 * fix for reversed slice queries on large rows (CASSANDRA-2212)
 * fat clients were writing local data (CASSANDRA-2223)
 * set DEFAULT_MEMTABLE_LIFETIME_IN_MINS to 24h
 * improve detection and cleanup of partially-written sstables 
   (CASSANDRA-2206)
 * fix supercolumn de/serialization when subcolumn comparator is different
   from supercolumn's (CASSANDRA-2104)
 * fix starting up on Windows when CASSANDRA_HOME contains whitespace
   (CASSANDRA-2237)
 * add [get|set][row|key]cacheSavePeriod to JMX (CASSANDRA-2100)
 * fix Hadoop ColumnFamilyOutputFormat dropping of mutations
   when batch fills up (CASSANDRA-2255)
 * move file deletions off of scheduledtasks executor (CASSANDRA-2253)


0.7.2
 * copy DecoratedKey.key when inserting into caches to avoid retaining
   a reference to the underlying buffer (CASSANDRA-2102)
 * format subcolumn names with subcomparator (CASSANDRA-2136)
 * fix column bloom filter deserialization (CASSANDRA-2165)


0.7.1
 * refactor MessageDigest creation code. (CASSANDRA-2107)
 * buffer network stack to avoid inefficient small TCP messages while avoiding
   the nagle/delayed ack problem (CASSANDRA-1896)
 * check log4j configuration for changes every 10s (CASSANDRA-1525, 1907)
 * more-efficient cross-DC replication (CASSANDRA-1530, -2051, -2138)
 * avoid polluting page cache with commitlog or sstable writes
   and seq scan operations (CASSANDRA-1470)
 * add RMI authentication options to nodetool (CASSANDRA-1921)
 * make snitches configurable at runtime (CASSANDRA-1374)
 * retry hadoop split requests on connection failure (CASSANDRA-1927)
 * implement describeOwnership for BOP, COPP (CASSANDRA-1928)
 * make read repair behave as expected for ConsistencyLevel > ONE
   (CASSANDRA-982, 2038)
 * distributed test harness (CASSANDRA-1859, 1964)
 * reduce flush lock contention (CASSANDRA-1930)
 * optimize supercolumn deserialization (CASSANDRA-1891)
 * fix CFMetaData.apply to only compare objects of the same class 
   (CASSANDRA-1962)
 * allow specifying specific SSTables to compact from JMX (CASSANDRA-1963)
 * fix race condition in MessagingService.targets (CASSANDRA-1959, 2094, 2081)
 * refuse to open sstables from a future version (CASSANDRA-1935)
 * zero-copy reads (CASSANDRA-1714)
 * fix copy bounds for word Text in wordcount demo (CASSANDRA-1993)
 * fixes for contrib/javautils (CASSANDRA-1979)
 * check more frequently for memtable expiration (CASSANDRA-2000)
 * fix writing SSTable column count statistics (CASSANDRA-1976)
 * fix streaming of multiple CFs during bootstrap (CASSANDRA-1992)
 * explicitly set JVM GC new generation size with -Xmn (CASSANDRA-1968)
 * add short options for CLI flags (CASSANDRA-1565)
 * make keyspace argument to "describe keyspace" in CLI optional
   when authenticated to keyspace already (CASSANDRA-2029)
 * added option to specify -Dcassandra.join_ring=false on startup
   to allow "warm spare" nodes or performing JMX maintenance before
   joining the ring (CASSANDRA-526)
 * log migrations at INFO (CASSANDRA-2028)
 * add CLI verbose option in file mode (CASSANDRA-2030)
 * add single-line "--" comments to CLI (CASSANDRA-2032)
 * message serialization tests (CASSANDRA-1923)
 * switch from ivy to maven-ant-tasks (CASSANDRA-2017)
 * CLI attempts to block for new schema to propagate (CASSANDRA-2044)
 * fix potential overflow in nodetool cfstats (CASSANDRA-2057)
 * add JVM shutdownhook to sync commitlog (CASSANDRA-1919)
 * allow nodes to be up without being part of  normal traffic (CASSANDRA-1951)
 * fix CLI "show keyspaces" with null options on NTS (CASSANDRA-2049)
 * fix possible ByteBuffer race conditions (CASSANDRA-2066)
 * reduce garbage generated by MessagingService to prevent load spikes
   (CASSANDRA-2058)
 * fix math in RandomPartitioner.describeOwnership (CASSANDRA-2071)
 * fix deletion of sstable non-data components (CASSANDRA-2059)
 * avoid blocking gossip while deleting handoff hints (CASSANDRA-2073)
 * ignore messages from newer versions, keep track of nodes in gossip 
   regardless of version (CASSANDRA-1970)
 * cache writing moved to CompactionManager to reduce i/o contention and
   updated to use non-cache-polluting writes (CASSANDRA-2053)
 * page through large rows when exporting to JSON (CASSANDRA-2041)
 * add flush_largest_memtables_at and reduce_cache_sizes_at options
   (CASSANDRA-2142)
 * add cli 'describe cluster' command (CASSANDRA-2127)
 * add cli support for setting username/password at 'connect' command 
   (CASSANDRA-2111)
 * add -D option to Stress.java to allow reading hosts from a file 
   (CASSANDRA-2149)
 * bound hints CF throughput between 32M and 256M (CASSANDRA-2148)
 * continue starting when invalid saved cache entries are encountered
   (CASSANDRA-2076)
 * add max_hint_window_in_ms option (CASSANDRA-1459)


0.7.0-final
 * fix offsets to ByteBuffer.get (CASSANDRA-1939)


0.7.0-rc4
 * fix cli crash after backgrounding (CASSANDRA-1875)
 * count timeouts in storageproxy latencies, and include latency 
   histograms in StorageProxyMBean (CASSANDRA-1893)
 * fix CLI get recognition of supercolumns (CASSANDRA-1899)
 * enable keepalive on intra-cluster sockets (CASSANDRA-1766)
 * count timeouts towards dynamicsnitch latencies (CASSANDRA-1905)
 * Expose index-building status in JMX + cli schema description
   (CASSANDRA-1871)
 * allow [LOCAL|EACH]_QUORUM to be used with non-NetworkTopology 
   replication Strategies
 * increased amount of index locks for faster commitlog replay
 * collect secondary index tombstones immediately (CASSANDRA-1914)
 * revert commitlog changes from #1780 (CASSANDRA-1917)
 * change RandomPartitioner min token to -1 to avoid collision w/
   tokens on actual nodes (CASSANDRA-1901)
 * examine the right nibble when validating TimeUUID (CASSANDRA-1910)
 * include secondary indexes in cleanup (CASSANDRA-1916)
 * CFS.scrubDataDirectories should also cleanup invalid secondary indexes
   (CASSANDRA-1904)
 * ability to disable/enable gossip on nodes to force them down
   (CASSANDRA-1108)


0.7.0-rc3
 * expose getNaturalEndpoints in StorageServiceMBean taking byte[]
   key; RMI cannot serialize ByteBuffer (CASSANDRA-1833)
 * infer org.apache.cassandra.locator for replication strategy classes
   when not otherwise specified
 * validation that generates less garbage (CASSANDRA-1814)
 * add TTL support to CLI (CASSANDRA-1838)
 * cli defaults to bytestype for subcomparator when creating
   column families (CASSANDRA-1835)
 * unregister index MBeans when index is dropped (CASSANDRA-1843)
 * make ByteBufferUtil.clone thread-safe (CASSANDRA-1847)
 * change exception for read requests during bootstrap from 
   InvalidRequest to Unavailable (CASSANDRA-1862)
 * respect row-level tombstones post-flush in range scans
   (CASSANDRA-1837)
 * ReadResponseResolver check digests against each other (CASSANDRA-1830)
 * return InvalidRequest when remove of subcolumn without supercolumn
   is requested (CASSANDRA-1866)
 * flush before repair (CASSANDRA-1748)
 * SSTableExport validates key order (CASSANDRA-1884)
 * large row support for SSTableExport (CASSANDRA-1867)
 * Re-cache hot keys post-compaction without hitting disk (CASSANDRA-1878)
 * manage read repair in coordinator instead of data source, to
   provide latency information to dynamic snitch (CASSANDRA-1873)


0.7.0-rc2
 * fix live-column-count of slice ranges including tombstoned supercolumn 
   with live subcolumn (CASSANDRA-1591)
 * rename o.a.c.internal.AntientropyStage -> AntiEntropyStage,
   o.a.c.request.Request_responseStage -> RequestResponseStage,
   o.a.c.internal.Internal_responseStage -> InternalResponseStage
 * add AbstractType.fromString (CASSANDRA-1767)
 * require index_type to be present when specifying index_name
   on ColumnDef (CASSANDRA-1759)
 * fix add/remove index bugs in CFMetadata (CASSANDRA-1768)
 * rebuild Strategy during system_update_keyspace (CASSANDRA-1762)
 * cli updates prompt to ... in continuation lines (CASSANDRA-1770)
 * support multiple Mutations per key in hadoop ColumnFamilyOutputFormat
   (CASSANDRA-1774)
 * improvements to Debian init script (CASSANDRA-1772)
 * use local classloader to check for version.properties (CASSANDRA-1778)
 * Validate that column names in column_metadata are valid for the
   defined comparator, and decode properly in cli (CASSANDRA-1773)
 * use cross-platform newlines in cli (CASSANDRA-1786)
 * add ExpiringColumn support to sstable import/export (CASSANDRA-1754)
 * add flush for each append to periodic commitlog mode; added
   periodic_without_flush option to disable this (CASSANDRA-1780)
 * close file handle used for post-flush truncate (CASSANDRA-1790)
 * various code cleanup (CASSANDRA-1793, -1794, -1795)
 * fix range queries against wrapped range (CASSANDRA-1781)
 * fix consistencylevel calculations for NetworkTopologyStrategy
   (CASSANDRA-1804)
 * cli support index type enum names (CASSANDRA-1810)
 * improved validation of column_metadata (CASSANDRA-1813)
 * reads at ConsistencyLevel > 1 throw UnavailableException
   immediately if insufficient live nodes exist (CASSANDRA-1803)
 * copy bytebuffers for local writes to avoid retaining the entire
   Thrift frame (CASSANDRA-1801)
 * fix NPE adding index to column w/o prior metadata (CASSANDRA-1764)
 * reduce fat client timeout (CASSANDRA-1730)
 * fix botched merge of CASSANDRA-1316


0.7.0-rc1
 * fix compaction and flush races with schema updates (CASSANDRA-1715)
 * add clustertool, config-converter, sstablekeys, and schematool 
   Windows .bat files (CASSANDRA-1723)
 * reject range queries received during bootstrap (CASSANDRA-1739)
 * fix wrapping-range queries on non-minimum token (CASSANDRA-1700)
 * add nodetool cfhistogram (CASSANDRA-1698)
 * limit repaired ranges to what the nodes have in common (CASSANDRA-1674)
 * index scan treats missing columns as not matching secondary
   expressions (CASSANDRA-1745)
 * Fix misuse of DataOutputBuffer.getData in AntiEntropyService
   (CASSANDRA-1729)
 * detect and warn when obsolete version of JNA is present (CASSANDRA-1760)
 * reduce fat client timeout (CASSANDRA-1730)
 * cleanup smallest CFs first to increase free temp space for larger ones
   (CASSANDRA-1811)
 * Update windows .bat files to work outside of main Cassandra
   directory (CASSANDRA-1713)
 * fix read repair regression from 0.6.7 (CASSANDRA-1727)
 * more-efficient read repair (CASSANDRA-1719)
 * fix hinted handoff replay (CASSANDRA-1656)
 * log type of dropped messages (CASSANDRA-1677)
 * upgrade to SLF4J 1.6.1
 * fix ByteBuffer bug in ExpiringColumn.updateDigest (CASSANDRA-1679)
 * fix IntegerType.getString (CASSANDRA-1681)
 * make -Djava.net.preferIPv4Stack=true the default (CASSANDRA-628)
 * add INTERNAL_RESPONSE verb to differentiate from responses related
   to client requests (CASSANDRA-1685)
 * log tpstats when dropping messages (CASSANDRA-1660)
 * include unreachable nodes in describeSchemaVersions (CASSANDRA-1678)
 * Avoid dropping messages off the client request path (CASSANDRA-1676)
 * fix jna errno reporting (CASSANDRA-1694)
 * add friendlier error for UnknownHostException on startup (CASSANDRA-1697)
 * include jna dependency in RPM package (CASSANDRA-1690)
 * add --skip-keys option to stress.py (CASSANDRA-1696)
 * improve cli handling of non-string keys and column names 
   (CASSANDRA-1701, -1693)
 * r/m extra subcomparator line in cli keyspaces output (CASSANDRA-1712)
 * add read repair chance to cli "show keyspaces"
 * upgrade to ConcurrentLinkedHashMap 1.1 (CASSANDRA-975)
 * fix index scan routing (CASSANDRA-1722)
 * fix tombstoning of supercolumns in range queries (CASSANDRA-1734)
 * clear endpoint cache after updating keyspace metadata (CASSANDRA-1741)
 * fix wrapping-range queries on non-minimum token (CASSANDRA-1700)
 * truncate includes secondary indexes (CASSANDRA-1747)
 * retain reference to PendingFile sstables (CASSANDRA-1749)
 * fix sstableimport regression (CASSANDRA-1753)
 * fix for bootstrap when no non-system tables are defined (CASSANDRA-1732)
 * handle replica unavailability in index scan (CASSANDRA-1755)
 * fix service initialization order deadlock (CASSANDRA-1756)
 * multi-line cli commands (CASSANDRA-1742)
 * fix race between snapshot and compaction (CASSANDRA-1736)
 * add listEndpointsPendingHints, deleteHintsForEndpoint JMX methods 
   (CASSANDRA-1551)


0.7.0-beta3
 * add strategy options to describe_keyspace output (CASSANDRA-1560)
 * log warning when using randomly generated token (CASSANDRA-1552)
 * re-organize JMX into .db, .net, .internal, .request (CASSANDRA-1217)
 * allow nodes to change IPs between restarts (CASSANDRA-1518)
 * remember ring state between restarts by default (CASSANDRA-1518)
 * flush index built flag so we can read it before log replay (CASSANDRA-1541)
 * lock row cache updates to prevent race condition (CASSANDRA-1293)
 * remove assertion causing rare (and harmless) error messages in
   commitlog (CASSANDRA-1330)
 * fix moving nodes with no keyspaces defined (CASSANDRA-1574)
 * fix unbootstrap when no data is present in a transfer range (CASSANDRA-1573)
 * take advantage of AVRO-495 to simplify our avro IDL (CASSANDRA-1436)
 * extend authorization hierarchy to column family (CASSANDRA-1554)
 * deletion support in secondary indexes (CASSANDRA-1571)
 * meaningful error message for invalid replication strategy class 
   (CASSANDRA-1566)
 * allow keyspace creation with RF > N (CASSANDRA-1428)
 * improve cli error handling (CASSANDRA-1580)
 * add cache save/load ability (CASSANDRA-1417, 1606, 1647)
 * add StorageService.getDrainProgress (CASSANDRA-1588)
 * Disallow bootstrap to an in-use token (CASSANDRA-1561)
 * Allow dynamic secondary index creation and destruction (CASSANDRA-1532)
 * log auto-guessed memtable thresholds (CASSANDRA-1595)
 * add ColumnDef support to cli (CASSANDRA-1583)
 * reduce index sample time by 75% (CASSANDRA-1572)
 * add cli support for column, strategy metadata (CASSANDRA-1578, 1612)
 * add cli support for schema modification (CASSANDRA-1584)
 * delete temp files on failed compactions (CASSANDRA-1596)
 * avoid blocking for dead nodes during removetoken (CASSANDRA-1605)
 * remove ConsistencyLevel.ZERO (CASSANDRA-1607)
 * expose in-progress compaction type in jmx (CASSANDRA-1586)
 * removed IClock & related classes from internals (CASSANDRA-1502)
 * fix removing tokens from SystemTable on decommission and removetoken
   (CASSANDRA-1609)
 * include CF metadata in cli 'show keyspaces' (CASSANDRA-1613)
 * switch from Properties to HashMap in PropertyFileSnitch to
   avoid synchronization bottleneck (CASSANDRA-1481)
 * PropertyFileSnitch configuration file renamed to 
   cassandra-topology.properties
 * add cli support for get_range_slices (CASSANDRA-1088, CASSANDRA-1619)
 * Make memtable flush thresholds per-CF instead of global 
   (CASSANDRA-1007, 1637)
 * add cli support for binary data without CfDef hints (CASSANDRA-1603)
 * fix building SSTable statistics post-stream (CASSANDRA-1620)
 * fix potential infinite loop in 2ary index queries (CASSANDRA-1623)
 * allow creating NTS keyspaces with no replicas configured (CASSANDRA-1626)
 * add jmx histogram of sstables accessed per read (CASSANDRA-1624)
 * remove system_rename_column_family and system_rename_keyspace from the
   client API until races can be fixed (CASSANDRA-1630, CASSANDRA-1585)
 * add cli sanity tests (CASSANDRA-1582)
 * update GC settings in cassandra.bat (CASSANDRA-1636)
 * cli support for index queries (CASSANDRA-1635)
 * cli support for updating schema memtable settings (CASSANDRA-1634)
 * cli --file option (CASSANDRA-1616)
 * reduce automatically chosen memtable sizes by 50% (CASSANDRA-1641)
 * move endpoint cache from snitch to strategy (CASSANDRA-1643)
 * fix commitlog recovery deleting the newly-created segment as well as
   the old ones (CASSANDRA-1644)
 * upgrade to Thrift 0.5 (CASSANDRA-1367)
 * renamed CL.DCQUORUM to LOCAL_QUORUM and DCQUORUMSYNC to EACH_QUORUM
 * cli truncate support (CASSANDRA-1653)
 * update GC settings in cassandra.bat (CASSANDRA-1636)
 * avoid logging when a node's ip/token is gossipped back to it (CASSANDRA-1666)


0.7-beta2
 * always use UTF-8 for hint keys (CASSANDRA-1439)
 * remove cassandra.yaml dependency from Hadoop and Pig (CASSADRA-1322)
 * expose CfDef metadata in describe_keyspaces (CASSANDRA-1363)
 * restore use of mmap_index_only option (CASSANDRA-1241)
 * dropping a keyspace with no column families generated an error 
   (CASSANDRA-1378)
 * rename RackAwareStrategy to OldNetworkTopologyStrategy, RackUnawareStrategy 
   to SimpleStrategy, DatacenterShardStrategy to NetworkTopologyStrategy,
   AbstractRackAwareSnitch to AbstractNetworkTopologySnitch (CASSANDRA-1392)
 * merge StorageProxy.mutate, mutateBlocking (CASSANDRA-1396)
 * faster UUIDType, LongType comparisons (CASSANDRA-1386, 1393)
 * fix setting read_repair_chance from CLI addColumnFamily (CASSANDRA-1399)
 * fix updates to indexed columns (CASSANDRA-1373)
 * fix race condition leaving to FileNotFoundException (CASSANDRA-1382)
 * fix sharded lock hash on index write path (CASSANDRA-1402)
 * add support for GT/E, LT/E in subordinate index clauses (CASSANDRA-1401)
 * cfId counter got out of sync when CFs were added (CASSANDRA-1403)
 * less chatty schema updates (CASSANDRA-1389)
 * rename column family mbeans. 'type' will now include either 
   'IndexColumnFamilies' or 'ColumnFamilies' depending on the CFS type.
   (CASSANDRA-1385)
 * disallow invalid keyspace and column family names. This includes name that
   matches a '^\w+' regex. (CASSANDRA-1377)
 * use JNA, if present, to take snapshots (CASSANDRA-1371)
 * truncate hints if starting 0.7 for the first time (CASSANDRA-1414)
 * fix FD leak in single-row slicepredicate queries (CASSANDRA-1416)
 * allow index expressions against columns that are not part of the 
   SlicePredicate (CASSANDRA-1410)
 * config-converter properly handles snitches and framed support 
   (CASSANDRA-1420)
 * remove keyspace argument from multiget_count (CASSANDRA-1422)
 * allow specifying cassandra.yaml location as (local or remote) URL
   (CASSANDRA-1126)
 * fix using DynamicEndpointSnitch with NetworkTopologyStrategy
   (CASSANDRA-1429)
 * Add CfDef.default_validation_class (CASSANDRA-891)
 * fix EstimatedHistogram.max (CASSANDRA-1413)
 * quorum read optimization (CASSANDRA-1622)
 * handle zero-length (or missing) rows during HH paging (CASSANDRA-1432)
 * include secondary indexes during schema migrations (CASSANDRA-1406)
 * fix commitlog header race during schema change (CASSANDRA-1435)
 * fix ColumnFamilyStoreMBeanIterator to use new type name (CASSANDRA-1433)
 * correct filename generated by xml->yaml converter (CASSANDRA-1419)
 * add CMSInitiatingOccupancyFraction=75 and UseCMSInitiatingOccupancyOnly
   to default JVM options
 * decrease jvm heap for cassandra-cli (CASSANDRA-1446)
 * ability to modify keyspaces and column family definitions on a live cluster
   (CASSANDRA-1285)
 * support for Hadoop Streaming [non-jvm map/reduce via stdin/out]
   (CASSANDRA-1368)
 * Move persistent sstable stats from the system table to an sstable component
   (CASSANDRA-1430)
 * remove failed bootstrap attempt from pending ranges when gossip times
   it out after 1h (CASSANDRA-1463)
 * eager-create tcp connections to other cluster members (CASSANDRA-1465)
 * enumerate stages and derive stage from message type instead of 
   transmitting separately (CASSANDRA-1465)
 * apply reversed flag during collation from different data sources
   (CASSANDRA-1450)
 * make failure to remove commitlog segment non-fatal (CASSANDRA-1348)
 * correct ordering of drain operations so CL.recover is no longer 
   necessary (CASSANDRA-1408)
 * removed keyspace from describe_splits method (CASSANDRA-1425)
 * rename check_schema_agreement to describe_schema_versions
   (CASSANDRA-1478)
 * fix QUORUM calculation for RF > 3 (CASSANDRA-1487)
 * remove tombstones during non-major compactions when bloom filter
   verifies that row does not exist in other sstables (CASSANDRA-1074)
 * nodes that coordinated a loadbalance in the past could not be seen by
   newly added nodes (CASSANDRA-1467)
 * exposed endpoint states (gossip details) via jmx (CASSANDRA-1467)
 * ensure that compacted sstables are not included when new readers are
   instantiated (CASSANDRA-1477)
 * by default, calculate heap size and memtable thresholds at runtime (CASSANDRA-1469)
 * fix races dealing with adding/dropping keyspaces and column families in
   rapid succession (CASSANDRA-1477)
 * clean up of Streaming system (CASSANDRA-1503, 1504, 1506)
 * add options to configure Thrift socket keepalive and buffer sizes (CASSANDRA-1426)
 * make contrib CassandraServiceDataCleaner recursive (CASSANDRA-1509)
 * min, max compaction threshold are configurable and persistent 
   per-ColumnFamily (CASSANDRA-1468)
 * fix replaying the last mutation in a commitlog unnecessarily 
   (CASSANDRA-1512)
 * invoke getDefaultUncaughtExceptionHandler from DTPE with the original
   exception rather than the ExecutionException wrapper (CASSANDRA-1226)
 * remove Clock from the Thrift (and Avro) API (CASSANDRA-1501)
 * Close intra-node sockets when connection is broken (CASSANDRA-1528)
 * RPM packaging spec file (CASSANDRA-786)
 * weighted request scheduler (CASSANDRA-1485)
 * treat expired columns as deleted (CASSANDRA-1539)
 * make IndexInterval configurable (CASSANDRA-1488)
 * add describe_snitch to Thrift API (CASSANDRA-1490)
 * MD5 authenticator compares plain text submitted password with MD5'd
   saved property, instead of vice versa (CASSANDRA-1447)
 * JMX MessagingService pending and completed counts (CASSANDRA-1533)
 * fix race condition processing repair responses (CASSANDRA-1511)
 * make repair blocking (CASSANDRA-1511)
 * create EndpointSnitchInfo and MBean to expose rack and DC (CASSANDRA-1491)
 * added option to contrib/word_count to output results back to Cassandra
   (CASSANDRA-1342)
 * rewrite Hadoop ColumnFamilyRecordWriter to pool connections, retry to
   multiple Cassandra nodes, and smooth impact on the Cassandra cluster
   by using smaller batch sizes (CASSANDRA-1434)
 * fix setting gc_grace_seconds via CLI (CASSANDRA-1549)
 * support TTL'd index values (CASSANDRA-1536)
 * make removetoken work like decommission (CASSANDRA-1216)
 * make cli comparator-aware and improve quote rules (CASSANDRA-1523,-1524)
 * make nodetool compact and cleanup blocking (CASSANDRA-1449)
 * add memtable, cache information to GCInspector logs (CASSANDRA-1558)
 * enable/disable HintedHandoff via JMX (CASSANDRA-1550)
 * Ignore stray files in the commit log directory (CASSANDRA-1547)
 * Disallow bootstrap to an in-use token (CASSANDRA-1561)


0.7-beta1
 * sstable versioning (CASSANDRA-389)
 * switched to slf4j logging (CASSANDRA-625)
 * add (optional) expiration time for column (CASSANDRA-699)
 * access levels for authentication/authorization (CASSANDRA-900)
 * add ReadRepairChance to CF definition (CASSANDRA-930)
 * fix heisenbug in system tests, especially common on OS X (CASSANDRA-944)
 * convert to byte[] keys internally and all public APIs (CASSANDRA-767)
 * ability to alter schema definitions on a live cluster (CASSANDRA-44)
 * renamed configuration file to cassandra.xml, and log4j.properties to
   log4j-server.properties, which must now be loaded from
   the classpath (which is how our scripts in bin/ have always done it)
   (CASSANDRA-971)
 * change get_count to require a SlicePredicate. create multi_get_count
   (CASSANDRA-744)
 * re-organized endpointsnitch implementations and added SimpleSnitch
   (CASSANDRA-994)
 * Added preload_row_cache option (CASSANDRA-946)
 * add CRC to commitlog header (CASSANDRA-999)
 * removed deprecated batch_insert and get_range_slice methods (CASSANDRA-1065)
 * add truncate thrift method (CASSANDRA-531)
 * http mini-interface using mx4j (CASSANDRA-1068)
 * optimize away copy of sliced row on memtable read path (CASSANDRA-1046)
 * replace constant-size 2GB mmaped segments and special casing for index 
   entries spanning segment boundaries, with SegmentedFile that computes 
   segments that always contain entire entries/rows (CASSANDRA-1117)
 * avoid reading large rows into memory during compaction (CASSANDRA-16)
 * added hadoop OutputFormat (CASSANDRA-1101)
 * efficient Streaming (no more anticompaction) (CASSANDRA-579)
 * split commitlog header into separate file and add size checksum to
   mutations (CASSANDRA-1179)
 * avoid allocating a new byte[] for each mutation on replay (CASSANDRA-1219)
 * revise HH schema to be per-endpoint (CASSANDRA-1142)
 * add joining/leaving status to nodetool ring (CASSANDRA-1115)
 * allow multiple repair sessions per node (CASSANDRA-1190)
 * optimize away MessagingService for local range queries (CASSANDRA-1261)
 * make framed transport the default so malformed requests can't OOM the 
   server (CASSANDRA-475)
 * significantly faster reads from row cache (CASSANDRA-1267)
 * take advantage of row cache during range queries (CASSANDRA-1302)
 * make GCGraceSeconds a per-ColumnFamily value (CASSANDRA-1276)
 * keep persistent row size and column count statistics (CASSANDRA-1155)
 * add IntegerType (CASSANDRA-1282)
 * page within a single row during hinted handoff (CASSANDRA-1327)
 * push DatacenterShardStrategy configuration into keyspace definition,
   eliminating datacenter.properties. (CASSANDRA-1066)
 * optimize forward slices starting with '' and single-index-block name 
   queries by skipping the column index (CASSANDRA-1338)
 * streaming refactor (CASSANDRA-1189)
 * faster comparison for UUID types (CASSANDRA-1043)
 * secondary index support (CASSANDRA-749 and subtasks)
 * make compaction buckets deterministic (CASSANDRA-1265)


0.6.6
 * Allow using DynamicEndpointSnitch with RackAwareStrategy (CASSANDRA-1429)
 * remove the remaining vestiges of the unfinished DatacenterShardStrategy 
   (replaced by NetworkTopologyStrategy in 0.7)
   

0.6.5
 * fix key ordering in range query results with RandomPartitioner
   and ConsistencyLevel > ONE (CASSANDRA-1145)
 * fix for range query starting with the wrong token range (CASSANDRA-1042)
 * page within a single row during hinted handoff (CASSANDRA-1327)
 * fix compilation on non-sun JDKs (CASSANDRA-1061)
 * remove String.trim() call on row keys in batch mutations (CASSANDRA-1235)
 * Log summary of dropped messages instead of spamming log (CASSANDRA-1284)
 * add dynamic endpoint snitch (CASSANDRA-981)
 * fix streaming for keyspaces with hyphens in their name (CASSANDRA-1377)
 * fix errors in hard-coded bloom filter optKPerBucket by computing it
   algorithmically (CASSANDRA-1220
 * remove message deserialization stage, and uncap read/write stages
   so slow reads/writes don't block gossip processing (CASSANDRA-1358)
 * add jmx port configuration to Debian package (CASSANDRA-1202)
 * use mlockall via JNA, if present, to prevent Linux from swapping
   out parts of the JVM (CASSANDRA-1214)


0.6.4
 * avoid queuing multiple hint deliveries for the same endpoint
   (CASSANDRA-1229)
 * better performance for and stricter checking of UTF8 column names
   (CASSANDRA-1232)
 * extend option to lower compaction priority to hinted handoff
   as well (CASSANDRA-1260)
 * log errors in gossip instead of re-throwing (CASSANDRA-1289)
 * avoid aborting commitlog replay prematurely if a flushed-but-
   not-removed commitlog segment is encountered (CASSANDRA-1297)
 * fix duplicate rows being read during mapreduce (CASSANDRA-1142)
 * failure detection wasn't closing command sockets (CASSANDRA-1221)
 * cassandra-cli.bat works on windows (CASSANDRA-1236)
 * pre-emptively drop requests that cannot be processed within RPCTimeout
   (CASSANDRA-685)
 * add ack to Binary write verb and update CassandraBulkLoader
   to wait for acks for each row (CASSANDRA-1093)
 * added describe_partitioner Thrift method (CASSANDRA-1047)
 * Hadoop jobs no longer require the Cassandra storage-conf.xml
   (CASSANDRA-1280, CASSANDRA-1047)
 * log thread pool stats when GC is excessive (CASSANDRA-1275)
 * remove gossip message size limit (CASSANDRA-1138)
 * parallelize local and remote reads during multiget, and respect snitch 
   when determining whether to do local read for CL.ONE (CASSANDRA-1317)
 * fix read repair to use requested consistency level on digest mismatch,
   rather than assuming QUORUM (CASSANDRA-1316)
 * process digest mismatch re-reads in parallel (CASSANDRA-1323)
 * switch hints CF comparator to BytesType (CASSANDRA-1274)


0.6.3
 * retry to make streaming connections up to 8 times. (CASSANDRA-1019)
 * reject describe_ring() calls on invalid keyspaces (CASSANDRA-1111)
 * fix cache size calculation for size of 100% (CASSANDRA-1129)
 * fix cache capacity only being recalculated once (CASSANDRA-1129)
 * remove hourly scan of all hints on the off chance that the gossiper
   missed a status change; instead, expose deliverHintsToEndpoint to JMX
   so it can be done manually, if necessary (CASSANDRA-1141)
 * don't reject reads at CL.ALL (CASSANDRA-1152)
 * reject deletions to supercolumns in CFs containing only standard
   columns (CASSANDRA-1139)
 * avoid preserving login information after client disconnects
   (CASSANDRA-1057)
 * prefer sun jdk to openjdk in debian init script (CASSANDRA-1174)
 * detect partioner config changes between restarts and fail fast 
   (CASSANDRA-1146)
 * use generation time to resolve node token reassignment disagreements
   (CASSANDRA-1118)
 * restructure the startup ordering of Gossiper and MessageService to avoid
   timing anomalies (CASSANDRA-1160)
 * detect incomplete commit log hearders (CASSANDRA-1119)
 * force anti-entropy service to stream files on the stream stage to avoid
   sending streams out of order (CASSANDRA-1169)
 * remove inactive stream managers after AES streams files (CASSANDRA-1169)
 * allow removing entire row through batch_mutate Deletion (CASSANDRA-1027)
 * add JMX metrics for row-level bloom filter false positives (CASSANDRA-1212)
 * added a redhat init script to contrib (CASSANDRA-1201)
 * use midpoint when bootstrapping a new machine into range with not
   much data yet instead of random token (CASSANDRA-1112)
 * kill server on OOM in executor stage as well as Thrift (CASSANDRA-1226)
 * remove opportunistic repairs, when two machines with overlapping replica
   responsibilities happen to finish major compactions of the same CF near
   the same time.  repairs are now fully manual (CASSANDRA-1190)
 * add ability to lower compaction priority (default is no change from 0.6.2)
   (CASSANDRA-1181)


0.6.2
 * fix contrib/word_count build. (CASSANDRA-992)
 * split CommitLogExecutorService into BatchCommitLogExecutorService and 
   PeriodicCommitLogExecutorService (CASSANDRA-1014)
 * add latency histograms to CFSMBean (CASSANDRA-1024)
 * make resolving timestamp ties deterministic by using value bytes
   as a tiebreaker (CASSANDRA-1039)
 * Add option to turn off Hinted Handoff (CASSANDRA-894)
 * fix windows startup (CASSANDRA-948)
 * make concurrent_reads, concurrent_writes configurable at runtime via JMX
   (CASSANDRA-1060)
 * disable GCInspector on non-Sun JVMs (CASSANDRA-1061)
 * fix tombstone handling in sstable rows with no other data (CASSANDRA-1063)
 * fix size of row in spanned index entries (CASSANDRA-1056)
 * install json2sstable, sstable2json, and sstablekeys to Debian package
 * StreamingService.StreamDestinations wouldn't empty itself after streaming
   finished (CASSANDRA-1076)
 * added Collections.shuffle(splits) before returning the splits in 
   ColumnFamilyInputFormat (CASSANDRA-1096)
 * do not recalculate cache capacity post-compaction if it's been manually 
   modified (CASSANDRA-1079)
 * better defaults for flush sorter + writer executor queue sizes
   (CASSANDRA-1100)
 * windows scripts for SSTableImport/Export (CASSANDRA-1051)
 * windows script for nodetool (CASSANDRA-1113)
 * expose PhiConvictThreshold (CASSANDRA-1053)
 * make repair of RF==1 a no-op (CASSANDRA-1090)
 * improve default JVM GC options (CASSANDRA-1014)
 * fix SlicePredicate serialization inside Hadoop jobs (CASSANDRA-1049)
 * close Thrift sockets in Hadoop ColumnFamilyRecordReader (CASSANDRA-1081)


0.6.1
 * fix NPE in sstable2json when no excluded keys are given (CASSANDRA-934)
 * keep the replica set constant throughout the read repair process
   (CASSANDRA-937)
 * allow querying getAllRanges with empty token list (CASSANDRA-933)
 * fix command line arguments inversion in clustertool (CASSANDRA-942)
 * fix race condition that could trigger a false-positive assertion
   during post-flush discard of old commitlog segments (CASSANDRA-936)
 * fix neighbor calculation for anti-entropy repair (CASSANDRA-924)
 * perform repair even for small entropy differences (CASSANDRA-924)
 * Use hostnames in CFInputFormat to allow Hadoop's naive string-based
   locality comparisons to work (CASSANDRA-955)
 * cache read-only BufferedRandomAccessFile length to avoid
   3 system calls per invocation (CASSANDRA-950)
 * nodes with IPv6 (and no IPv4) addresses could not join cluster
   (CASSANDRA-969)
 * Retrieve the correct number of undeleted columns, if any, from
   a supercolumn in a row that had been deleted previously (CASSANDRA-920)
 * fix index scans that cross the 2GB mmap boundaries for both mmap
   and standard i/o modes (CASSANDRA-866)
 * expose drain via nodetool (CASSANDRA-978)


0.6.0-RC1
 * JMX drain to flush memtables and run through commit log (CASSANDRA-880)
 * Bootstrapping can skip ranges under the right conditions (CASSANDRA-902)
 * fix merging row versions in range_slice for CL > ONE (CASSANDRA-884)
 * default write ConsistencyLeven chaned from ZERO to ONE
 * fix for index entries spanning mmap buffer boundaries (CASSANDRA-857)
 * use lexical comparison if time part of TimeUUIDs are the same 
   (CASSANDRA-907)
 * bound read, mutation, and response stages to fix possible OOM
   during log replay (CASSANDRA-885)
 * Use microseconds-since-epoch (UTC) in cli, instead of milliseconds
 * Treat batch_mutate Deletion with null supercolumn as "apply this predicate 
   to top level supercolumns" (CASSANDRA-834)
 * Streaming destination nodes do not update their JMX status (CASSANDRA-916)
 * Fix internal RPC timeout calculation (CASSANDRA-911)
 * Added Pig loadfunc to contrib/pig (CASSANDRA-910)


0.6.0-beta3
 * fix compaction bucketing bug (CASSANDRA-814)
 * update windows batch file (CASSANDRA-824)
 * deprecate KeysCachedFraction configuration directive in favor
   of KeysCached; move to unified-per-CF key cache (CASSANDRA-801)
 * add invalidateRowCache to ColumnFamilyStoreMBean (CASSANDRA-761)
 * send Handoff hints to natural locations to reduce load on
   remaining nodes in a failure scenario (CASSANDRA-822)
 * Add RowWarningThresholdInMB configuration option to warn before very 
   large rows get big enough to threaten node stability, and -x option to
   be able to remove them with sstable2json if the warning is unheeded
   until it's too late (CASSANDRA-843)
 * Add logging of GC activity (CASSANDRA-813)
 * fix ConcurrentModificationException in commitlog discard (CASSANDRA-853)
 * Fix hardcoded row count in Hadoop RecordReader (CASSANDRA-837)
 * Add a jmx status to the streaming service and change several DEBUG
   messages to INFO (CASSANDRA-845)
 * fix classpath in cassandra-cli.bat for Windows (CASSANDRA-858)
 * allow re-specifying host, port to cassandra-cli if invalid ones
   are first tried (CASSANDRA-867)
 * fix race condition handling rpc timeout in the coordinator
   (CASSANDRA-864)
 * Remove CalloutLocation and StagingFileDirectory from storage-conf files 
   since those settings are no longer used (CASSANDRA-878)
 * Parse a long from RowWarningThresholdInMB instead of an int (CASSANDRA-882)
 * Remove obsolete ControlPort code from DatabaseDescriptor (CASSANDRA-886)
 * move skipBytes side effect out of assert (CASSANDRA-899)
 * add "double getLoad" to StorageServiceMBean (CASSANDRA-898)
 * track row stats per CF at compaction time (CASSANDRA-870)
 * disallow CommitLogDirectory matching a DataFileDirectory (CASSANDRA-888)
 * default key cache size is 200k entries, changed from 10% (CASSANDRA-863)
 * add -Dcassandra-foreground=yes to cassandra.bat
 * exit if cluster name is changed unexpectedly (CASSANDRA-769)


0.6.0-beta1/beta2
 * add batch_mutate thrift command, deprecating batch_insert (CASSANDRA-336)
 * remove get_key_range Thrift API, deprecated in 0.5 (CASSANDRA-710)
 * add optional login() Thrift call for authentication (CASSANDRA-547)
 * support fat clients using gossiper and StorageProxy to perform
   replication in-process [jvm-only] (CASSANDRA-535)
 * support mmapped I/O for reads, on by default on 64bit JVMs 
   (CASSANDRA-408, CASSANDRA-669)
 * improve insert concurrency, particularly during Hinted Handoff
   (CASSANDRA-658)
 * faster network code (CASSANDRA-675)
 * stress.py moved to contrib (CASSANDRA-635)
 * row caching [must be explicitly enabled per-CF in config] (CASSANDRA-678)
 * present a useful measure of compaction progress in JMX (CASSANDRA-599)
 * add bin/sstablekeys (CASSNADRA-679)
 * add ConsistencyLevel.ANY (CASSANDRA-687)
 * make removetoken remove nodes from gossip entirely (CASSANDRA-644)
 * add ability to set cache sizes at runtime (CASSANDRA-708)
 * report latency and cache hit rate statistics with lifetime totals
   instead of average over the last minute (CASSANDRA-702)
 * support get_range_slice for RandomPartitioner (CASSANDRA-745)
 * per-keyspace replication factory and replication strategy (CASSANDRA-620)
 * track latency in microseconds (CASSANDRA-733)
 * add describe_ Thrift methods, deprecating get_string_property and 
   get_string_list_property
 * jmx interface for tracking operation mode and streams in general.
   (CASSANDRA-709)
 * keep memtables in sorted order to improve range query performance
   (CASSANDRA-799)
 * use while loop instead of recursion when trimming sstables compaction list 
   to avoid blowing stack in pathological cases (CASSANDRA-804)
 * basic Hadoop map/reduce support (CASSANDRA-342)


0.5.1
 * ensure all files for an sstable are streamed to the same directory.
   (CASSANDRA-716)
 * more accurate load estimate for bootstrapping (CASSANDRA-762)
 * tolerate dead or unavailable bootstrap target on write (CASSANDRA-731)
 * allow larger numbers of keys (> 140M) in a sstable bloom filter
   (CASSANDRA-790)
 * include jvm argument improvements from CASSANDRA-504 in debian package
 * change streaming chunk size to 32MB to accomodate Windows XP limitations
   (was 64MB) (CASSANDRA-795)
 * fix get_range_slice returning results in the wrong order (CASSANDRA-781)
 

0.5.0 final
 * avoid attempting to delete temporary bootstrap files twice (CASSANDRA-681)
 * fix bogus NaN in nodeprobe cfstats output (CASSANDRA-646)
 * provide a policy for dealing with single thread executors w/ a full queue
   (CASSANDRA-694)
 * optimize inner read in MessagingService, vastly improving multiple-node
   performance (CASSANDRA-675)
 * wait for table flush before streaming data back to a bootstrapping node.
   (CASSANDRA-696)
 * keep track of bootstrapping sources by table so that bootstrapping doesn't 
   give the indication of finishing early (CASSANDRA-673)


0.5.0 RC3
 * commit the correct version of the patch for CASSANDRA-663


0.5.0 RC2 (unreleased)
 * fix bugs in converting get_range_slice results to Thrift 
   (CASSANDRA-647, CASSANDRA-649)
 * expose java.util.concurrent.TimeoutException in StorageProxy methods
   (CASSANDRA-600)
 * TcpConnectionManager was holding on to disconnected connections, 
   giving the false indication they were being used. (CASSANDRA-651)
 * Remove duplicated write. (CASSANDRA-662)
 * Abort bootstrap if IP is already in the token ring (CASSANDRA-663)
 * increase default commitlog sync period, and wait for last sync to 
   finish before submitting another (CASSANDRA-668)


0.5.0 RC1
 * Fix potential NPE in get_range_slice (CASSANDRA-623)
 * add CRC32 to commitlog entries (CASSANDRA-605)
 * fix data streaming on windows (CASSANDRA-630)
 * GC compacted sstables after cleanup and compaction (CASSANDRA-621)
 * Speed up anti-entropy validation (CASSANDRA-629)
 * Fix anti-entropy assertion error (CASSANDRA-639)
 * Fix pending range conflicts when bootstapping or moving
   multiple nodes at once (CASSANDRA-603)
 * Handle obsolete gossip related to node movement in the case where
   one or more nodes is down when the movement occurs (CASSANDRA-572)
 * Include dead nodes in gossip to avoid a variety of problems
   and fix HH to removed nodes (CASSANDRA-634)
 * return an InvalidRequestException for mal-formed SlicePredicates
   (CASSANDRA-643)
 * fix bug determining closest neighbor for use in multiple datacenters
   (CASSANDRA-648)
 * Vast improvements in anticompaction speed (CASSANDRA-607)
 * Speed up log replay and writes by avoiding redundant serializations
   (CASSANDRA-652)


0.5.0 beta 2
 * Bootstrap improvements (several tickets)
 * add nodeprobe repair anti-entropy feature (CASSANDRA-193, CASSANDRA-520)
 * fix possibility of partition when many nodes restart at once
   in clusters with multiple seeds (CASSANDRA-150)
 * fix NPE in get_range_slice when no data is found (CASSANDRA-578)
 * fix potential NPE in hinted handoff (CASSANDRA-585)
 * fix cleanup of local "system" keyspace (CASSANDRA-576)
 * improve computation of cluster load balance (CASSANDRA-554)
 * added super column read/write, column count, and column/row delete to
   cassandra-cli (CASSANDRA-567, CASSANDRA-594)
 * fix returning live subcolumns of deleted supercolumns (CASSANDRA-583)
 * respect JAVA_HOME in bin/ scripts (several tickets)
 * add StorageService.initClient for fat clients on the JVM (CASSANDRA-535)
   (see contrib/client_only for an example of use)
 * make consistency_level functional in get_range_slice (CASSANDRA-568)
 * optimize key deserialization for RandomPartitioner (CASSANDRA-581)
 * avoid GCing tombstones except on major compaction (CASSANDRA-604)
 * increase failure conviction threshold, resulting in less nodes
   incorrectly (and temporarily) marked as down (CASSANDRA-610)
 * respect memtable thresholds during log replay (CASSANDRA-609)
 * support ConsistencyLevel.ALL on read (CASSANDRA-584)
 * add nodeprobe removetoken command (CASSANDRA-564)


0.5.0 beta
 * Allow multiple simultaneous flushes, improving flush throughput 
   on multicore systems (CASSANDRA-401)
 * Split up locks to improve write and read throughput on multicore systems
   (CASSANDRA-444, CASSANDRA-414)
 * More efficient use of memory during compaction (CASSANDRA-436)
 * autobootstrap option: when enabled, all non-seed nodes will attempt
   to bootstrap when started, until bootstrap successfully
   completes. -b option is removed.  (CASSANDRA-438)
 * Unless a token is manually specified in the configuration xml,
   a bootstraping node will use a token that gives it half the
   keys from the most-heavily-loaded node in the cluster,
   instead of generating a random token. 
   (CASSANDRA-385, CASSANDRA-517)
 * Miscellaneous bootstrap fixes (several tickets)
 * Ability to change a node's token even after it has data on it
   (CASSANDRA-541)
 * Ability to decommission a live node from the ring (CASSANDRA-435)
 * Semi-automatic loadbalancing via nodeprobe (CASSANDRA-192)
 * Add ability to set compaction thresholds at runtime via
   JMX / nodeprobe.  (CASSANDRA-465)
 * Add "comment" field to ColumnFamily definition. (CASSANDRA-481)
 * Additional JMX metrics (CASSANDRA-482)
 * JSON based export and import tools (several tickets)
 * Hinted Handoff fixes (several tickets)
 * Add key cache to improve read performance (CASSANDRA-423)
 * Simplified construction of custom ReplicationStrategy classes
   (CASSANDRA-497)
 * Graphical application (Swing) for ring integrity verification and 
   visualization was added to contrib (CASSANDRA-252)
 * Add DCQUORUM, DCQUORUMSYNC consistency levels and corresponding
   ReplicationStrategy / EndpointSnitch classes.  Experimental.
   (CASSANDRA-492)
 * Web client interface added to contrib (CASSANDRA-457)
 * More-efficient flush for Random, CollatedOPP partitioners 
   for normal writes (CASSANDRA-446) and bulk load (CASSANDRA-420)
 * Add MemtableFlushAfterMinutes, a global replacement for the old 
   per-CF FlushPeriodInMinutes setting (CASSANDRA-463)
 * optimizations to slice reading (CASSANDRA-350) and supercolumn
   queries (CASSANDRA-510)
 * force binding to given listenaddress for nodes with multiple
   interfaces (CASSANDRA-546)
 * stress.py benchmarking tool improvements (several tickets)
 * optimized replica placement code (CASSANDRA-525)
 * faster log replay on restart (CASSANDRA-539, CASSANDRA-540)
 * optimized local-node writes (CASSANDRA-558)
 * added get_range_slice, deprecating get_key_range (CASSANDRA-344)
 * expose TimedOutException to thrift (CASSANDRA-563)
 

0.4.2
 * Add validation disallowing null keys (CASSANDRA-486)
 * Fix race conditions in TCPConnectionManager (CASSANDRA-487)
 * Fix using non-utf8-aware comparison as a sanity check.
   (CASSANDRA-493)
 * Improve default garbage collector options (CASSANDRA-504)
 * Add "nodeprobe flush" (CASSANDRA-505)
 * remove NotFoundException from get_slice throws list (CASSANDRA-518)
 * fix get (not get_slice) of entire supercolumn (CASSANDRA-508)
 * fix null token during bootstrap (CASSANDRA-501)


0.4.1
 * Fix FlushPeriod columnfamily configuration regression
   (CASSANDRA-455)
 * Fix long column name support (CASSANDRA-460)
 * Fix for serializing a row that only contains tombstones
   (CASSANDRA-458)
 * Fix for discarding unneeded commitlog segments (CASSANDRA-459)
 * Add SnapshotBeforeCompaction configuration option (CASSANDRA-426)
 * Fix compaction abort under insufficient disk space (CASSANDRA-473)
 * Fix reading subcolumn slice from tombstoned CF (CASSANDRA-484)
 * Fix race condition in RVH causing occasional NPE (CASSANDRA-478)


0.4.0
 * fix get_key_range problems when a node is down (CASSANDRA-440)
   and add UnavailableException to more Thrift methods
 * Add example EndPointSnitch contrib code (several tickets)


0.4.0 RC2
 * fix SSTable generation clash during compaction (CASSANDRA-418)
 * reject method calls with null parameters (CASSANDRA-308)
 * properly order ranges in nodeprobe output (CASSANDRA-421)
 * fix logging of certain errors on executor threads (CASSANDRA-425)


0.4.0 RC1
 * Bootstrap feature is live; use -b on startup (several tickets)
 * Added multiget api (CASSANDRA-70)
 * fix Deadlock with SelectorManager.doProcess and TcpConnection.write
   (CASSANDRA-392)
 * remove key cache b/c of concurrency bugs in third-party
   CLHM library (CASSANDRA-405)
 * update non-major compaction logic to use two threshold values
   (CASSANDRA-407)
 * add periodic / batch commitlog sync modes (several tickets)
 * inline BatchMutation into batch_insert params (CASSANDRA-403)
 * allow setting the logging level at runtime via mbean (CASSANDRA-402)
 * change default comparator to BytesType (CASSANDRA-400)
 * add forwards-compatible ConsistencyLevel parameter to get_key_range
   (CASSANDRA-322)
 * r/m special case of blocking for local destination when writing with 
   ConsistencyLevel.ZERO (CASSANDRA-399)
 * Fixes to make BinaryMemtable [bulk load interface] useful (CASSANDRA-337);
   see contrib/bmt_example for an example of using it.
 * More JMX properties added (several tickets)
 * Thrift changes (several tickets)
    - Merged _super get methods with the normal ones; return values
      are now of ColumnOrSuperColumn.
    - Similarly, merged batch_insert_super into batch_insert.



0.4.0 beta
 * On-disk data format has changed to allow billions of keys/rows per
   node instead of only millions
 * Multi-keyspace support
 * Scan all sstables for all queries to avoid situations where
   different types of operation on the same ColumnFamily could
   disagree on what data was present
 * Snapshot support via JMX
 * Thrift API has changed a _lot_:
    - removed time-sorted CFs; instead, user-defined comparators
      may be defined on the column names, which are now byte arrays.
      Default comparators are provided for UTF8, Bytes, Ascii, Long (i64),
      and UUID types.
    - removed colon-delimited strings in thrift api in favor of explicit
      structs such as ColumnPath, ColumnParent, etc.  Also normalized
      thrift struct and argument naming.
    - Added columnFamily argument to get_key_range.
    - Change signature of get_slice to accept starting and ending
      columns as well as an offset.  (This allows use of indexes.)
      Added "ascending" flag to allow reasonably-efficient reverse
      scans as well.  Removed get_slice_by_range as redundant.
    - get_key_range operates on one CF at a time
    - changed `block` boolean on insert methods to ConsistencyLevel enum,
      with options of NONE, ONE, QUORUM, and ALL.
    - added similar consistency_level parameter to read methods
    - column-name-set slice with no names given now returns zero columns
      instead of all of them.  ("all" can run your server out of memory.
      use a range-based slice with a high max column count instead.)
 * Removed the web interface. Node information can now be obtained by 
   using the newly introduced nodeprobe utility.
 * More JMX stats
 * Remove magic values from internals (e.g. special key to indicate
   when to flush memtables)
 * Rename configuration "table" to "keyspace"
 * Moved to crash-only design; no more shutdown (just kill the process)
 * Lots of bug fixes

Full list of issues resolved in 0.4 is at https://issues.apache.org/jira/secure/IssueNavigator.jspa?reset=true&&pid=12310865&fixfor=12313862&resolution=1&sorter/field=issuekey&sorter/order=DESC


0.3.0 RC3
 * Fix potential deadlock under load in TCPConnection.
   (CASSANDRA-220)


0.3.0 RC2
 * Fix possible data loss when server is stopped after replaying
   log but before new inserts force memtable flush.
   (CASSANDRA-204)
 * Added BUGS file


0.3.0 RC1
 * Range queries on keys, including user-defined key collation
 * Remove support
 * Workarounds for a weird bug in JDK select/register that seems
   particularly common on VM environments. Cassandra should deploy
   fine on EC2 now
 * Much improved infrastructure: the beginnings of a decent test suite
   ("ant test" for unit tests; "nosetests" for system tests), code
   coverage reporting, etc.
 * Expanded node status reporting via JMX
 * Improved error reporting/logging on both server and client
 * Reduced memory footprint in default configuration
 * Combined blocking and non-blocking versions of insert APIs
 * Added FlushPeriodInMinutes configuration parameter to force
   flushing of infrequently-updated ColumnFamilies<|MERGE_RESOLUTION|>--- conflicted
+++ resolved
@@ -16,7 +16,7 @@
  * MV should use the maximum timestamp of the primary key (CASSANDRA-10910)
  * Fix potential assertion error during compaction (CASSANDRA-10944)
 Merged from 2.2:
-2.2.5
+ * (cqlsh) encode input correctly when saving history
  * Fix potential NPE on ORDER BY queries with IN (CASSANDRA-10955)
  * Start L0 STCS-compactions even if there is a L0 -> L1 compaction
    going (CASSANDRA-10979)
@@ -29,18 +29,6 @@
  * Optimize pending range computation (CASSANDRA-9258)
  * Skip commit log and saved cache directories in SSTable version startup check (CASSANDRA-10902)
  * drop/alter user should be case sensitive (CASSANDRA-10817)
-<<<<<<< HEAD
-=======
- * jemalloc detection fails due to quoting issues in regexv (CASSANDRA-10946)
- * (cqlsh) show correct column names for empty result sets (CASSANDRA-9813)
- * Add new types to Stress (CASSANDRA-9556)
- * Add property to allow listening on broadcast interface (CASSANDRA-9748)
- * Fix regression in split size on CqlInputFormat (CASSANDRA-10835)
- * Better handling of SSL connection errors inter-node (CASSANDRA-10816)
- * Disable reloading of GossipingPropertyFileSnitch (CASSANDRA-9474)
- * Verify tables in pseudo-system keyspaces at startup (CASSANDRA-10761)
- * (cqlsh) encode input correctly when saving history
->>>>>>> bee7917b
 Merged from 2.1:
  * Fix bad gossip generation seen in long-running clusters (CASSANDRA-10969)
  * Avoid NPE when incremental repair fails (CASSANDRA-10909)
@@ -88,6 +76,7 @@
  * Abort in-progress queries that time out (CASSANDRA-7392)
  * Add transparent data encryption core classes (CASSANDRA-9945)
 Merged from 3.0:
+ * Better handling of SSL connection errors inter-node (CASSANDRA-10816)
  * Avoid NoSuchElementException when executing empty batch (CASSANDRA-10711)
  * Avoid building PartitionUpdate in toString (CASSANDRA-10897)
  * Reduce heap spent when receiving many SSTables (CASSANDRA-10797)
