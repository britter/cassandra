--- conflicted
+++ resolved
@@ -1,4 +1,3 @@
-<<<<<<< HEAD
 3.0.9
  * Change commitlog and sstables to track dirty and clean intervals (CASSANDRA-11828)
  * NullPointerException during compaction on table with static columns (CASSANDRA-12336)
@@ -30,11 +29,7 @@
  * Avoid digest mismatch with empty but static rows (CASSANDRA-12090)
  * Fix EOF exception when altering column type (CASSANDRA-11820)
 Merged from 2.2:
-=======
-2.2.8
  * Fix hanging stream session (CASSANDRA-10992)
- * Add byteman support for testing (CASSANDRA-12377)
->>>>>>> 76e3100f
  * Fix INSERT JSON, fromJson() support of smallint, tinyint types (CASSANDRA-12371)
  * Restore JVM metric export for metric reporters (CASSANDRA-12312)
  * Release sstables of failed stream sessions only when outgoing transfers are finished (CASSANDRA-11345)
