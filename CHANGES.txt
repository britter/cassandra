--- conflicted
+++ resolved
@@ -1,4 +1,3 @@
-<<<<<<< HEAD
 3.11.3
  * Update metrics to 3.1.5 (CASSANDRA-12924)
  * Detect OpenJDK jvm type and architecture (CASSANDRA-12793)
@@ -14,10 +13,7 @@
  * RateBasedBackPressure unnecessarily invokes a lock on the Guava RateLimiter (CASSANDRA-14163)
  * Fix wildcard GROUP BY queries (CASSANDRA-14209)
 Merged from 3.0:
-=======
-3.0.17
  * Cassandra not starting when using enhanced startup scripts in windows (CASSANDRA-14418)
->>>>>>> b9b2a4e1
  * Fix progress stats and units in compactionstats (CASSANDRA-12244)
  * Better handle missing partition columns in system_schema.columns (CASSANDRA-14379)
  * Delay hints store excise by write timeout to avoid race with decommission (CASSANDRA-13740)
