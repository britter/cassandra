--- conflicted
+++ resolved
@@ -1,4 +1,3 @@
-<<<<<<< HEAD
 2.1.3
  * Do more aggressive entire-sstable TTL expiry checks (CASSANDRA-8243)
  * Add more log info if readMeter is null (CASSANDRA-8238)
@@ -8,10 +7,7 @@
  * Have paxos reuse the timestamp generation of normal queries (CASSANDRA-7801)
  * Fix incremental repair not remove parent session on remote (CASSANDRA-8291)
 Merged from 2.0:
-=======
-2.0.12:
  * Fix InvalidRequestException with ORDER BY (CASSANDRA-8286)
->>>>>>> 1945384f
  * Disable SSLv3 for POODLE (CASSANDRA-8265)
  * Fix millisecond timestamps in Tracing (CASSANDRA-8297)
  * Include keyspace name in error message when there are insufficient
