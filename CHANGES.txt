--- conflicted
+++ resolved
@@ -1,4 +1,3 @@
-<<<<<<< HEAD
 3.6
  * Always perform collision check before joining ring (CASSANDRA-10134)
  * SSTableWriter output discrepancy (CASSANDRA-11646)
@@ -60,10 +59,7 @@
  * (cqlsh) Show static columns in a different color (CASSANDRA-11059)
  * Allow to remove TTLs on table with default_time_to_live (CASSANDRA-11207)
 Merged from 3.0:
-=======
-3.0.6
  * Don't require HEAP_NEW_SIZE to be set when using G1 (CASSANDRA-11600)
->>>>>>> 7a2be8fa
  * Fix sstabledump not showing cells after tombstone marker (CASSANDRA-11654)
  * Ignore all LocalStrategy keyspaces for streaming and other related
    operations (CASSANDRA-11627)
