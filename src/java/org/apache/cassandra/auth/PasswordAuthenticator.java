--- conflicted
+++ resolved
@@ -77,19 +77,12 @@
     {
         try
         {
-<<<<<<< HEAD
-            ResultMessage.Rows rows = authenticateStatement.execute(QueryState.forInternalCalls(),
-                                                                    QueryOptions.forInternalCalls(consistencyForUser(username),
-                                                                                                  Lists.newArrayList(ByteBufferUtil.bytes(username))));
-            result = UntypedResultSet.create(rows.result);
-=======
             // If the legacy users table exists try to verify credentials there. This is to handle the case
             // where the cluster is being upgraded and so is running with mixed versions of the authn tables
             SelectStatement authenticationStatement = Schema.instance.getCFMetaData(AuthKeyspace.NAME, LEGACY_CREDENTIALS_TABLE) == null
                                                     ? authenticateStatement
                                                     : legacyAuthenticateStatement;
             return doAuthenticate(username, password, authenticationStatement);
->>>>>>> 895ec3ea
         }
         catch (RequestExecutionException e)
         {
@@ -147,40 +140,10 @@
     private AuthenticatedUser doAuthenticate(String username, String password, SelectStatement authenticationStatement)
     throws RequestExecutionException, AuthenticationException
     {
-<<<<<<< HEAD
-        Auth.setupTable(CREDENTIALS_CF, CREDENTIALS_CF_SCHEMA);
-
-        // the delay is here to give the node some time to see its peers - to reduce
-        // "skipped default user setup: some nodes are were not ready" log spam.
-        // It's the only reason for the delay.
-        ScheduledExecutors.nonPeriodicTasks.schedule(new Runnable()
-        {
-            public void run()
-            {
-              setupDefaultUser();
-            }
-        }, Auth.SUPERUSER_SETUP_DELAY, TimeUnit.MILLISECONDS);
-
-        String query = String.format("SELECT %s FROM %s.%s WHERE username = ?",
-                                     SALTED_HASH,
-                                     Auth.AUTH_KS,
-                                     CREDENTIALS_CF);
-        authenticateStatement = (SelectStatement) QueryProcessor.parseStatement(query).prepare().statement;
-    }
-=======
-        UntypedResultSet result;
-        try
-        {
-            ResultMessage.Rows rows = authenticationStatement.execute(QueryState.forInternalCalls(),
-                                                                      QueryOptions.forInternalCalls(consistencyForRole(username),
-                                                                                                    Lists.newArrayList(ByteBufferUtil.bytes(username))));
-            result = UntypedResultSet.create(rows.result);
-        }
-        catch (RequestValidationException e)
-        {
-            throw new AssertionError(e); // not supposed to happen
-        }
->>>>>>> 895ec3ea
+        ResultMessage.Rows rows = authenticationStatement.execute(QueryState.forInternalCalls(),
+                                                                  QueryOptions.forInternalCalls(consistencyForRole(username),
+                                                                                                Lists.newArrayList(ByteBufferUtil.bytes(username))));
+        UntypedResultSet result = UntypedResultSet.create(rows.result);
 
         if ((result.isEmpty() || !result.one().has(SALTED_HASH)) || !BCrypt.checkpw(password, result.one().getString(SALTED_HASH)))
             throw new AuthenticationException("Username and/or password are incorrect");
@@ -190,14 +153,7 @@
 
     private SelectStatement prepare(String query)
     {
-        try
-        {
-            return (SelectStatement) QueryProcessor.getStatement(query, ClientState.forInternalCalls()).statement;
-        }
-        catch (RequestValidationException e)
-        {
-            throw new AssertionError(e);
-        }
+        return (SelectStatement) QueryProcessor.getStatement(query, ClientState.forInternalCalls()).statement;
     }
 
     private class PlainTextSaslAuthenticator implements SaslNegotiator
