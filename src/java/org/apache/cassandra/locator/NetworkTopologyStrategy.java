--- conflicted
+++ resolved
@@ -143,28 +143,6 @@
     {
         return datacenters.keySet();
     }
-<<<<<<< HEAD
-
-    /**
-     * This method will generate the QRH object and returns. If the Consistency
-     * level is LOCAL_QUORUM then it will return a DCQRH with a map of local rep
-     * factor alone. If the consistency level is EACH_QUORUM then it will
-     * return a DCQRH with a map of all the DC rep factor.
-     */
-    @Override
-    public IWriteResponseHandler getWriteResponseHandler(Collection<InetAddress> writeEndpoints, Multimap<InetAddress, InetAddress> hintedEndpoints, ConsistencyLevel consistency_level)
-    {
-        if (consistency_level == ConsistencyLevel.LOCAL_QUORUM)
-        {
-            // block for in this context will be localnodes block.
-            return DatacenterWriteResponseHandler.create(writeEndpoints, hintedEndpoints, consistency_level, table);
-        }
-        else if (consistency_level == ConsistencyLevel.EACH_QUORUM)
-        {
-            return DatacenterSyncWriteResponseHandler.create(writeEndpoints, hintedEndpoints, consistency_level, table);
-        }
-        return super.getWriteResponseHandler(writeEndpoints, hintedEndpoints, consistency_level);
-    }
 
     public void validateOptions() throws ConfigurationException
     {
@@ -178,6 +156,4 @@
         }
 
     }
-=======
->>>>>>> 2f90f45c
 }