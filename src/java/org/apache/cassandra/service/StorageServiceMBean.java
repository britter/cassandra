/**
 * Licensed to the Apache Software Foundation (ASF) under one
 * or more contributor license agreements.  See the NOTICE file
 * distributed with this work for additional information
 * regarding copyright ownership.  The ASF licenses this file
 * to you under the Apache License, Version 2.0 (the
 * "License"); you may not use this file except in compliance
 * with the License.  You may obtain a copy of the License at
 *
 *     http://www.apache.org/licenses/LICENSE-2.0
 *
 * Unless required by applicable law or agreed to in writing, software
 * distributed under the License is distributed on an "AS IS" BASIS,
 * WITHOUT WARRANTIES OR CONDITIONS OF ANY KIND, either express or implied.
 * See the License for the specific language governing permissions and
 * limitations under the License.
 */

package org.apache.cassandra.service;

import java.io.IOException;
import java.net.InetAddress;
import java.net.UnknownHostException;
import java.nio.ByteBuffer;
import java.util.List;
import java.util.Map;
import java.util.concurrent.ExecutionException;
import java.util.concurrent.TimeoutException;

import org.apache.cassandra.config.ConfigurationException;
import org.apache.cassandra.dht.Range;
import org.apache.cassandra.dht.Token;
import org.apache.cassandra.thrift.InvalidRequestException;
import org.apache.cassandra.thrift.TokenRange;
import org.apache.cassandra.thrift.UnavailableException;


public interface StorageServiceMBean
{
    /**
     * Retrieve the list of live nodes in the cluster, where "liveness" is
     * determined by the failure detector of the node being queried.
     *
     * @return set of IP addresses, as Strings
     */
    public List<String> getLiveNodes();

    /**
     * Retrieve the list of unreachable nodes in the cluster, as determined
     * by this node's failure detector.
     *
     * @return set of IP addresses, as Strings
     */
    public List<String> getUnreachableNodes();

    /**
     * Retrieve the list of nodes currently bootstrapping into the ring.
     *
     * @return set of IP addresses, as Strings
     */
    public List<String> getJoiningNodes();

    /**
     * Retrieve the list of nodes currently leaving the ring.
     *
     * @return set of IP addresses, as Strings
     */
    public List<String> getLeavingNodes();

    /**
     * Retrieve the list of nodes currently moving in the ring.
     *
     * @return set of IP addresses, as Strings
     */
    public List<String> getMovingNodes();

    /**
     * Fetch a string representation of the token.
     *
     * @return a string token
     */
    public String getToken();

    /**
     * Fetch a string representation of the Cassandra version.
     * @return A string representation of the Cassandra version.
     */
    public String getReleaseVersion();

    /**
     * Get the list of all data file locations from conf
     * @return String array of all locations
     */
    public String[] getAllDataFileLocations();

    /**
     * Get the list of data file locations for a given table
     * @param table the table to get locations for.
     * @return String array of all locations
     */
    public String[] getAllDataFileLocationsForTable(String table);

    /**
     * Get location of the commit log
     * @return a string path
     */
    public String getCommitLogLocation();

    /**
     * Get location of the saved caches dir
     * @return a string path
     */
    public String getSavedCachesLocation();

    /**
     * Retrieve a map of range to end points that describe the ring topology
     * of a Cassandra cluster.
     *
     * @return mapping of ranges to end points
     */
    public Map<Range<Token>, List<String>> getRangeToEndpointMap(String keyspace);

    /**
     * Retrieve a map of range to rpc addresses that describe the ring topology
     * of a Cassandra cluster.
     *
     * @return mapping of ranges to rpc addresses
     */
    public Map<Range<Token>, List<String>> getRangeToRpcaddressMap(String keyspace);

    /**
     * The same as {@code describeRing(String)} but converts TokenRange to the String for JMX compatibility
     *
     * @param keyspace The keyspace to fetch information about
     *
     * @return a List of TokenRange(s) converted to String for the given keyspace
     *
     * @throws InvalidRequestException if there is no ring information available about keyspace
     */
    public List <String> describeRingJMX(String keyspace) throws InvalidRequestException;

    /**
     * Retrieve a map of pending ranges to endpoints that describe the ring topology
     * @param keyspace the keyspace to get the pending range map for.
     * @return a map of pending ranges to endpoints
     */
    public Map<Range<Token>, List<String>> getPendingRangeToEndpointMap(String keyspace);

    /**
     * Retrieve a map of tokens to endpoints, including the bootstrapping
     * ones.
     *
     * @return a map of tokens to endpoints
     */
    public Map<Token, String> getTokenToEndpointMap();

    /**
     * Numeric load value.
     */
    public double getLoad();

    /** Human-readable load value */
    public String getLoadString();

    /** Human-readable load value.  Keys are IP addresses. */
    public Map<String, String> getLoadMap();

    /**
     * Return the generation value for this node.
     *
     * @return generation number
     */
    public int getCurrentGenerationNumber();

    /**
     * This method returns the N endpoints that are responsible for storing the
     * specified key i.e for replication.
     *
     * @param table keyspace name also known as table
     * @param cf Column family name
     * @param key - key for which we need to find the endpoint return value -
     * the endpoint responsible for this key
     */
    public List<InetAddress> getNaturalEndpoints(String table, String cf, String key);
    public List<InetAddress> getNaturalEndpoints(String table, ByteBuffer key);

    /**
     * Takes the snapshot for the given tables. A snapshot name must be specified.
     *
     * @param tag the tag given to the snapshot; may not be null or empty
     * @param tableNames the name of the tables to snapshot; empty means "all."
     */
    public void takeSnapshot(String tag, String... tableNames) throws IOException;

    /**
     * Remove the snapshot with the given name from the given tables.
     * If no tag is specified we will remove all snapshots.
     */
    public void clearSnapshot(String tag, String... tableNames) throws IOException;

    /**
     * Forces major compaction of a single keyspace
     */
    public void forceTableCompaction(String tableName, String... columnFamilies) throws IOException, ExecutionException, InterruptedException;

    /**
     * Trigger a cleanup of keys on a single keyspace
     */
    public void forceTableCleanup(String tableName, String... columnFamilies) throws IOException, ExecutionException, InterruptedException;

    /**
     * Scrub (deserialize + reserialize at the latest version, skipping bad rows if any) the given keyspace.
     * If columnFamilies array is empty, all CFs are scrubbed.
     *
     * Scrubbed CFs will be snapshotted first.
     */
    public void scrub(String tableName, String... columnFamilies) throws IOException, ExecutionException, InterruptedException;

    /**
     * Rewrite all sstables to the latest version.
     * Unlike scrub, it doesn't skip bad rows and do not snapshot sstables first.
     */
    public void upgradeSSTables(String tableName, String... columnFamilies) throws IOException, ExecutionException, InterruptedException;

    /**
     * Flush all memtables for the given column families, or all columnfamilies for the given table
     * if none are explicitly listed.
     * @param tableName
     * @param columnFamilies
     * @throws IOException
     */
    public void forceTableFlush(String tableName, String... columnFamilies) throws IOException, ExecutionException, InterruptedException;

    /**
     * Triggers proactive repair for given column families, or all columnfamilies for the given table
     * if none are explicitly listed.
     * @param tableName
     * @param columnFamilies
     * @throws IOException
     */
    public void forceTableRepair(String tableName, String... columnFamilies) throws IOException;

    /**
     * Triggers proactive repair but only for the node primary range.
     */
    public void forceTableRepairPrimaryRange(String tableName, String... columnFamilies) throws IOException;

    public void forceTerminateAllRepairSessions();

    /**
     * transfer this node's data to other machines and remove it from service.
     */
    public void decommission() throws InterruptedException;

    /**
     * @param newToken token to move this node to.
     * This node will unload its data onto its neighbors, and bootstrap to the new token.
     */
    public void move(String newToken) throws IOException, InterruptedException, ConfigurationException;

    /**
     * removeToken removes token (and all data associated with
     * enpoint that had it) from the ring
     */
    public void removeToken(String token);

    /**
     * Get the status of a token removal.
     */
    public String getRemovalStatus();

    /**
     * Force a remove operation to finish.
     */
    public void forceRemoveCompletion();

    /** set the logging level at runtime */
    public void setLog4jLevel(String classQualifier, String level);

    /** get the operational mode (leaving, joining, normal, decommissioned, client) **/
    public String getOperationMode();

    /** get the progress of a drain operation */
    public String getDrainProgress();

    /** makes node unavailable for writes, flushes memtables and replays commitlog. */
    public void drain() throws IOException, InterruptedException, ExecutionException;

    /**
     * Truncates (deletes) the given columnFamily from the provided keyspace.
     * Calling truncate results in actual deletion of all data in the cluster
     * under the given columnFamily and it will fail unless all hosts are up.
     * All data in the given column family will be deleted, but its definition
     * will not be affected.
     *
     * @param keyspace The keyspace to delete from
     * @param columnFamily The column family to delete data from.
     *
     * @throws UnavailableException if some of the hosts in the ring are down.
     */
    public void truncate(String keyspace, String columnFamily) throws UnavailableException, TimeoutException, IOException;

<<<<<<< HEAD
    /** force hint delivery to an endpoint **/
    public void deliverHints(String host) throws UnknownHostException;
=======
    /** save row and key caches */
    public void saveCaches() throws ExecutionException, InterruptedException;
>>>>>>> 23e1aa4c

    /**
     * given a list of tokens (representing the nodes in the cluster), returns
     *   a mapping from "token -> %age of cluster owned by that token"
     */
    public Map<Token, Float> getOwnership();

    public List<String> getKeyspaces();

    /**
     * Change endpointsnitch class and dynamic-ness (and dynamic attributes) at runtime
     * @param epSnitchClassName        the canonical path name for a class implementing IEndpointSnitch
     * @param dynamic                  boolean that decides whether dynamicsnitch is used or not
     * @param dynamicUpdateInterval    integer, in ms (default 100)
     * @param dynamicResetInterval     integer, in ms (default 600,000)
     * @param dynamicBadnessThreshold  double, (default 0.0)
     * @throws ConfigurationException  classname not found on classpath
     */
    public void updateSnitch(String epSnitchClassName, Boolean dynamic, Integer dynamicUpdateInterval, Integer dynamicResetInterval, Double dynamicBadnessThreshold) throws ConfigurationException;

    // allows a user to forcibly 'kill' a sick node
    public void stopGossiping();

    // allows a user to recover a forcibly 'killed' node
    public void startGossiping();

    // to determine if gossip is disabled
    public boolean isInitialized();

    // allows a user to disable thrift
    public void stopRPCServer();

    // allows a user to reenable thrift
    public void startRPCServer();

    // to determine if thrift is running
    public boolean isRPCServerRunning();

    // allows a node that have been started without joining the ring to join it
    public void joinRing() throws IOException, org.apache.cassandra.config.ConfigurationException;
    public boolean isJoined();

    public int getExceptionCount();
    
    public void setStreamThroughputMbPerSec(int value);
    public int getStreamThroughputMbPerSec();

    public int getCompactionThroughputMbPerSec();
    public void setCompactionThroughputMbPerSec(int value);

    public boolean isIncrementalBackupsEnabled();
    public void setIncrementalBackupsEnabled(boolean value);

    public void bulkLoad(String directory);

    public void rescheduleFailedDeletions();

    /**
     * Load new SSTables to the given keyspace/columnFamily
     *
     * @param ksName The parent keyspace name
     * @param cfName The ColumnFamily name where SSTables belong
     */
    public void loadNewSSTables(String ksName, String cfName);
}<|MERGE_RESOLUTION|>--- conflicted
+++ resolved
@@ -300,14 +300,6 @@
      */
     public void truncate(String keyspace, String columnFamily) throws UnavailableException, TimeoutException, IOException;
 
-<<<<<<< HEAD
-    /** force hint delivery to an endpoint **/
-    public void deliverHints(String host) throws UnknownHostException;
-=======
-    /** save row and key caches */
-    public void saveCaches() throws ExecutionException, InterruptedException;
->>>>>>> 23e1aa4c
-
     /**
      * given a list of tokens (representing the nodes in the cluster), returns
      *   a mapping from "token -> %age of cluster owned by that token"
