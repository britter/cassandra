--- conflicted
+++ resolved
@@ -58,24 +58,8 @@
 import javax.management.Notification;
 import javax.management.NotificationBroadcasterSupport;
 import javax.management.ObjectName;
-<<<<<<< HEAD
 import javax.management.openmbean.TabularData;
 import javax.management.openmbean.TabularDataSupport;
-=======
-
-import com.google.common.annotations.VisibleForTesting;
-import com.google.common.base.Predicate;
-import com.google.common.collect.*;
-import com.google.common.util.concurrent.FutureCallback;
-import com.google.common.util.concurrent.Futures;
-import com.google.common.util.concurrent.Uninterruptibles;
-
-import org.apache.commons.lang3.StringUtils;
-import org.apache.log4j.Level;
-import org.apache.log4j.LogManager;
-import org.slf4j.Logger;
-import org.slf4j.LoggerFactory;
->>>>>>> b2c62bb2
 
 import org.apache.cassandra.auth.Auth;
 import org.apache.cassandra.concurrent.ScheduledExecutors;
@@ -1470,7 +1454,6 @@
 
             String moveName = pieces[0];
 
-<<<<<<< HEAD
             switch (moveName)
             {
                 case VersionedValue.STATUS_BOOTSTRAPPING:
@@ -1493,20 +1476,6 @@
                     handleStateMoving(endpoint, pieces);
                     break;
             }
-=======
-            if (moveName.equals(VersionedValue.STATUS_BOOTSTRAPPING))
-                handleStateBootstrap(endpoint, pieces);
-            else if (moveName.equals(VersionedValue.STATUS_NORMAL) || moveName.equals(VersionedValue.SHUTDOWN))
-                handleStateNormal(endpoint, pieces);
-            else if (moveName.equals(VersionedValue.REMOVING_TOKEN) || moveName.equals(VersionedValue.REMOVED_TOKEN))
-                handleStateRemoving(endpoint, pieces);
-            else if (moveName.equals(VersionedValue.STATUS_LEAVING))
-                handleStateLeaving(endpoint, pieces);
-            else if (moveName.equals(VersionedValue.STATUS_LEFT))
-                handleStateLeft(endpoint, pieces);
-            else if (moveName.equals(VersionedValue.STATUS_MOVING))
-                handleStateMoving(endpoint, pieces);
->>>>>>> b2c62bb2
         }
         else
         {
