--- conflicted
+++ resolved
@@ -2301,24 +2301,19 @@
 
     public int scrub(boolean disableSnapshot, boolean skipCorrupted, String keyspaceName, String... columnFamilies) throws IOException, ExecutionException, InterruptedException
     {
-<<<<<<< HEAD
+        return scrub(disableSnapshot, skipCorrupted, true, keyspaceName, columnFamilies);
+    }
+
+    public int scrub(boolean disableSnapshot, boolean skipCorrupted, boolean checkData, String keyspaceName, String... columnFamilies) throws IOException, ExecutionException, InterruptedException
+    {
         CompactionManager.AllSSTableOpStatus status = CompactionManager.AllSSTableOpStatus.SUCCESSFUL;
         for (ColumnFamilyStore cfStore : getValidColumnFamilies(false, false, keyspaceName, columnFamilies))
         {
-            CompactionManager.AllSSTableOpStatus oneStatus = cfStore.scrub(disableSnapshot, skipCorrupted);
+            CompactionManager.AllSSTableOpStatus oneStatus = cfStore.scrub(disableSnapshot, skipCorrupted, checkData);
             if (oneStatus != CompactionManager.AllSSTableOpStatus.SUCCESSFUL)
                 status = oneStatus;
         }
         return status.statusCode;
-=======
-        scrub(disableSnapshot, skipCorrupted, true, keyspaceName, columnFamilies);
-    }
-
-    public void scrub(boolean disableSnapshot, boolean skipCorrupted, boolean checkData, String keyspaceName, String... columnFamilies) throws IOException, ExecutionException, InterruptedException
-    {
-        for (ColumnFamilyStore cfStore : getValidColumnFamilies(false, false, keyspaceName, columnFamilies))
-            cfStore.scrub(disableSnapshot, skipCorrupted, checkData);
->>>>>>> be9eff57
     }
 
     public int upgradeSSTables(String keyspaceName, boolean excludeCurrentVersion, String... columnFamilies) throws IOException, ExecutionException, InterruptedException
