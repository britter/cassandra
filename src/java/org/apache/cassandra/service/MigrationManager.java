/*
 * Licensed to the Apache Software Foundation (ASF) under one
 * or more contributor license agreements.  See the NOTICE file
 * distributed with this work for additional information
 * regarding copyright ownership.  The ASF licenses this file
 * to you under the Apache License, Version 2.0 (the
 * "License"); you may not use this file except in compliance
 * with the License.  You may obtain a copy of the License at
 *
 *     http://www.apache.org/licenses/LICENSE-2.0
 *
 * Unless required by applicable law or agreed to in writing, software
 * distributed under the License is distributed on an "AS IS" BASIS,
 * WITHOUT WARRANTIES OR CONDITIONS OF ANY KIND, either express or implied.
 * See the License for the specific language governing permissions and
 * limitations under the License.
 */
package org.apache.cassandra.service;

import java.io.DataInput;
import java.io.IOException;
import java.net.InetAddress;
import java.util.*;
import java.util.concurrent.CopyOnWriteArrayList;
import java.util.concurrent.Future;
import java.util.concurrent.TimeUnit;
import java.util.concurrent.*;

import java.lang.management.ManagementFactory;
import java.lang.management.RuntimeMXBean;

import org.slf4j.Logger;
import org.slf4j.LoggerFactory;

import org.apache.cassandra.concurrent.ScheduledExecutors;
import org.apache.cassandra.concurrent.Stage;
import org.apache.cassandra.concurrent.StageManager;
import org.apache.cassandra.config.CFMetaData;
import org.apache.cassandra.config.KSMetaData;
import org.apache.cassandra.config.Schema;
import org.apache.cassandra.cql3.functions.UDAggregate;
import org.apache.cassandra.cql3.functions.UDFunction;
import org.apache.cassandra.db.*;
import org.apache.cassandra.db.marshal.UserType;
import org.apache.cassandra.exceptions.AlreadyExistsException;
import org.apache.cassandra.exceptions.ConfigurationException;
import org.apache.cassandra.gms.*;
import org.apache.cassandra.io.IVersionedSerializer;
import org.apache.cassandra.io.util.DataOutputPlus;
import org.apache.cassandra.net.MessageOut;
import org.apache.cassandra.net.MessagingService;
import org.apache.cassandra.schema.LegacySchemaTables;
import org.apache.cassandra.utils.FBUtilities;
import org.apache.cassandra.utils.WrappedRunnable;

public class MigrationManager
{
    private static final Logger logger = LoggerFactory.getLogger(MigrationManager.class);

    public static final MigrationManager instance = new MigrationManager();

    private static final RuntimeMXBean runtimeMXBean = ManagementFactory.getRuntimeMXBean();

    public static final int MIGRATION_DELAY_IN_MS = 60000;

    private final List<IMigrationListener> listeners = new CopyOnWriteArrayList<>();
    
    private MigrationManager() {}

    public void register(IMigrationListener listener)
    {
        listeners.add(listener);
    }

    public void unregister(IMigrationListener listener)
    {
        listeners.remove(listener);
    }

    public void scheduleSchemaPull(InetAddress endpoint, EndpointState state)
    {
        VersionedValue value = state.getApplicationState(ApplicationState.SCHEMA);

        if (!endpoint.equals(FBUtilities.getBroadcastAddress()) && value != null)
            maybeScheduleSchemaPull(UUID.fromString(value.value), endpoint);
    }

    /**
     * If versions differ this node sends request with local migration list to the endpoint
     * and expecting to receive a list of migrations to apply locally.
     */
    private static void maybeScheduleSchemaPull(final UUID theirVersion, final InetAddress endpoint)
    {
        if ((Schema.instance.getVersion() != null && Schema.instance.getVersion().equals(theirVersion)) || !shouldPullSchemaFrom(endpoint))
        {
            logger.debug("Not pulling schema because versions match or shouldPullSchemaFrom returned false");
            return;
        }

        if (Schema.emptyVersion.equals(Schema.instance.getVersion()) || runtimeMXBean.getUptime() < MIGRATION_DELAY_IN_MS)
        {
            // If we think we may be bootstrapping or have recently started, submit MigrationTask immediately
            logger.debug("Submitting migration task for {}", endpoint);
            submitMigrationTask(endpoint);
        }
        else
        {
            // Include a delay to make sure we have a chance to apply any changes being
            // pushed out simultaneously. See CASSANDRA-5025
            Runnable runnable = new Runnable()
            {
                public void run()
                {
                    // grab the latest version of the schema since it may have changed again since the initial scheduling
                    EndpointState epState = Gossiper.instance.getEndpointStateForEndpoint(endpoint);
                    if (epState == null)
                    {
                        logger.debug("epState vanished for {}, not submitting migration task", endpoint);
                        return;
                    }
                    VersionedValue value = epState.getApplicationState(ApplicationState.SCHEMA);
                    UUID currentVersion = UUID.fromString(value.value);
                    if (Schema.instance.getVersion().equals(currentVersion))
                    {
                        logger.debug("not submitting migration task for {} because our versions match", endpoint);
                        return;
                    }
                    logger.debug("submitting migration task for {}", endpoint);
                    submitMigrationTask(endpoint);
                }
            };
            ScheduledExecutors.optionalTasks.schedule(runnable, MIGRATION_DELAY_IN_MS, TimeUnit.MILLISECONDS);
        }
    }

    private static Future<?> submitMigrationTask(InetAddress endpoint)
    {
        /*
         * Do not de-ref the future because that causes distributed deadlock (CASSANDRA-3832) because we are
         * running in the gossip stage.
         */
        return StageManager.getStage(Stage.MIGRATION).submit(new MigrationTask(endpoint));
    }

    private static boolean shouldPullSchemaFrom(InetAddress endpoint)
    {
        /*
         * Don't request schema from nodes with a differnt or unknonw major version (may have incompatible schema)
         * Don't request schema from fat clients
         */
        return MessagingService.instance().knowsVersion(endpoint)
                && MessagingService.instance().getRawVersion(endpoint) == MessagingService.current_version
                && !Gossiper.instance.isGossipOnlyMember(endpoint);
    }

    public static boolean isReadyForBootstrap()
    {
        return ((ThreadPoolExecutor) StageManager.getStage(Stage.MIGRATION)).getActiveCount() == 0;
    }

    public void notifyCreateKeyspace(KSMetaData ksm)
    {
        for (IMigrationListener listener : listeners)
            listener.onCreateKeyspace(ksm.name);
    }

    public void notifyCreateColumnFamily(CFMetaData cfm)
    {
        for (IMigrationListener listener : listeners)
            listener.onCreateColumnFamily(cfm.ksName, cfm.cfName);
    }

    public void notifyCreateUserType(UserType ut)
    {
        for (IMigrationListener listener : listeners)
            listener.onCreateUserType(ut.keyspace, ut.getNameAsString());
    }

    public void notifyCreateFunction(UDFunction udf)
    {
        for (IMigrationListener listener : listeners)
            listener.onCreateFunction(udf.name().keyspace, udf.name().name, udf.argTypes());
    }

<<<<<<< HEAD
    public void notifyUpdateFunction(UDFunction udf)
    {
        for (IMigrationListener listener : listeners)
            listener.onUpdateFunction(udf.name().keyspace, udf.name().name, udf.argTypes());
    }

    public void notifyDropFunction(UDFunction udf)
    {
        for (IMigrationListener listener : listeners)
            listener.onDropFunction(udf.name().keyspace, udf.name().name, udf.argTypes());
    }

=======
>>>>>>> 417563a5
    public void notifyCreateAggregate(UDAggregate udf)
    {
        for (IMigrationListener listener : listeners)
            listener.onCreateAggregate(udf.name().keyspace, udf.name().name, udf.argTypes());
    }

    public void notifyUpdateKeyspace(KSMetaData ksm)
    {
        for (IMigrationListener listener : listeners)
<<<<<<< HEAD
            listener.onUpdateAggregate(udf.name().keyspace, udf.name().name, udf.argTypes());
=======
            listener.onUpdateKeyspace(ksm.name);
>>>>>>> 417563a5
    }

    public void notifyUpdateColumnFamily(CFMetaData cfm)
    {
        for (IMigrationListener listener : listeners)
<<<<<<< HEAD
            listener.onDropAggregate(udf.name().keyspace, udf.name().name, udf.argTypes());
=======
            listener.onUpdateColumnFamily(cfm.ksName, cfm.cfName);
>>>>>>> 417563a5
    }

    public void notifyUpdateUserType(UserType ut)
    {
        for (IMigrationListener listener : listeners)
            listener.onUpdateUserType(ut.keyspace, ut.getNameAsString());
    }

    public void notifyUpdateFunction(UDFunction udf)
    {
        for (IMigrationListener listener : listeners)
            listener.onUpdateFunction(udf.name().keyspace, udf.name().name);
    }

    public void notifyUpdateAggregate(UDAggregate udf)
    {
        for (IMigrationListener listener : listeners)
            listener.onUpdateAggregate(udf.name().keyspace, udf.name().name);
    }

    public void notifyDropKeyspace(KSMetaData ksm)
    {
        for (IMigrationListener listener : listeners)
            listener.onDropKeyspace(ksm.name);
    }

    public void notifyDropColumnFamily(CFMetaData cfm)
    {
        for (IMigrationListener listener : listeners)
            listener.onDropColumnFamily(cfm.ksName, cfm.cfName);
    }

    public void notifyDropUserType(UserType ut)
    {
        for (IMigrationListener listener : listeners)
            listener.onDropUserType(ut.keyspace, ut.getNameAsString());
    }

    public void notifyDropFunction(UDFunction udf)
    {
        for (IMigrationListener listener : listeners)
            listener.onDropFunction(udf.name().keyspace, udf.name().name);
    }

    public void notifyDropAggregate(UDAggregate udf)
    {
        for (IMigrationListener listener : listeners)
            listener.onDropAggregate(udf.name().keyspace, udf.name().name);
    }

    public static void announceNewKeyspace(KSMetaData ksm) throws ConfigurationException
    {
        announceNewKeyspace(ksm, false);
    }

    public static void announceNewKeyspace(KSMetaData ksm, boolean announceLocally) throws ConfigurationException
    {
        announceNewKeyspace(ksm, FBUtilities.timestampMicros(), announceLocally);
    }

    public static void announceNewKeyspace(KSMetaData ksm, long timestamp, boolean announceLocally) throws ConfigurationException
    {
        ksm.validate();

        if (Schema.instance.getKSMetaData(ksm.name) != null)
            throw new AlreadyExistsException(ksm.name);

        logger.info(String.format("Create new Keyspace: %s", ksm));
        announce(LegacySchemaTables.makeCreateKeyspaceMutation(ksm, timestamp), announceLocally);
    }

    public static void announceNewColumnFamily(CFMetaData cfm) throws ConfigurationException
    {
        announceNewColumnFamily(cfm, false);
    }

    public static void announceNewColumnFamily(CFMetaData cfm, boolean announceLocally) throws ConfigurationException
    {
        cfm.validate();

        KSMetaData ksm = Schema.instance.getKSMetaData(cfm.ksName);
        if (ksm == null)
            throw new ConfigurationException(String.format("Cannot add table '%s' to non existing keyspace '%s'.", cfm.cfName, cfm.ksName));
        else if (ksm.cfMetaData().containsKey(cfm.cfName))
            throw new AlreadyExistsException(cfm.ksName, cfm.cfName);

        logger.info(String.format("Create new table: %s", cfm));
        announce(LegacySchemaTables.makeCreateTableMutation(ksm, cfm, FBUtilities.timestampMicros()), announceLocally);
    }

    public static void announceNewType(UserType newType, boolean announceLocally)
    {
        KSMetaData ksm = Schema.instance.getKSMetaData(newType.keyspace);
        announce(LegacySchemaTables.makeCreateTypeMutation(ksm, newType, FBUtilities.timestampMicros()), announceLocally);
    }

    public static void announceNewFunction(UDFunction udf, boolean announceLocally)
    {
        logger.info(String.format("Create scalar function '%s'", udf.name()));
        KSMetaData ksm = Schema.instance.getKSMetaData(udf.name().keyspace);
        announce(LegacySchemaTables.makeCreateFunctionMutation(ksm, udf, FBUtilities.timestampMicros()), announceLocally);
    }

    public static void announceNewAggregate(UDAggregate udf, boolean announceLocally)
    {
        logger.info(String.format("Create aggregate function '%s'", udf.name()));
        KSMetaData ksm = Schema.instance.getKSMetaData(udf.name().keyspace);
        announce(LegacySchemaTables.makeCreateAggregateMutation(ksm, udf, FBUtilities.timestampMicros()), announceLocally);
    }

    public static void announceKeyspaceUpdate(KSMetaData ksm) throws ConfigurationException
    {
        announceKeyspaceUpdate(ksm, false);
    }

    public static void announceKeyspaceUpdate(KSMetaData ksm, boolean announceLocally) throws ConfigurationException
    {
        ksm.validate();

        KSMetaData oldKsm = Schema.instance.getKSMetaData(ksm.name);
        if (oldKsm == null)
            throw new ConfigurationException(String.format("Cannot update non existing keyspace '%s'.", ksm.name));

        logger.info(String.format("Update Keyspace '%s' From %s To %s", ksm.name, oldKsm, ksm));
        announce(LegacySchemaTables.makeCreateKeyspaceMutation(ksm, FBUtilities.timestampMicros()), announceLocally);
    }

    public static void announceColumnFamilyUpdate(CFMetaData cfm, boolean fromThrift) throws ConfigurationException
    {
        announceColumnFamilyUpdate(cfm, fromThrift, false);
    }

    public static void announceColumnFamilyUpdate(CFMetaData cfm, boolean fromThrift, boolean announceLocally) throws ConfigurationException
    {
        cfm.validate();

        CFMetaData oldCfm = Schema.instance.getCFMetaData(cfm.ksName, cfm.cfName);
        if (oldCfm == null)
            throw new ConfigurationException(String.format("Cannot update non existing table '%s' in keyspace '%s'.", cfm.cfName, cfm.ksName));
        KSMetaData ksm = Schema.instance.getKSMetaData(cfm.ksName);

        oldCfm.validateCompatility(cfm);

        logger.info(String.format("Update table '%s/%s' From %s To %s", cfm.ksName, cfm.cfName, oldCfm, cfm));
        announce(LegacySchemaTables.makeUpdateTableMutation(ksm, oldCfm, cfm, FBUtilities.timestampMicros(), fromThrift), announceLocally);
    }

    public static void announceTypeUpdate(UserType updatedType, boolean announceLocally)
    {
        announceNewType(updatedType, announceLocally);
    }

    public static void announceKeyspaceDrop(String ksName) throws ConfigurationException
    {
        announceKeyspaceDrop(ksName, false);
    }

    public static void announceKeyspaceDrop(String ksName, boolean announceLocally) throws ConfigurationException
    {
        KSMetaData oldKsm = Schema.instance.getKSMetaData(ksName);
        if (oldKsm == null)
            throw new ConfigurationException(String.format("Cannot drop non existing keyspace '%s'.", ksName));

        logger.info(String.format("Drop Keyspace '%s'", oldKsm.name));
        announce(LegacySchemaTables.makeDropKeyspaceMutation(oldKsm, FBUtilities.timestampMicros()), announceLocally);
    }

    public static void announceColumnFamilyDrop(String ksName, String cfName) throws ConfigurationException
    {
        announceColumnFamilyDrop(ksName, cfName, false);
    }

    public static void announceColumnFamilyDrop(String ksName, String cfName, boolean announceLocally) throws ConfigurationException
    {
        CFMetaData oldCfm = Schema.instance.getCFMetaData(ksName, cfName);
        if (oldCfm == null)
            throw new ConfigurationException(String.format("Cannot drop non existing table '%s' in keyspace '%s'.", cfName, ksName));
        KSMetaData ksm = Schema.instance.getKSMetaData(ksName);

        logger.info(String.format("Drop table '%s/%s'", oldCfm.ksName, oldCfm.cfName));
        announce(LegacySchemaTables.makeDropTableMutation(ksm, oldCfm, FBUtilities.timestampMicros()), announceLocally);
    }

    public static void announceTypeDrop(UserType droppedType)
    {
        announceTypeDrop(droppedType, false);
    }

    public static void announceTypeDrop(UserType droppedType, boolean announceLocally)
    {
        KSMetaData ksm = Schema.instance.getKSMetaData(droppedType.keyspace);
        announce(LegacySchemaTables.dropTypeFromSchemaMutation(ksm, droppedType, FBUtilities.timestampMicros()), announceLocally);
    }

    public static void announceFunctionDrop(UDFunction udf, boolean announceLocally)
    {
        logger.info(String.format("Drop scalar function overload '%s' args '%s'", udf.name(), udf.argTypes()));
        KSMetaData ksm = Schema.instance.getKSMetaData(udf.name().keyspace);
        announce(LegacySchemaTables.makeDropFunctionMutation(ksm, udf, FBUtilities.timestampMicros()), announceLocally);
    }

    public static void announceAggregateDrop(UDAggregate udf, boolean announceLocally)
    {
        logger.info(String.format("Drop aggregate function overload '%s' args '%s'", udf.name(), udf.argTypes()));
        KSMetaData ksm = Schema.instance.getKSMetaData(udf.name().keyspace);
        announce(LegacySchemaTables.makeDropAggregateMutation(ksm, udf, FBUtilities.timestampMicros()), announceLocally);
    }

    /**
     * actively announce a new version to active hosts via rpc
     * @param schema The schema mutation to be applied
     */
    private static void announce(Mutation schema, boolean announceLocally)
    {
        if (announceLocally)
        {
            try
            {
                LegacySchemaTables.mergeSchema(Collections.singletonList(schema), false);
            }
            catch (IOException e)
            {
                throw new RuntimeException(e);
            }
        }
        else
        {
            FBUtilities.waitOnFuture(announce(Collections.singletonList(schema)));
        }
    }

    private static void pushSchemaMutation(InetAddress endpoint, Collection<Mutation> schema)
    {
        MessageOut<Collection<Mutation>> msg = new MessageOut<>(MessagingService.Verb.DEFINITIONS_UPDATE,
                                                                schema,
                                                                MigrationsSerializer.instance);
        MessagingService.instance().sendOneWay(msg, endpoint);
    }

    // Returns a future on the local application of the schema
    private static Future<?> announce(final Collection<Mutation> schema)
    {
        Future<?> f = StageManager.getStage(Stage.MIGRATION).submit(new WrappedRunnable()
        {
            protected void runMayThrow() throws IOException, ConfigurationException
            {
                LegacySchemaTables.mergeSchema(schema);
            }
        });

        for (InetAddress endpoint : Gossiper.instance.getLiveMembers())
        {
            // only push schema to nodes with known and equal versions
            if (!endpoint.equals(FBUtilities.getBroadcastAddress()) &&
                    MessagingService.instance().knowsVersion(endpoint) &&
                    MessagingService.instance().getRawVersion(endpoint) == MessagingService.current_version)
                pushSchemaMutation(endpoint, schema);
        }

        return f;
    }

    /**
     * Announce my version passively over gossip.
     * Used to notify nodes as they arrive in the cluster.
     *
     * @param version The schema version to announce
     */
    public static void passiveAnnounce(UUID version)
    {
        Gossiper.instance.addLocalApplicationState(ApplicationState.SCHEMA, StorageService.instance.valueFactory.schema(version));
        logger.debug("Gossiping my schema version {}", version);
    }

    /**
     * Clear all locally stored schema information and reset schema to initial state.
     * Called by user (via JMX) who wants to get rid of schema disagreement.
     *
     * @throws IOException if schema tables truncation fails
     */
    public static void resetLocalSchema() throws IOException
    {
        logger.info("Starting local schema reset...");

        logger.debug("Truncating schema tables...");

        LegacySchemaTables.truncateSchemaTables();

        logger.debug("Clearing local schema keyspace definitions...");

        Schema.instance.clear();

        Set<InetAddress> liveEndpoints = Gossiper.instance.getLiveMembers();
        liveEndpoints.remove(FBUtilities.getBroadcastAddress());

        // force migration if there are nodes around
        for (InetAddress node : liveEndpoints)
        {
            if (shouldPullSchemaFrom(node))
            {
                logger.debug("Requesting schema from {}", node);
                FBUtilities.waitOnFuture(submitMigrationTask(node));
                break;
            }
        }

        logger.info("Local schema reset is complete.");
    }

    public static class MigrationsSerializer implements IVersionedSerializer<Collection<Mutation>>
    {
        public static MigrationsSerializer instance = new MigrationsSerializer();

        public void serialize(Collection<Mutation> schema, DataOutputPlus out, int version) throws IOException
        {
            out.writeInt(schema.size());
            for (Mutation mutation : schema)
                Mutation.serializer.serialize(mutation, out, version);
        }

        public Collection<Mutation> deserialize(DataInput in, int version) throws IOException
        {
            int count = in.readInt();
            Collection<Mutation> schema = new ArrayList<>(count);

            for (int i = 0; i < count; i++)
                schema.add(Mutation.serializer.deserialize(in, version));

            return schema;
        }

        public long serializedSize(Collection<Mutation> schema, int version)
        {
            int size = TypeSizes.NATIVE.sizeof(schema.size());
            for (Mutation mutation : schema)
                size += Mutation.serializer.serializedSize(mutation, version);
            return size;
        }
    }
}<|MERGE_RESOLUTION|>--- conflicted
+++ resolved
@@ -182,93 +182,71 @@
             listener.onCreateFunction(udf.name().keyspace, udf.name().name, udf.argTypes());
     }
 
-<<<<<<< HEAD
+
+    public void notifyCreateAggregate(UDAggregate udf)
+    {
+        for (IMigrationListener listener : listeners)
+            listener.onCreateAggregate(udf.name().keyspace, udf.name().name, udf.argTypes());
+    }
+
+    public void notifyUpdateKeyspace(KSMetaData ksm)
+    {
+        for (IMigrationListener listener : listeners)
+            listener.onUpdateKeyspace(ksm.name);
+    }
+
+    public void notifyUpdateColumnFamily(CFMetaData cfm)
+    {
+        for (IMigrationListener listener : listeners)
+            listener.onUpdateColumnFamily(cfm.ksName, cfm.cfName);
+    }
+
+    public void notifyUpdateUserType(UserType ut)
+    {
+        for (IMigrationListener listener : listeners)
+            listener.onUpdateUserType(ut.keyspace, ut.getNameAsString());
+    }
+
     public void notifyUpdateFunction(UDFunction udf)
     {
         for (IMigrationListener listener : listeners)
             listener.onUpdateFunction(udf.name().keyspace, udf.name().name, udf.argTypes());
     }
 
+    public void notifyUpdateAggregate(UDAggregate udf)
+    {
+        for (IMigrationListener listener : listeners)
+            listener.onUpdateAggregate(udf.name().keyspace, udf.name().name, udf.argTypes());
+    }
+
+    public void notifyDropKeyspace(KSMetaData ksm)
+    {
+        for (IMigrationListener listener : listeners)
+            listener.onDropKeyspace(ksm.name);
+    }
+
+    public void notifyDropColumnFamily(CFMetaData cfm)
+    {
+        for (IMigrationListener listener : listeners)
+            listener.onDropColumnFamily(cfm.ksName, cfm.cfName);
+    }
+
+    public void notifyDropUserType(UserType ut)
+    {
+        for (IMigrationListener listener : listeners)
+            listener.onDropUserType(ut.keyspace, ut.getNameAsString());
+    }
+
     public void notifyDropFunction(UDFunction udf)
     {
         for (IMigrationListener listener : listeners)
             listener.onDropFunction(udf.name().keyspace, udf.name().name, udf.argTypes());
     }
 
-=======
->>>>>>> 417563a5
-    public void notifyCreateAggregate(UDAggregate udf)
-    {
-        for (IMigrationListener listener : listeners)
-            listener.onCreateAggregate(udf.name().keyspace, udf.name().name, udf.argTypes());
-    }
-
-    public void notifyUpdateKeyspace(KSMetaData ksm)
-    {
-        for (IMigrationListener listener : listeners)
-<<<<<<< HEAD
-            listener.onUpdateAggregate(udf.name().keyspace, udf.name().name, udf.argTypes());
-=======
-            listener.onUpdateKeyspace(ksm.name);
->>>>>>> 417563a5
-    }
-
-    public void notifyUpdateColumnFamily(CFMetaData cfm)
-    {
-        for (IMigrationListener listener : listeners)
-<<<<<<< HEAD
+    public void notifyDropAggregate(UDAggregate udf)
+    {
+        for (IMigrationListener listener : listeners)
             listener.onDropAggregate(udf.name().keyspace, udf.name().name, udf.argTypes());
-=======
-            listener.onUpdateColumnFamily(cfm.ksName, cfm.cfName);
->>>>>>> 417563a5
-    }
-
-    public void notifyUpdateUserType(UserType ut)
-    {
-        for (IMigrationListener listener : listeners)
-            listener.onUpdateUserType(ut.keyspace, ut.getNameAsString());
-    }
-
-    public void notifyUpdateFunction(UDFunction udf)
-    {
-        for (IMigrationListener listener : listeners)
-            listener.onUpdateFunction(udf.name().keyspace, udf.name().name);
-    }
-
-    public void notifyUpdateAggregate(UDAggregate udf)
-    {
-        for (IMigrationListener listener : listeners)
-            listener.onUpdateAggregate(udf.name().keyspace, udf.name().name);
-    }
-
-    public void notifyDropKeyspace(KSMetaData ksm)
-    {
-        for (IMigrationListener listener : listeners)
-            listener.onDropKeyspace(ksm.name);
-    }
-
-    public void notifyDropColumnFamily(CFMetaData cfm)
-    {
-        for (IMigrationListener listener : listeners)
-            listener.onDropColumnFamily(cfm.ksName, cfm.cfName);
-    }
-
-    public void notifyDropUserType(UserType ut)
-    {
-        for (IMigrationListener listener : listeners)
-            listener.onDropUserType(ut.keyspace, ut.getNameAsString());
-    }
-
-    public void notifyDropFunction(UDFunction udf)
-    {
-        for (IMigrationListener listener : listeners)
-            listener.onDropFunction(udf.name().keyspace, udf.name().name);
-    }
-
-    public void notifyDropAggregate(UDAggregate udf)
-    {
-        for (IMigrationListener listener : listeners)
-            listener.onDropAggregate(udf.name().keyspace, udf.name().name);
     }
 
     public static void announceNewKeyspace(KSMetaData ksm) throws ConfigurationException
