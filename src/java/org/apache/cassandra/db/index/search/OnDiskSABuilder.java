--- conflicted
+++ resolved
@@ -154,9 +154,9 @@
         finish(Descriptor.CURRENT, range, file);
     }
 
-    public void finish(Pair<ByteBuffer, ByteBuffer> range, File file, SuffixIterator suffixes)
-    {
-        finish(Descriptor.CURRENT, range, file, suffixes);
+    public void finish(Pair<ByteBuffer, ByteBuffer> range, File file, TermIterator terms)
+    {
+        finish(Descriptor.CURRENT, range, file, terms);
     }
 
     @VisibleForTesting
@@ -165,7 +165,7 @@
         finish(descriptor, Pair.create(range.left.key, range.right.key), file, sa.finish(descriptor));
     }
 
-    protected void finish(Descriptor descriptor, Pair<ByteBuffer, ByteBuffer> range, File file, SuffixIterator suffixes)
+    protected void finish(Descriptor descriptor, Pair<ByteBuffer, ByteBuffer> range, File file, TermIterator terms)
     {
         SequentialWriter out = null;
 
@@ -173,10 +173,6 @@
         {
             out = new SequentialWriter(file, BLOCK_SIZE, false);
 
-<<<<<<< HEAD
-=======
-            TermIterator terms = sa.finish(descriptor);
->>>>>>> a4897e58
             out.writeUTF(descriptor.version.toString());
 
             out.writeShort(suffixSize.size);
