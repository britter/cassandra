--- conflicted
+++ resolved
@@ -64,157 +64,6 @@
 
     public static final String NAME = "system";
 
-<<<<<<< HEAD
-    public static final String SCHEMA_KEYSPACES_TABLE = "schema_keyspaces";
-    public static final String SCHEMA_COLUMNFAMILIES_TABLE = "schema_columnfamilies";
-    public static final String SCHEMA_COLUMNS_TABLE = "schema_columns";
-    public static final String SCHEMA_TRIGGERS_TABLE = "schema_triggers";
-    public static final String SCHEMA_USER_TYPES_TABLE = "schema_usertypes";
-    public static final String SCHEMA_FUNCTIONS_TABLE = "schema_functions";
-    public static final String SCHEMA_AGGREGATES_TABLE = "schema_aggregates";
-
-    public static final String BUILT_INDEXES_TABLE = "IndexInfo";
-    public static final String HINTS_TABLE = "hints";
-    public static final String BATCHLOG_TABLE = "batchlog";
-    public static final String PAXOS_TABLE = "paxos";
-    public static final String LOCAL_TABLE = "local";
-    public static final String PEERS_TABLE = "peers";
-    public static final String PEER_EVENTS_TABLE = "peer_events";
-    public static final String RANGE_XFERS_TABLE = "range_xfers";
-    public static final String COMPACTION_LOG_TABLE = "compactions_in_progress";
-    public static final String COMPACTION_HISTORY_TABLE = "compaction_history";
-    public static final String SSTABLE_ACTIVITY_TABLE = "sstable_activity";
-
-    public static final List<String> ALL_SCHEMA_TABLES =
-        Arrays.asList(SCHEMA_KEYSPACES_TABLE,
-                      SCHEMA_COLUMNFAMILIES_TABLE,
-                      SCHEMA_COLUMNS_TABLE,
-                      SCHEMA_TRIGGERS_TABLE,
-                      SCHEMA_USER_TYPES_TABLE,
-                      SCHEMA_FUNCTIONS_TABLE,
-                      SCHEMA_AGGREGATES_TABLE);
-
-    private static final int WEEK = (int) TimeUnit.DAYS.toSeconds(7);
-
-    public static final CFMetaData SchemaKeyspacesTable =
-        compile(SCHEMA_KEYSPACES_TABLE, "keyspace definitions",
-                "CREATE TABLE %s ("
-                + "keyspace_name text,"
-                + "durable_writes boolean,"
-                + "strategy_class text,"
-                + "strategy_options text,"
-                + "PRIMARY KEY ((keyspace_name))) "
-                + "WITH COMPACT STORAGE")
-                .gcGraceSeconds(WEEK);
-
-    public static final CFMetaData SchemaColumnFamiliesTable =
-        compile(SCHEMA_COLUMNFAMILIES_TABLE, "table definitions",
-                "CREATE TABLE %s ("
-                + "keyspace_name text,"
-                + "columnfamily_name text,"
-                + "bloom_filter_fp_chance double,"
-                + "caching text,"
-                + "cf_id uuid," // post-2.1 UUID cfid
-                + "comment text,"
-                + "compaction_strategy_class text,"
-                + "compaction_strategy_options text,"
-                + "comparator text,"
-                + "compression_parameters text,"
-                + "default_time_to_live int,"
-                + "default_validator text,"
-                + "dropped_columns map<text, bigint>,"
-                + "gc_grace_seconds int,"
-                + "is_dense boolean,"
-                + "key_validator text,"
-                + "local_read_repair_chance double,"
-                + "max_compaction_threshold int,"
-                + "max_index_interval int,"
-                + "memtable_flush_period_in_ms int,"
-                + "min_compaction_threshold int,"
-                + "min_index_interval int,"
-                + "read_repair_chance double,"
-                + "speculative_retry text,"
-                + "subcomparator text,"
-                + "type text,"
-                + "PRIMARY KEY ((keyspace_name), columnfamily_name))")
-                .gcGraceSeconds(WEEK);
-
-    public static final CFMetaData SchemaColumnsTable =
-        compile(SCHEMA_COLUMNS_TABLE, "column definitions",
-                "CREATE TABLE %s ("
-                + "keyspace_name text,"
-                + "columnfamily_name text,"
-                + "column_name text,"
-                + "component_index int,"
-                + "index_name text,"
-                + "index_options text,"
-                + "index_type text,"
-                + "type text,"
-                + "validator text,"
-                + "PRIMARY KEY ((keyspace_name), columnfamily_name, column_name))")
-                .gcGraceSeconds(WEEK);
-
-    public static final CFMetaData SchemaTriggersTable =
-        compile(SCHEMA_TRIGGERS_TABLE, "trigger definitions",
-                "CREATE TABLE %s ("
-                + "keyspace_name text,"
-                + "columnfamily_name text,"
-                + "trigger_name text,"
-                + "trigger_options map<text, text>,"
-                + "PRIMARY KEY ((keyspace_name), columnfamily_name, trigger_name))")
-                .gcGraceSeconds(WEEK);
-
-    public static final CFMetaData SchemaUserTypesTable =
-        compile(SCHEMA_USER_TYPES_TABLE, "user defined type definitions",
-                "CREATE TABLE %s ("
-                + "keyspace_name text,"
-                + "type_name text,"
-                + "field_names list<text>,"
-                + "field_types list<text>,"
-                + "PRIMARY KEY ((keyspace_name), type_name))")
-                .gcGraceSeconds(WEEK);
-
-    public static final CFMetaData SchemaFunctionsTable =
-        compile(SCHEMA_FUNCTIONS_TABLE, "user defined function definitions",
-                "CREATE TABLE %s ("
-                + "keyspace_name text,"
-                + "function_name text,"
-                + "signature frozen<list<text>>,"
-                + "argument_names list<text>,"
-                + "argument_types list<text>,"
-                + "body text,"
-                + "deterministic boolean,"
-                + "language text,"
-                + "return_type text,"
-                + "PRIMARY KEY ((keyspace_name), function_name, signature))")
-                .gcGraceSeconds(WEEK);
-
-    public static final CFMetaData SchemaAggregatesTable =
-        compile(SCHEMA_AGGREGATES_TABLE, "user defined aggregate definitions",
-                "CREATE TABLE %s ("
-                + "keyspace_name text,"
-                + "aggregate_name text,"
-                + "signature frozen<list<text>>,"
-                + "argument_types list<text>,"
-                + "return_type text,"
-                + "state_func text,"
-                + "state_type text,"
-                + "final_func text,"
-                + "initcond blob,"
-                + "PRIMARY KEY ((keyspace_name), aggregate_name, signature))")
-                .gcGraceSeconds(WEEK);
-
-    public static final CFMetaData BuiltIndexesTable =
-        compile(BUILT_INDEXES_TABLE, "built column indexes",
-                "CREATE TABLE \"%s\" ("
-                + "table_name text,"
-                + "index_name text,"
-                + "PRIMARY KEY ((table_name), index_name)) "
-                + "WITH COMPACT STORAGE");
-
-    public static final CFMetaData HintsTable =
-        compile(HINTS_TABLE, "hints awaiting delivery",
-=======
     public static final String HINTS = "hints";
     public static final String BATCHLOG = "batchlog";
     public static final String PAXOS = "paxos";
@@ -230,7 +79,6 @@
     public static final CFMetaData Hints =
         compile(HINTS,
                 "hints awaiting delivery",
->>>>>>> 417563a5
                 "CREATE TABLE %s ("
                 + "target_id uuid,"
                 + "hint_id timeuuid,"
