--- conflicted
+++ resolved
@@ -142,14 +142,9 @@
     {
         List<SSTableReader> finished = new ArrayList<>();
         boolean completed = false;
-<<<<<<< HEAD
         outputHandler.output(String.format("Scrubbing %s (%s)", sstable, FBUtilities.prettyPrintMemory(dataFile.length())));
-        try (SSTableRewriter writer = SSTableRewriter.construct(cfs, transaction, false, sstable.maxDataAge))
-=======
-        outputHandler.output(String.format("Scrubbing %s (%s bytes)", sstable, dataFile.length()));
-        try (SSTableRewriter writer = SSTableRewriter.construct(cfs, transaction, false, sstable.maxDataAge, transaction.isOffline());
+        try (SSTableRewriter writer = SSTableRewriter.construct(cfs, transaction, false, sstable.maxDataAge);
              Refs<SSTableReader> refs = Refs.ref(Collections.singleton(sstable)))
->>>>>>> d7329a63
         {
             nextIndexKey = indexAvailable() ? ByteBufferUtil.readWithShortLength(indexFile) : null;
             if (indexAvailable())
