--- conflicted
+++ resolved
@@ -28,27 +28,17 @@
 import java.util.concurrent.ExecutorService;
 import java.util.concurrent.Executors;
 
-<<<<<<< HEAD
-import org.apache.cassandra.concurrent.NamedThreadFactory;
-import org.apache.cassandra.config.Schema;
-import org.apache.cassandra.db.ColumnFamilyStore;
-import org.apache.cassandra.db.Keyspace;
-import org.apache.cassandra.io.sstable.format.SSTableReader;
-import org.apache.cassandra.io.sstable.format.SSTableWriter;
-=======
 import org.slf4j.Logger;
 import org.slf4j.LoggerFactory;
 
-import org.apache.cassandra.concurrent.DebuggableThreadPoolExecutor;
+import org.apache.cassandra.concurrent.NamedThreadFactory;
 import org.apache.cassandra.config.Schema;
 import org.apache.cassandra.db.ColumnFamilyStore;
 import org.apache.cassandra.db.Keyspace;
 import org.apache.cassandra.dht.Bounds;
 import org.apache.cassandra.dht.Token;
-import org.apache.cassandra.io.sstable.SSTableReader;
-import org.apache.cassandra.io.sstable.SSTableWriter;
-import org.apache.cassandra.utils.FBUtilities;
->>>>>>> 1c3ff924
+import org.apache.cassandra.io.sstable.format.SSTableReader;
+import org.apache.cassandra.io.sstable.format.SSTableWriter;
 import org.apache.cassandra.utils.Pair;
 
 import org.apache.cassandra.utils.concurrent.Refs;
@@ -59,7 +49,6 @@
 public class StreamReceiveTask extends StreamTask
 {
     private static final ExecutorService executor = Executors.newCachedThreadPool(new NamedThreadFactory("StreamReceiveTask"));
-
     private static final Logger logger = LoggerFactory.getLogger(StreamReceiveTask.class);
 
     // number of files to receive
@@ -173,8 +162,8 @@
                         int invalidatedKeys = cfs.invalidateCounterCache(nonOverlappingBounds);
                         if (invalidatedKeys > 0)
                             logger.debug("[Stream #{}] Invalidated {} counter cache entries on table {}.{} after stream " +
-                                        "receive task completed.", task.session.planId(), invalidatedKeys,
-                                        cfs.keyspace.getName(), cfs.getColumnFamilyName());
+                                         "receive task completed.", task.session.planId(), invalidatedKeys,
+                                         cfs.keyspace.getName(), cfs.getColumnFamilyName());
                     }
                 }
             }
