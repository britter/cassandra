/*
 * Licensed to the Apache Software Foundation (ASF) under one
 * or more contributor license agreements.  See the NOTICE file
 * distributed with this work for additional information
 * regarding copyright ownership.  The ASF licenses this file
 * to you under the Apache License, Version 2.0 (the
 * "License"); you may not use this file except in compliance
 * with the License.  You may obtain a copy of the License at
 *
 *     http://www.apache.org/licenses/LICENSE-2.0
 *
 * Unless required by applicable law or agreed to in writing, software
 * distributed under the License is distributed on an "AS IS" BASIS,
 * WITHOUT WARRANTIES OR CONDITIONS OF ANY KIND, either express or implied.
 * See the License for the specific language governing permissions and
 * limitations under the License.
 */
package org.apache.cassandra.utils;

/*
 * BE ADVISED: New imports added here might introduce new dependencies for
 * the clientutil jar.  If in doubt, run the `ant test-clientutil-jar' target
 * afterward, and ensure the tests still pass.
 */

import java.io.*;
import java.net.InetAddress;
import java.nio.ByteBuffer;
import java.nio.charset.CharacterCodingException;
import java.nio.charset.Charset;
import java.nio.charset.StandardCharsets;
import java.util.Arrays;
import java.util.UUID;

import net.nicoulaj.compilecommand.annotations.Inline;
import org.apache.cassandra.db.TypeSizes;
import org.apache.cassandra.io.util.DataInputPlus;
import org.apache.cassandra.io.compress.BufferType;
import org.apache.cassandra.io.util.DataOutputPlus;
import org.apache.cassandra.io.util.FileUtils;

/**
 * Utility methods to make ByteBuffers less painful
 * The following should illustrate the different ways byte buffers can be used
 *
 *        public void testArrayOffet()
 *        {
 *
 *            byte[] b = "test_slice_array".getBytes();
 *            ByteBuffer bb = ByteBuffer.allocate(1024);
 *
 *            assert bb.position() == 0;
 *            assert bb.limit()    == 1024;
 *            assert bb.capacity() == 1024;
 *
 *            bb.put(b);
 *
 *            assert bb.position()  == b.length;
 *            assert bb.remaining() == bb.limit() - bb.position();
 *
 *            ByteBuffer bb2 = bb.slice();
 *
 *            assert bb2.position()    == 0;
 *
 *            //slice should begin at other buffers current position
 *            assert bb2.arrayOffset() == bb.position();
 *
 *            //to match the position in the underlying array one needs to
 *            //track arrayOffset
 *            assert bb2.limit()+bb2.arrayOffset() == bb.limit();
 *
 *
 *            assert bb2.remaining() == bb.remaining();
 *
 *        }
 *
 * }
 *
 */
public class ByteBufferUtil
{
    public static final ByteBuffer EMPTY_BYTE_BUFFER = ByteBuffer.wrap(new byte[0]);
    /** Represents an unset value in bound variables */
    public static final ByteBuffer UNSET_BYTE_BUFFER = ByteBuffer.wrap(new byte[]{});

    @Inline
    public static int compareUnsigned(ByteBuffer o1, ByteBuffer o2)
    {
        return FastByteOperations.compareUnsigned(o1, o2);
    }

    @Inline
    public static int compare(byte[] o1, ByteBuffer o2)
    {
        return FastByteOperations.compareUnsigned(o1, 0, o1.length, o2);
    }

    @Inline
    public static int compare(ByteBuffer o1, byte[] o2)
    {
        return FastByteOperations.compareUnsigned(o1, o2, 0, o2.length);
    }

    /**
     * Decode a String representation.
     * This method assumes that the encoding charset is UTF_8.
     *
     * @param buffer a byte buffer holding the string representation
     * @return the decoded string
     */
    public static String string(ByteBuffer buffer) throws CharacterCodingException
    {
        return string(buffer, StandardCharsets.UTF_8);
    }

    /**
     * Decode a String representation.
     * This method assumes that the encoding charset is UTF_8.
     *
     * @param buffer a byte buffer holding the string representation
     * @param position the starting position in {@code buffer} to start decoding from
     * @param length the number of bytes from {@code buffer} to use
     * @return the decoded string
     */
    public static String string(ByteBuffer buffer, int position, int length) throws CharacterCodingException
    {
        return string(buffer, position, length, StandardCharsets.UTF_8);
    }

    /**
     * Decode a String representation.
     *
     * @param buffer a byte buffer holding the string representation
     * @param position the starting position in {@code buffer} to start decoding from
     * @param length the number of bytes from {@code buffer} to use
     * @param charset the String encoding charset
     * @return the decoded string
     */
    public static String string(ByteBuffer buffer, int position, int length, Charset charset) throws CharacterCodingException
    {
        ByteBuffer copy = buffer.duplicate();
        copy.position(position);
        copy.limit(copy.position() + length);
        return string(copy, charset);
    }

    /**
     * Decode a String representation.
     *
     * @param buffer a byte buffer holding the string representation
     * @param charset the String encoding charset
     * @return the decoded string
     */
    public static String string(ByteBuffer buffer, Charset charset) throws CharacterCodingException
    {
        return charset.newDecoder().decode(buffer.duplicate()).toString();
    }

    /**
     * You should almost never use this.  Instead, use the write* methods to avoid copies.
     */
    public static byte[] getArray(ByteBuffer buffer)
    {
        int length = buffer.remaining();
<<<<<<< HEAD
        if (buffer.hasArray())
=======

        if (!buffer.isDirect())
>>>>>>> 5210d30b
        {
            int boff = buffer.arrayOffset() + buffer.position();
            return Arrays.copyOfRange(buffer.array(), boff, boff + length);
        }
        // else, DirectByteBuffer.get() is the fastest route
        byte[] bytes = new byte[length];
        buffer.duplicate().get(bytes);

        return bytes;
    }

    /**
     * ByteBuffer adaptation of org.apache.commons.lang3.ArrayUtils.lastIndexOf method
     *
     * @param buffer the array to traverse for looking for the object, may be <code>null</code>
     * @param valueToFind the value to find
     * @param startIndex the start index (i.e. BB position) to travers backwards from
     * @return the last index (i.e. BB position) of the value within the array
     * [between buffer.position() and buffer.limit()]; <code>-1</code> if not found.
     */
    public static int lastIndexOf(ByteBuffer buffer, byte valueToFind, int startIndex)
    {
        assert buffer != null;

        if (startIndex < buffer.position())
        {
            return -1;
        }
        else if (startIndex >= buffer.limit())
        {
            startIndex = buffer.limit() - 1;
        }

        for (int i = startIndex; i >= buffer.position(); i--)
        {
            if (valueToFind == buffer.get(i))
                return i;
        }

        return -1;
    }

    /**
     * Encode a String in a ByteBuffer using UTF_8.
     *
     * @param s the string to encode
     * @return the encoded string
     */
    public static ByteBuffer bytes(String s)
    {
        return ByteBuffer.wrap(s.getBytes(StandardCharsets.UTF_8));
    }

    /**
     * Encode a String in a ByteBuffer using the provided charset.
     *
     * @param s the string to encode
     * @param charset the String encoding charset to use
     * @return the encoded string
     */
    public static ByteBuffer bytes(String s, Charset charset)
    {
        return ByteBuffer.wrap(s.getBytes(charset));
    }

    /**
     * @return a new copy of the data in @param buffer
     * USUALLY YOU SHOULD USE ByteBuffer.duplicate() INSTEAD, which creates a new Buffer
     * (so you can mutate its position without affecting the original) without copying the underlying array.
     */
    public static ByteBuffer clone(ByteBuffer buffer)
    {
        assert buffer != null;

        if (buffer.remaining() == 0)
            return EMPTY_BYTE_BUFFER;

        ByteBuffer clone = ByteBuffer.allocate(buffer.remaining());

        if (!buffer.isDirect())
        {
            System.arraycopy(buffer.array(), buffer.arrayOffset() + buffer.position(), clone.array(), 0, buffer.remaining());
        }
        else
        {
            clone.put(buffer.duplicate());
            clone.flip();
        }

        return clone;
    }

    public static void arrayCopy(ByteBuffer src, int srcPos, byte[] dst, int dstPos, int length)
    {
        FastByteOperations.copy(src, srcPos, dst, dstPos, length);
    }

    /**
     * Transfer bytes from one ByteBuffer to another.
     * This function acts as System.arrayCopy() but for ByteBuffers.
     *
     * @param src the source ByteBuffer
     * @param srcPos starting position in the source ByteBuffer
     * @param dst the destination ByteBuffer
     * @param dstPos starting position in the destination ByteBuffer
     * @param length the number of bytes to copy
     */
    public static void arrayCopy(ByteBuffer src, int srcPos, ByteBuffer dst, int dstPos, int length)
    {
        FastByteOperations.copy(src, srcPos, dst, dstPos, length);
    }

    public static int put(ByteBuffer src, ByteBuffer trg)
    {
        int length = Math.min(src.remaining(), trg.remaining());
        arrayCopy(src, src.position(), trg, trg.position(), length);
        trg.position(trg.position() + length);
        src.position(src.position() + length);
        return length;
    }

    public static void writeWithLength(ByteBuffer bytes, DataOutputPlus out) throws IOException
    {
        out.writeInt(bytes.remaining());
        out.write(bytes);
    }

    public static void writeWithVIntLength(ByteBuffer bytes, DataOutputPlus out) throws IOException
    {
        out.writeUnsignedVInt(bytes.remaining());
        out.write(bytes);
    }

    public static void writeWithLength(byte[] bytes, DataOutput out) throws IOException
    {
        out.writeInt(bytes.length);
        out.write(bytes);
    }

    public static void writeWithShortLength(ByteBuffer buffer, DataOutputPlus out) throws IOException
    {
        int length = buffer.remaining();
        assert 0 <= length && length <= FBUtilities.MAX_UNSIGNED_SHORT
            : String.format("Attempted serializing to buffer exceeded maximum of %s bytes: %s", FBUtilities.MAX_UNSIGNED_SHORT, length);
        out.writeShort(length);
        out.write(buffer);
    }

    public static void writeWithShortLength(byte[] buffer, DataOutput out) throws IOException
    {
        int length = buffer.length;
        assert 0 <= length && length <= FBUtilities.MAX_UNSIGNED_SHORT
            : String.format("Attempted serializing to buffer exceeded maximum of %s bytes: %s", FBUtilities.MAX_UNSIGNED_SHORT, length);
        out.writeShort(length);
        out.write(buffer);
    }

    public static ByteBuffer readWithLength(DataInput in) throws IOException
    {
        int length = in.readInt();
        if (length < 0)
        {
            throw new IOException("Corrupt (negative) value length encountered");
        }

        return ByteBufferUtil.read(in, length);
    }

    public static ByteBuffer readWithVIntLength(DataInputPlus in) throws IOException
    {
        int length = (int)in.readUnsignedVInt();
        if (length < 0)
            throw new IOException("Corrupt (negative) value length encountered");

        return ByteBufferUtil.read(in, length);
    }

    public static int serializedSizeWithLength(ByteBuffer buffer)
    {
        int size = buffer.remaining();
        return TypeSizes.sizeof(size) + size;
    }

    public static int serializedSizeWithVIntLength(ByteBuffer buffer)
    {
        int size = buffer.remaining();
        return TypeSizes.sizeofUnsignedVInt(size) + size;
    }

    public static void skipWithVIntLength(DataInputPlus in) throws IOException
    {
        int length = (int)in.readUnsignedVInt();
        if (length < 0)
            throw new IOException("Corrupt (negative) value length encountered");

        in.skipBytesFully(length);
    }

    /* @return An unsigned short in an integer. */
    public static int readShortLength(DataInput in) throws IOException
    {
        return in.readUnsignedShort();
    }

    /**
     * @param in data input
     * @return An unsigned short in an integer.
     * @throws IOException if an I/O error occurs.
     */
    public static ByteBuffer readWithShortLength(DataInput in) throws IOException
    {
        return ByteBufferUtil.read(in, readShortLength(in));
    }

    public static int serializedSizeWithShortLength(ByteBuffer buffer)
    {
        int size = buffer.remaining();
        return TypeSizes.sizeof((short)size) + size;
    }

    /**
     * @param in data input
     * @throws IOException if an I/O error occurs.
     */
    public static void skipShortLength(DataInputPlus in) throws IOException
    {
        int skip = readShortLength(in);
        in.skipBytesFully(skip);
    }

    public static ByteBuffer read(DataInput in, int length) throws IOException
    {
        if (length == 0)
            return EMPTY_BYTE_BUFFER;

        byte[] buff = new byte[length];
        in.readFully(buff);
        return ByteBuffer.wrap(buff);
    }

    public static byte[] readBytes(DataInput in, int length) throws IOException
    {
        assert length > 0 : "length is not > 0: " + length;
        byte[] bytes = new byte[length];
        in.readFully(bytes);
        return bytes;
    }

    /**
     * Convert a byte buffer to an integer.
     * Does not change the byte buffer position.
     *
     * @param bytes byte buffer to convert to integer
     * @return int representation of the byte buffer
     */
    public static int toInt(ByteBuffer bytes)
    {
        return bytes.getInt(bytes.position());
    }

    /**
     * Convert a byte buffer to a short.
     * Does not change the byte buffer position.
     *
     * @param bytes byte buffer to convert to short
     * @return short representation of the byte buffer
     */
    public static short toShort(ByteBuffer bytes)
    {
        return bytes.getShort(bytes.position());
    }

    public static long toLong(ByteBuffer bytes)
    {
        return bytes.getLong(bytes.position());
    }

    public static float toFloat(ByteBuffer bytes)
    {
        return bytes.getFloat(bytes.position());
    }

    public static double toDouble(ByteBuffer bytes)
    {
        return bytes.getDouble(bytes.position());
    }

    public static ByteBuffer bytes(short s)
    {
        return ByteBuffer.allocate(2).putShort(0, s);
    }

    public static ByteBuffer bytes(int i)
    {
        return ByteBuffer.allocate(4).putInt(0, i);
    }

    public static ByteBuffer bytes(long n)
    {
        return ByteBuffer.allocate(8).putLong(0, n);
    }

    public static ByteBuffer bytes(float f)
    {
        return ByteBuffer.allocate(4).putFloat(0, f);
    }

    public static ByteBuffer bytes(double d)
    {
        return ByteBuffer.allocate(8).putDouble(0, d);
    }

    public static InputStream inputStream(ByteBuffer bytes)
    {
        final ByteBuffer copy = bytes.duplicate();

        return new InputStream()
        {
            public int read()
            {
                if (!copy.hasRemaining())
                    return -1;

                return copy.get() & 0xFF;
            }

            @Override
            public int read(byte[] bytes, int off, int len)
            {
                if (!copy.hasRemaining())
                    return -1;

                len = Math.min(len, copy.remaining());
                copy.get(bytes, off, len);
                return len;
            }

            @Override
            public int available()
            {
                return copy.remaining();
            }
        };
    }

    /*
     * Does not modify position or limit of buffer even temporarily
     * so this is safe even without duplication.
     */
    public static String bytesToHex(ByteBuffer bytes)
    {
        if (bytes.hasArray()) {
            return Hex.bytesToHex(bytes.array(), bytes.arrayOffset() + bytes.position(), bytes.remaining());
        }

        final int offset = bytes.position();
        final int size = bytes.remaining();
        final char[] c = new char[size * 2];
        for (int i = 0; i < size; i++)
        {
            final int bint = bytes.get(i+offset);
            c[i * 2] = Hex.byteToChar[(bint & 0xf0) >> 4];
            c[1 + i * 2] = Hex.byteToChar[bint & 0x0f];
        }
        return Hex.wrapCharArray(c);
    }

    public static ByteBuffer hexToBytes(String str)
    {
        return ByteBuffer.wrap(Hex.hexToBytes(str));
    }

    /**
     * Compare two ByteBuffer at specified offsets for length.
     * Compares the non equal bytes as unsigned.
     * @param bytes1 First byte buffer to compare.
     * @param offset1 Position to start the comparison at in the first array.
     * @param bytes2 Second byte buffer to compare.
     * @param offset2 Position to start the comparison at in the second array.
     * @param length How many bytes to compare?
     * @return -1 if byte1 is less than byte2, 1 if byte2 is less than byte1 or 0 if equal.
     */
    public static int compareSubArrays(ByteBuffer bytes1, int offset1, ByteBuffer bytes2, int offset2, int length)
    {
        if (bytes1 == null)
            return bytes2 == null ? 0 : -1;
        if (bytes2 == null) return 1;

        assert bytes1.limit() >= offset1 + length : "The first byte array isn't long enough for the specified offset and length.";
        assert bytes2.limit() >= offset2 + length : "The second byte array isn't long enough for the specified offset and length.";
        for (int i = 0; i < length; i++)
        {
            byte byte1 = bytes1.get(offset1 + i);
            byte byte2 = bytes2.get(offset2 + i);
            if (byte1 == byte2)
                continue;
            // compare non-equal bytes as unsigned
            return (byte1 & 0xFF) < (byte2 & 0xFF) ? -1 : 1;
        }
        return 0;
    }

    public static ByteBuffer bytes(InetAddress address)
    {
        return ByteBuffer.wrap(address.getAddress());
    }

    public static ByteBuffer bytes(UUID uuid)
    {
        return ByteBuffer.wrap(UUIDGen.decompose(uuid));
    }

    // Returns whether {@code prefix} is a prefix of {@code value}.
    public static boolean isPrefix(ByteBuffer prefix, ByteBuffer value)
    {
        if (prefix.remaining() > value.remaining())
            return false;

        int diff = value.remaining() - prefix.remaining();
        return prefix.equals(value.duplicate().limit(value.remaining() - diff));
    }

    /** trims size of bytebuffer to exactly number of bytes in it, to do not hold too much memory */
    public static ByteBuffer minimalBufferFor(ByteBuffer buf)
    {
        return buf.isDirect() || buf.capacity() > buf.remaining() ? ByteBuffer.wrap(getArray(buf)) : buf;
    }

    // Doesn't change bb position
    public static int getShortLength(ByteBuffer bb, int position)
    {
        int length = (bb.get(position) & 0xFF) << 8;
        return length | (bb.get(position + 1) & 0xFF);
    }

    // changes bb position
    public static int readShortLength(ByteBuffer bb)
    {
        int length = (bb.get() & 0xFF) << 8;
        return length | (bb.get() & 0xFF);
    }

    // changes bb position
    public static void writeShortLength(ByteBuffer bb, int length)
    {
        bb.put((byte) ((length >> 8) & 0xFF));
        bb.put((byte) (length & 0xFF));
    }

    // changes bb position
    public static ByteBuffer readBytes(ByteBuffer bb, int length)
    {
        ByteBuffer copy = bb.duplicate();
        copy.limit(copy.position() + length);
        bb.position(bb.position() + length);
        return copy;
    }

    // changes bb position
    public static ByteBuffer readBytesWithShortLength(ByteBuffer bb)
    {
        int length = readShortLength(bb);
        return readBytes(bb, length);
    }

    /**
     * Ensure {@code buf} is large enough for {@code outputLength}. If not, it is cleaned up and a new buffer is allocated;
     * else; buffer has it's position/limit set appropriately.
     *
     * @param buf buffer to test the size of; may be null, in which case, a new buffer is allocated.
     * @param outputLength the minimum target size of the buffer
     * @param allowBufferResize true if resizing (reallocating) the buffer is allowed
     * @return {@code buf} if it was large enough, else a newly allocated buffer.
     */
    public static ByteBuffer ensureCapacity(ByteBuffer buf, int outputLength, boolean allowBufferResize)
    {
        BufferType bufferType = buf != null ? BufferType.typeOf(buf) : BufferType.ON_HEAP;
        return ensureCapacity(buf, outputLength, allowBufferResize, bufferType);
    }

    /**
     * Ensure {@code buf} is large enough for {@code outputLength}. If not, it is cleaned up and a new buffer is allocated;
     * else; buffer has it's position/limit set appropriately.
     *
     * @param buf buffer to test the size of; may be null, in which case, a new buffer is allocated.
     * @param outputLength the minimum target size of the buffer
     * @param allowBufferResize true if resizing (reallocating) the buffer is allowed
     * @param bufferType on- or off- heap byte buffer
     * @return {@code buf} if it was large enough, else a newly allocated buffer.
     */
    public static ByteBuffer ensureCapacity(ByteBuffer buf, int outputLength, boolean allowBufferResize, BufferType bufferType)
    {
        if (0 > outputLength)
            throw new IllegalArgumentException("invalid size for output buffer: " + outputLength);
        if (buf == null || buf.capacity() < outputLength)
        {
            if (!allowBufferResize)
                throw new IllegalStateException(String.format("output buffer is not large enough for data: current capacity %d, required %d", buf.capacity(), outputLength));
            FileUtils.clean(buf);
            buf = bufferType.allocate(outputLength);
        }
        else
        {
            buf.position(0).limit(outputLength);
        }
        return buf;
    }

    /**
     * Check is the given buffer contains a given sub-buffer.
     *
     * @param buffer The buffer to search for sequence of bytes in.
     * @param subBuffer The buffer to match.
     *
     * @return true if buffer contains sub-buffer, false otherwise.
     */
    public static boolean contains(ByteBuffer buffer, ByteBuffer subBuffer)
    {
        int len = subBuffer.remaining();
        if (buffer.remaining() - len < 0)
            return false;

        // adapted form the JDK's String.indexOf()
        byte first = subBuffer.get(subBuffer.position());
        int max = buffer.position() + (buffer.remaining() - len);

        for (int i = buffer.position(); i <= max; i++)
        {
            /* Look for first character. */
            if (buffer.get(i) != first)
            {
                while (++i <= max && buffer.get(i) != first)
                {}
            }

            /* (maybe) Found first character, now look at the rest of v2 */
            if (i <= max)
            {
                int j = i + 1;
                int end = j + len - 1;
                for (int k = 1 + subBuffer.position(); j < end && buffer.get(j) == subBuffer.get(k); j++, k++)
                {}

                if (j == end)
                    return true;
            }
        }
        return false;
    }

    public static boolean startsWith(ByteBuffer src, ByteBuffer prefix)
    {
        return startsWith(src, prefix, 0);
    }

    public static boolean endsWith(ByteBuffer src, ByteBuffer suffix)
    {
        return startsWith(src, suffix, src.remaining() - suffix.remaining());
    }

    private static boolean startsWith(ByteBuffer src, ByteBuffer prefix, int offset)
    {
        if (offset < 0)
            return false;

        int sPos = src.position() + offset;
        int pPos = prefix.position();

        if (src.remaining() - offset < prefix.remaining())
            return false;

        int len = Math.min(src.remaining() - offset, prefix.remaining());

        while (len-- > 0)
        {
            if (src.get(sPos++) != prefix.get(pPos++))
                return false;
        }

        return true;
    }
}<|MERGE_RESOLUTION|>--- conflicted
+++ resolved
@@ -162,12 +162,7 @@
     public static byte[] getArray(ByteBuffer buffer)
     {
         int length = buffer.remaining();
-<<<<<<< HEAD
-        if (buffer.hasArray())
-=======
-
         if (!buffer.isDirect())
->>>>>>> 5210d30b
         {
             int boff = buffer.arrayOffset() + buffer.position();
             return Arrays.copyOfRange(buffer.array(), boff, boff + length);
