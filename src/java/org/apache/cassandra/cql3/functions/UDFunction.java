--- conflicted
+++ resolved
@@ -189,120 +189,6 @@
         return value == null ? null : returnDataType.serialize(value, ProtocolVersion.fromInt(protocolVersion));
     }
 
-<<<<<<< HEAD
-    private static Mutation makeSchemaMutation(FunctionName name)
-    {
-        UTF8Type kv = (UTF8Type)SystemKeyspace.SchemaFunctionsTable.getKeyValidator();
-        return new Mutation(SystemKeyspace.NAME, kv.decompose(name.keyspace));
-    }
-
-    public Mutation toSchemaDrop(long timestamp)
-    {
-        Mutation mutation = makeSchemaMutation(name);
-        ColumnFamily cf = mutation.addOrGet(SystemKeyspace.SCHEMA_FUNCTIONS_TABLE);
-
-        Composite prefix = SystemKeyspace.SchemaFunctionsTable.comparator.make(name.name, UDHelper.computeSignature(argTypes));
-        int ldt = (int) (System.currentTimeMillis() / 1000);
-        cf.addAtom(new RangeTombstone(prefix, prefix.end(), timestamp, ldt));
-
-        return mutation;
-    }
-
-    public static Map<Composite, UDFunction> fromSchema(Row row)
-    {
-        UntypedResultSet results = QueryProcessor.resultify("SELECT * FROM system." + SystemKeyspace.SCHEMA_FUNCTIONS_TABLE, row);
-        Map<Composite, UDFunction> udfs = new HashMap<>(results.size());
-        for (UntypedResultSet.Row result : results)
-            udfs.put(SystemKeyspace.SchemaFunctionsTable.comparator.make(result.getString("function_name"), result.getList("signature", UTF8Type.instance)),
-                     fromSchema(result));
-        return udfs;
-    }
-
-    public Mutation toSchemaUpdate(long timestamp)
-    {
-        Mutation mutation = makeSchemaMutation(name);
-        ColumnFamily cf = mutation.addOrGet(SystemKeyspace.SCHEMA_FUNCTIONS_TABLE);
-
-        Composite prefix = SystemKeyspace.SchemaFunctionsTable.comparator.make(name.name, UDHelper.computeSignature(argTypes));
-        CFRowAdder adder = new CFRowAdder(cf, prefix, timestamp);
-
-        adder.resetCollection("argument_names");
-        adder.resetCollection("argument_types");
-        adder.add("return_type", returnType.toString());
-        adder.add("language", language);
-        adder.add("body", body);
-        adder.add("deterministic", deterministic);
-
-        for (int i = 0; i < argNames.size(); i++)
-        {
-            adder.addListEntry("argument_names", argNames.get(i).bytes);
-            adder.addListEntry("argument_types", argTypes.get(i).toString());
-        }
-
-        return mutation;
-    }
-
-    public static UDFunction fromSchema(UntypedResultSet.Row row)
-    {
-        String ksName = row.getString("keyspace_name");
-        String functionName = row.getString("function_name");
-        FunctionName name = new FunctionName(ksName, functionName);
-
-        List<String> names = row.getList("argument_names", UTF8Type.instance);
-        List<String> types = row.getList("argument_types", UTF8Type.instance);
-
-        List<ColumnIdentifier> argNames;
-        if (names == null)
-            argNames = Collections.emptyList();
-        else
-        {
-            argNames = new ArrayList<>(names.size());
-            for (String arg : names)
-                argNames.add(new ColumnIdentifier(arg, true));
-        }
-
-        List<AbstractType<?>> argTypes;
-        if (types == null)
-            argTypes = Collections.emptyList();
-        else
-        {
-            argTypes = new ArrayList<>(types.size());
-            for (String type : types)
-                argTypes.add(parseType(type));
-        }
-
-        AbstractType<?> returnType = parseType(row.getString("return_type"));
-
-        boolean deterministic = row.getBoolean("deterministic");
-        String language = row.getString("language");
-        String body = row.getString("body");
-
-        try
-        {
-            return create(name, argNames, argTypes, returnType, language, body, deterministic);
-        }
-        catch (InvalidRequestException e)
-        {
-            logger.error(String.format("Cannot load function '%s' from schema: this function won't be available (on this node)", name), e);
-            return createBrokenFunction(name, argNames, argTypes, returnType, language, body, e);
-        }
-    }
-
-    private static AbstractType<?> parseType(String str)
-    {
-        // We only use this when reading the schema where we shouldn't get an error
-        try
-        {
-            return TypeParser.parse(str);
-        }
-        catch (SyntaxException | ConfigurationException e)
-        {
-            throw new RuntimeException(e);
-        }
-    }
-
-=======
->>>>>>> 417563a5
     @Override
     public boolean equals(Object o)
     {
