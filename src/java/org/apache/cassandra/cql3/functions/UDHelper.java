--- conflicted
+++ resolved
@@ -28,13 +28,7 @@
 
 import com.datastax.driver.core.DataType;
 import org.apache.cassandra.cql3.*;
-<<<<<<< HEAD
 import org.apache.cassandra.db.marshal.*;
-=======
-import org.apache.cassandra.db.marshal.AbstractType;
-import org.apache.cassandra.db.marshal.UTF8Type;
-import org.apache.cassandra.utils.FBUtilities;
->>>>>>> 417563a5
 
 /**
  * Helper class for User Defined Functions + Aggregates.
@@ -118,18 +112,10 @@
     // We'll leave that decision to #6717).
     public static ByteBuffer calculateSignature(AbstractFunction fun)
     {
-<<<<<<< HEAD
         ListType<String> list = ListType.getInstance(UTF8Type.instance, false);
-        List<String> cqlArgTypes = new ArrayList<>(argTypes.size());
-        for (AbstractType<?> argType : argTypes)
+        List<String> cqlArgTypes = new ArrayList<>(fun.argTypes.size());
+        for (AbstractType<?> argType : fun.argTypes)
             cqlArgTypes.add(argType.asCQL3Type().toString());
         return list.decompose(cqlArgTypes);
-=======
-        MessageDigest digest = FBUtilities.newMessageDigest("SHA-1");
-        digest.update(UTF8Type.instance.decompose(fun.name().name));
-        for (AbstractType<?> type : fun.argTypes())
-            digest.update(UTF8Type.instance.decompose(type.asCQL3Type().toString()));
-        return ByteBuffer.wrap(digest.digest());
->>>>>>> 417563a5
     }
 }