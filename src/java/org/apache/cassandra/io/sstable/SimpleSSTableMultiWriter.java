--- conflicted
+++ resolved
@@ -35,11 +35,11 @@
 public class SimpleSSTableMultiWriter implements SSTableMultiWriter
 {
     private final SSTableWriter writer;
-    private final LifecycleTransaction txn;
+    private final LifecycleNewTracker lifecycleNewTracker;
 
-    protected SimpleSSTableMultiWriter(SSTableWriter writer, LifecycleTransaction txn)
+    protected SimpleSSTableMultiWriter(SSTableWriter writer, LifecycleNewTracker lifecycleNewTracker)
     {
-        this.txn = txn;
+        this.lifecycleNewTracker = lifecycleNewTracker;
         this.writer = writer;
     }
 
@@ -92,7 +92,7 @@
 
     public Throwable abort(Throwable accumulate)
     {
-        txn.untrackNew(writer);
+        lifecycleNewTracker.untrackNew(writer);
         return writer.abort(accumulate);
     }
 
@@ -113,17 +113,10 @@
                                             CFMetaData cfm,
                                             MetadataCollector metadataCollector,
                                             SerializationHeader header,
-<<<<<<< HEAD
                                             Collection<Index> indexes,
-                                            LifecycleTransaction txn)
-    {
-        SSTableWriter writer = SSTableWriter.create(descriptor, keyCount, repairedAt, cfm, metadataCollector, header, indexes, txn);
-        return new SimpleSSTableMultiWriter(writer, txn);
-=======
                                             LifecycleNewTracker lifecycleNewTracker)
     {
-        SSTableWriter writer = SSTableWriter.create(descriptor, keyCount, repairedAt, cfm, metadataCollector, header, lifecycleNewTracker);
-        return new SimpleSSTableMultiWriter(writer);
->>>>>>> 3539a078
+        SSTableWriter writer = SSTableWriter.create(descriptor, keyCount, repairedAt, cfm, metadataCollector, header, indexes, lifecycleNewTracker);
+        return new SimpleSSTableMultiWriter(writer, lifecycleNewTracker);
     }
 }