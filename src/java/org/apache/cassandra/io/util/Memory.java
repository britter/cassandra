--- conflicted
+++ resolved
@@ -17,11 +17,7 @@
  */
 package org.apache.cassandra.io.util;
 
-<<<<<<< HEAD
 import java.lang.reflect.Field;
-=======
-import java.io.Closeable;
->>>>>>> 3bb4c303
 import java.nio.ByteBuffer;
 import java.nio.ByteOrder;
 
@@ -70,13 +66,9 @@
     protected Memory(long bytes)
     {
         size = bytes;
-<<<<<<< HEAD
         peer = MemoryUtil.allocate(size);
-=======
-        peer = allocator.allocate(size);
         if (size != 0 && peer == 0)
             throw new OutOfMemoryError();
->>>>>>> 3bb4c303
     }
 
     public static Memory allocate(long bytes)
