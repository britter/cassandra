/*
 * Licensed to the Apache Software Foundation (ASF) under one
 * or more contributor license agreements.  See the NOTICE file
 * distributed with this work for additional information
 * regarding copyright ownership.  The ASF licenses this file
 * to you under the Apache License, Version 2.0 (the
 * "License"); you may not use this file except in compliance
 * with the License.  You may obtain a copy of the License at
 *
 *     http://www.apache.org/licenses/LICENSE-2.0
 *
 * Unless required by applicable law or agreed to in writing, software
 * distributed under the License is distributed on an "AS IS" BASIS,
 * WITHOUT WARRANTIES OR CONDITIONS OF ANY KIND, either express or implied.
 * See the License for the specific language governing permissions and
 * limitations under the License.
 */
package org.apache.cassandra.io.util;

import java.lang.reflect.Field;
import java.nio.ByteBuffer;
import java.nio.ByteOrder;

import net.nicoulaj.compilecommand.annotations.Inline;
import org.apache.cassandra.utils.FastByteOperations;
import org.apache.cassandra.utils.memory.MemoryUtil;
import sun.misc.Unsafe;
import sun.nio.ch.DirectBuffer;

/**
 * An off-heap region of memory that must be manually free'd when no longer needed.
 */
public class Memory implements AutoCloseable
{
    private static final Unsafe unsafe;
    static
    {
        try
        {
            Field field = sun.misc.Unsafe.class.getDeclaredField("theUnsafe");
            field.setAccessible(true);
            unsafe = (sun.misc.Unsafe) field.get(null);
        }
        catch (Exception e)
        {
            throw new AssertionError(e);
        }
    }

    private static final long BYTE_ARRAY_BASE_OFFSET = unsafe.arrayBaseOffset(byte[].class);

    private static final boolean bigEndian = ByteOrder.nativeOrder().equals(ByteOrder.BIG_ENDIAN);
    private static final boolean unaligned;

    public static final ByteBuffer[] NO_BYTE_BUFFERS = new ByteBuffer[0];

    static
    {
        String arch = System.getProperty("os.arch");
        unaligned = arch.equals("i386") || arch.equals("x86")
                    || arch.equals("amd64") || arch.equals("x86_64");
    }

    protected long peer;
    // size of the memory region
    protected final long size;

    protected Memory(long bytes)
    {
        if (bytes <= 0)
            throw new AssertionError();
        size = bytes;
<<<<<<< HEAD
        peer = MemoryUtil.allocate(size);
        if (size != 0 && peer == 0)
=======
        peer = allocator.allocate(size);
        // we permit a 0 peer iff size is zero, since such an allocation makes no sense, and an allocator would be
        // justified in returning a null pointer (and permitted to do so: http://www.cplusplus.com/reference/cstdlib/malloc)
        if (peer == 0)
>>>>>>> ee5e4879
            throw new OutOfMemoryError();
    }

    // create a memory object that references the exacy same memory location as the one provided.
    // this should ONLY be used by SafeMemory
    protected Memory(Memory copyOf)
    {
        size = copyOf.size;
        peer = copyOf.peer;
    }

    public static Memory allocate(long bytes)
    {
        if (bytes < 0)
            throw new IllegalArgumentException();

        return new Memory(bytes);
    }

    public void setByte(long offset, byte b)
    {
        checkBounds(offset, offset + 1);
        unsafe.putByte(peer + offset, b);
    }

    public void setMemory(long offset, long bytes, byte b)
    {
        checkBounds(offset, offset + bytes);
        // check if the last element will fit into the memory
        unsafe.setMemory(peer + offset, bytes, b);
    }

    public void setLong(long offset, long l)
    {
        checkBounds(offset, offset + 8);
        if (unaligned)
        {
            unsafe.putLong(peer + offset, l);
        }
        else
        {
            putLongByByte(peer + offset, l);
        }
    }

    private void putLongByByte(long address, long value)
    {
        if (bigEndian)
        {
            unsafe.putByte(address, (byte) (value >> 56));
            unsafe.putByte(address + 1, (byte) (value >> 48));
            unsafe.putByte(address + 2, (byte) (value >> 40));
            unsafe.putByte(address + 3, (byte) (value >> 32));
            unsafe.putByte(address + 4, (byte) (value >> 24));
            unsafe.putByte(address + 5, (byte) (value >> 16));
            unsafe.putByte(address + 6, (byte) (value >> 8));
            unsafe.putByte(address + 7, (byte) (value));
        }
        else
        {
            unsafe.putByte(address + 7, (byte) (value >> 56));
            unsafe.putByte(address + 6, (byte) (value >> 48));
            unsafe.putByte(address + 5, (byte) (value >> 40));
            unsafe.putByte(address + 4, (byte) (value >> 32));
            unsafe.putByte(address + 3, (byte) (value >> 24));
            unsafe.putByte(address + 2, (byte) (value >> 16));
            unsafe.putByte(address + 1, (byte) (value >> 8));
            unsafe.putByte(address, (byte) (value));
        }
    }

    public void setInt(long offset, int l)
    {
        checkBounds(offset, offset + 4);
        if (unaligned)
        {
            unsafe.putInt(peer + offset, l);
        }
        else
        {
            putIntByByte(peer + offset, l);
        }
    }

    private void putIntByByte(long address, int value)
    {
        if (bigEndian)
        {
            unsafe.putByte(address, (byte) (value >> 24));
            unsafe.putByte(address + 1, (byte) (value >> 16));
            unsafe.putByte(address + 2, (byte) (value >> 8));
            unsafe.putByte(address + 3, (byte) (value));
        }
        else
        {
            unsafe.putByte(address + 3, (byte) (value >> 24));
            unsafe.putByte(address + 2, (byte) (value >> 16));
            unsafe.putByte(address + 1, (byte) (value >> 8));
            unsafe.putByte(address, (byte) (value));
        }
    }

    public void setBytes(long memoryOffset, ByteBuffer buffer)
    {
        if (buffer == null)
            throw new NullPointerException();
        else if (buffer.remaining() == 0)
            return;

        checkBounds(memoryOffset, memoryOffset + buffer.remaining());
        if (buffer.hasArray())
        {
            setBytes(memoryOffset, buffer.array(), buffer.arrayOffset() + buffer.position(), buffer.remaining());
        }
        else if (buffer instanceof DirectBuffer)
        {
            unsafe.copyMemory(((DirectBuffer) buffer).address() + buffer.position(), peer + memoryOffset, buffer.remaining());
        }
        else
            throw new IllegalStateException();
    }
    /**
     * Transfers count bytes from buffer to Memory
     *
     * @param memoryOffset start offset in the memory
     * @param buffer the data buffer
     * @param bufferOffset start offset of the buffer
     * @param count number of bytes to transfer
     */
    public void setBytes(long memoryOffset, byte[] buffer, int bufferOffset, int count)
    {
        if (buffer == null)
            throw new NullPointerException();
        else if (bufferOffset < 0
                 || count < 0
                 || bufferOffset + count > buffer.length)
            throw new IndexOutOfBoundsException();
        else if (count == 0)
            return;

        long end = memoryOffset + count;
        checkBounds(memoryOffset, end);

        unsafe.copyMemory(buffer, BYTE_ARRAY_BASE_OFFSET + bufferOffset, null, peer + memoryOffset, count);
    }

    public byte getByte(long offset)
    {
        checkBounds(offset, offset + 1);
        return unsafe.getByte(peer + offset);
    }

    public long getLong(long offset)
    {
        checkBounds(offset, offset + 8);
        if (unaligned) {
            return unsafe.getLong(peer + offset);
        } else {
            return getLongByByte(peer + offset);
        }
    }

    private long getLongByByte(long address) {
        if (bigEndian) {
            return  (((long) unsafe.getByte(address    )       ) << 56) |
                    (((long) unsafe.getByte(address + 1) & 0xff) << 48) |
                    (((long) unsafe.getByte(address + 2) & 0xff) << 40) |
                    (((long) unsafe.getByte(address + 3) & 0xff) << 32) |
                    (((long) unsafe.getByte(address + 4) & 0xff) << 24) |
                    (((long) unsafe.getByte(address + 5) & 0xff) << 16) |
                    (((long) unsafe.getByte(address + 6) & 0xff) <<  8) |
                    (((long) unsafe.getByte(address + 7) & 0xff)      );
        } else {
            return  (((long) unsafe.getByte(address + 7)       ) << 56) |
                    (((long) unsafe.getByte(address + 6) & 0xff) << 48) |
                    (((long) unsafe.getByte(address + 5) & 0xff) << 40) |
                    (((long) unsafe.getByte(address + 4) & 0xff) << 32) |
                    (((long) unsafe.getByte(address + 3) & 0xff) << 24) |
                    (((long) unsafe.getByte(address + 2) & 0xff) << 16) |
                    (((long) unsafe.getByte(address + 1) & 0xff) <<  8) |
                    (((long) unsafe.getByte(address    ) & 0xff)      );
        }
    }

    public int getInt(long offset)
    {
        checkBounds(offset, offset + 4);
        if (unaligned) {
            return unsafe.getInt(peer + offset);
        } else {
            return getIntByByte(peer + offset);
        }
    }

    private int getIntByByte(long address) {
        if (bigEndian) {
            return  (((int) unsafe.getByte(address    )       ) << 24) |
                    (((int) unsafe.getByte(address + 1) & 0xff) << 16) |
                    (((int) unsafe.getByte(address + 2) & 0xff) << 8 ) |
                    (((int) unsafe.getByte(address + 3) & 0xff)      );
        } else {
            return  (((int) unsafe.getByte(address + 3)       ) << 24) |
                    (((int) unsafe.getByte(address + 2) & 0xff) << 16) |
                    (((int) unsafe.getByte(address + 1) & 0xff) <<  8) |
                    (((int) unsafe.getByte(address    ) & 0xff)      );
        }
    }

    /**
     * Transfers count bytes from Memory starting at memoryOffset to buffer starting at bufferOffset
     *
     * @param memoryOffset start offset in the memory
     * @param buffer the data buffer
     * @param bufferOffset start offset of the buffer
     * @param count number of bytes to transfer
     */
    public void getBytes(long memoryOffset, byte[] buffer, int bufferOffset, int count)
    {
        if (buffer == null)
            throw new NullPointerException();
        else if (bufferOffset < 0 || count < 0 || count > buffer.length - bufferOffset)
            throw new IndexOutOfBoundsException();
        else if (count == 0)
            return;

        checkBounds(memoryOffset, memoryOffset + count);
        FastByteOperations.UnsafeOperations.copy(null, peer + memoryOffset, buffer, bufferOffset, count);
    }

    @Inline
    protected void checkBounds(long start, long end)
    {
        assert peer != 0 : "Memory was freed";
        assert start >= 0 && end <= size && start <= end : "Illegal bounds [" + start + ".." + end + "); size: " + size;
    }

    public void put(long trgOffset, Memory memory, long srcOffset, long size)
    {
        unsafe.copyMemory(memory.peer + srcOffset, peer + trgOffset, size);
    }

    public Memory copy(long newSize)
    {
        Memory copy = Memory.allocate(newSize);
        copy.put(0, this, 0, Math.min(size(), newSize));
        return copy;
    }

    public void free()
    {
<<<<<<< HEAD
        assert peer != 0;
        MemoryUtil.free(peer);
=======
        if (peer != 0) allocator.free(peer);
        else assert size == 0;
>>>>>>> ee5e4879
        peer = 0;
    }

    public void close()
    {
        free();
    }

    public long size()
    {
        assert peer != 0;
        return size;
    }

    @Override
    public boolean equals(Object o)
    {
        if (this == o)
            return true;
        if (!(o instanceof Memory))
            return false;
        Memory b = (Memory) o;
        if (peer == b.peer && size == b.size)
            return true;
        return false;
    }

    public ByteBuffer[] asByteBuffers()
    {
        if (size() == 0)
            return NO_BYTE_BUFFERS;

        ByteBuffer[] result = new ByteBuffer[(int) (size() / Integer.MAX_VALUE) + 1];
        long offset = 0;
        int size = (int) (size() / result.length);
        for (int i = 0 ; i < result.length - 1 ; i++)
        {
            result[i] = MemoryUtil.getByteBuffer(peer + offset, size);
            offset += size;
        }
        result[result.length - 1] = MemoryUtil.getByteBuffer(peer + offset, (int) (size() - offset));
        return result;
    }

    public String toString()
    {
        return toString(peer, size);
    }

    protected static String toString(long peer, long size)
    {
        return String.format("Memory@[%x..%x)", peer, peer + size);
    }

}<|MERGE_RESOLUTION|>--- conflicted
+++ resolved
@@ -70,15 +70,10 @@
         if (bytes <= 0)
             throw new AssertionError();
         size = bytes;
-<<<<<<< HEAD
         peer = MemoryUtil.allocate(size);
-        if (size != 0 && peer == 0)
-=======
-        peer = allocator.allocate(size);
         // we permit a 0 peer iff size is zero, since such an allocation makes no sense, and an allocator would be
         // justified in returning a null pointer (and permitted to do so: http://www.cplusplus.com/reference/cstdlib/malloc)
         if (peer == 0)
->>>>>>> ee5e4879
             throw new OutOfMemoryError();
     }
 
@@ -329,13 +324,8 @@
 
     public void free()
     {
-<<<<<<< HEAD
-        assert peer != 0;
-        MemoryUtil.free(peer);
-=======
-        if (peer != 0) allocator.free(peer);
+        if (peer != 0) MemoryUtil.free(peer);
         else assert size == 0;
->>>>>>> ee5e4879
         peer = 0;
     }
 
